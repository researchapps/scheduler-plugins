# See the OWNERS docs: https://git.k8s.io/community/contributors/guide/owners.md

aliases:
  # active folks who can be contacted to perform admin-related
  # tasks on the repo, or otherwise approve any PRS.
  controller-runtime-admins:
  - vincepri
  - joelanford

  # non-admin folks who have write-access and can approve any PRs in the repo
  controller-runtime-maintainers:
  - alvaroaleman
  - joelanford
  - sbueringer
  - vincepri

  # non-admin folks who can approve any PRs in the repo
  controller-runtime-approvers:
  - fillzpp

  # folks who can review and LGTM any PRs in the repo (doesn't
  # include approvers & admins -- those count too via the OWNERS
  # file)
  controller-runtime-reviewers:
  - varshaprasad96
<<<<<<< HEAD
=======
  - inteon
>>>>>>> ffba3d33

  # folks to can approve things in the directly-ported
  # testing_frameworks portions of the codebase
  testing-integration-approvers:
  - apelisse
  - hoegaarden

  # folks who may have context on ancient history,
  # but are no longer directly involved
  controller-runtime-emeritus-maintainers:
  - directxman12
  controller-runtime-emeritus-admins:
  - droot
  - mengqiy
  - pwittrock<|MERGE_RESOLUTION|>--- conflicted
+++ resolved
@@ -23,10 +23,7 @@
   # file)
   controller-runtime-reviewers:
   - varshaprasad96
-<<<<<<< HEAD
-=======
   - inteon
->>>>>>> ffba3d33
 
   # folks to can approve things in the directly-ported
   # testing_frameworks portions of the codebase
