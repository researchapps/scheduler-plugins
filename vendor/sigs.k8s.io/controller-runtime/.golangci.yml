--- conflicted
+++ resolved
@@ -1,43 +1,6 @@
 linters:
   disable-all: true
   enable:
-<<<<<<< HEAD
-  - asciicheck
-  - bodyclose
-  - deadcode
-  - depguard
-  - dogsled
-  - errcheck
-  - exportloopref
-  - goconst
-  - gocritic
-  - gocyclo
-  - godot
-  - gofmt
-  - goimports
-  - goprintffuncname
-  - gosec
-  - gosimple
-  - govet
-  - ifshort
-  - importas
-  - ineffassign
-  - misspell
-  - nakedret
-  - nilerr
-  - nolintlint
-  - prealloc
-  - revive
-  - rowserrcheck
-  - staticcheck
-  - structcheck
-  - stylecheck
-  - typecheck
-  - unconvert
-  - unparam
-  - varcheck
-  - whitespace
-=======
     - asasalint
     - asciicheck
     - bidichk
@@ -76,7 +39,6 @@
     - unparam
     - unused
     - whitespace
->>>>>>> ffba3d33
 
 linters-settings:
   importas:
@@ -97,11 +59,6 @@
       - pkg: sigs.k8s.io/controller-runtime
         alias: ctrl
   staticcheck:
-<<<<<<< HEAD
-    go: "1.17"
-  stylecheck:
-    go: "1.17"
-=======
     go: "1.20"
   stylecheck:
     go: "1.20"
@@ -138,7 +95,6 @@
       #
       - name: bool-literal-in-expr
       - name: constant-logical-expr
->>>>>>> ffba3d33
 
 issues:
   max-same-issues: 0
@@ -154,52 +110,6 @@
     - (G204|G104|G307)
     - "ST1000: at least one file in a package should have a package comment"
   exclude-rules:
-<<<<<<< HEAD
-  - linters:
-    - gosec
-    text: "G108: Profiling endpoint is automatically exposed on /debug/pprof"
-  - linters:
-    - revive
-    text: "exported: exported method .*\\.(Reconcile|SetupWithManager|SetupWebhookWithManager) should have comment or be unexported"
-  - linters:
-    - errcheck
-    text: Error return value of .((os\.)?std(out|err)\..*|.*Close|.*Flush|os\.Remove(All)?|.*print(f|ln)?|os\.(Un)?Setenv). is not checked
-  # With Go 1.16, the new embed directive can be used with an un-named import,
-  # revive (previously, golint) only allows these to be imported in a main.go, which wouldn't work for us.
-  # This directive allows the embed package to be imported with an underscore everywhere.
-  - linters:
-    - revive
-    source: _ "embed"
-  # Exclude some packages or code to require comments, for example test code, or fake clients.
-  - linters:
-    - revive
-    text: exported (method|function|type|const) (.+) should have comment or be unexported
-    source: (func|type).*Fake.*
-  - linters:
-    - revive
-    text: exported (method|function|type|const) (.+) should have comment or be unexported
-    path: fake_\.go
-  # Disable unparam "always receives" which might not be really
-  # useful when building libraries.
-  - linters:
-    - unparam
-    text: always receives
-  # Dot imports for gomega or ginkgo are allowed
-  # within test files.
-  - path: _test\.go
-    text: should not use dot imports
-  - path: _test\.go
-    text: cyclomatic complexity
-  - path: _test\.go
-    text: "G107: Potential HTTP request made with variable url"
-  # Append should be able to assign to a different var/slice.
-  - linters:
-    - gocritic
-    text: "appendAssign: append result not assigned to the same slice"
-  - linters:
-    - gocritic
-    text: "singleCaseSwitch: should rewrite switch statement to if statement"
-=======
     - linters:
         - gosec
       text: "G108: Profiling endpoint is automatically exposed on /debug/pprof"
@@ -255,7 +165,6 @@
     - linters:
         - dupl
       path: _test\.go
->>>>>>> ffba3d33
 
 run:
   timeout: 10m
