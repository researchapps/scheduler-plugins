--- conflicted
+++ resolved
@@ -98,15 +98,11 @@
 
 // Options are the arguments for creating a new Manager.
 type Options struct {
-	// Scheme is the scheme used to resolve runtime.Objects to GroupVersionKinds / Resources
+	// Scheme is the scheme used to resolve runtime.Objects to GroupVersionKinds / Resources.
 	// Defaults to the kubernetes/client-go scheme.Scheme, but it's almost always better
-<<<<<<< HEAD
-	// idea to pass your own scheme in.  See the documentation in pkg/scheme for more information.
-=======
 	// to pass your own scheme in. See the documentation in pkg/scheme for more information.
 	//
 	// If set, the Scheme will be used to create the default Client and Cache.
->>>>>>> ffba3d33
 	Scheme *runtime.Scheme
 
 	// MapperProvider provides the rest mapper used to map go types to Kubernetes APIs.
@@ -250,11 +246,11 @@
 	// between tries of actions. Default is 2 seconds.
 	RetryPeriod *time.Duration
 
-	// Namespace if specified restricts the manager's cache to watch objects in
-	// the desired namespace Defaults to all namespaces
+	// Namespace, if specified, restricts the manager's cache to watch objects in
+	// the desired namespace. Defaults to all namespaces.
 	//
 	// Note: If a namespace is specified, controllers can still Watch for a
-	// cluster-scoped resource (e.g Node).  For namespaced resources the cache
+	// cluster-scoped resource (e.g Node). For namespaced resources, the cache
 	// will only hold objects from the desired namespace.
 	//
 	// Deprecated: Use Cache.Namespaces instead.
@@ -311,22 +307,12 @@
 	// WebhookServer is an externally configured webhook.Server. By default,
 	// a Manager will create a default server using Port, Host, and CertDir;
 	// if this is set, the Manager will use this server instead.
-<<<<<<< HEAD
-	WebhookServer *webhook.Server
-
-	// Functions to all for a user to customize the values that will be injected.
-
-	// NewCache is the function that will create the cache to be used
-	// by the manager. If not set this will use the default new cache function.
-	NewCache cache.NewCacheFunc
-
-	// NewClient is the func that creates the client to be used by the manager.
-	// If not set this will create the default DelegatingClient that will
-	// use the cache for reads and the client for writes.
-	NewClient cluster.NewClientFunc
-=======
 	WebhookServer webhook.Server
->>>>>>> ffba3d33
+
+	// BaseContext is the function that provides Context values to Runnables
+	// managed by the Manager. If a BaseContext function isn't provided, Runnables
+	// will receive a new Background Context instead.
+	BaseContext BaseContextFunc
 
 	// ClientDisableCacheFor tells the client that, if any cache is used, to bypass it
 	// for the given objects.
@@ -371,6 +357,10 @@
 	newHealthProbeListener func(addr string) (net.Listener, error)
 	newPprofListener       func(addr string) (net.Listener, error)
 }
+
+// BaseContextFunc is a function used to provide a base Context to Runnables
+// managed by a Manager.
+type BaseContextFunc func() context.Context
 
 // Runnable allows a component to be started.
 // It's very important that Start blocks until
@@ -431,20 +421,11 @@
 	}
 
 	// Create the resource lock to enable leader election)
-	leaderConfig := options.LeaderElectionConfig
-	if leaderConfig == nil {
+	var leaderConfig *rest.Config
+	var leaderRecorderProvider *intrec.Provider
+
+	if options.LeaderElectionConfig == nil {
 		leaderConfig = rest.CopyConfig(config)
-<<<<<<< HEAD
-	}
-	resourceLock, err := options.newResourceLock(leaderConfig, recorderProvider, leaderelection.Options{
-		LeaderElection:             options.LeaderElection,
-		LeaderElectionResourceLock: options.LeaderElectionResourceLock,
-		LeaderElectionID:           options.LeaderElectionID,
-		LeaderElectionNamespace:    options.LeaderElectionNamespace,
-	})
-	if err != nil {
-		return nil, err
-=======
 		leaderRecorderProvider = recorderProvider
 	} else {
 		leaderConfig = rest.CopyConfig(options.LeaderElectionConfig)
@@ -467,7 +448,6 @@
 		if err != nil {
 			return nil, err
 		}
->>>>>>> ffba3d33
 	}
 
 	// Create the metrics listener. This will throw an error if the metrics bind
@@ -495,7 +475,7 @@
 	}
 
 	errChan := make(chan error)
-	runnables := newRunnables(errChan)
+	runnables := newRunnables(options.BaseContext, errChan)
 
 	return &controllerManager{
 		stopProcedureEngaged:          pointer.Int64(0),
@@ -614,6 +594,11 @@
 }
 
 func (o Options) setLeaderElectionConfig(obj v1alpha1.ControllerManagerConfigurationSpec) Options {
+	if obj.LeaderElection == nil {
+		// The source does not have any configuration; noop
+		return o
+	}
+
 	if !o.LeaderElection && obj.LeaderElection.LeaderElect != nil {
 		o.LeaderElection = *obj.LeaderElection.LeaderElect
 	}
@@ -653,13 +638,11 @@
 
 	ln, err := net.Listen("tcp", addr)
 	if err != nil {
-		return nil, fmt.Errorf("error listening on %s: %v", addr, err)
+		return nil, fmt.Errorf("error listening on %s: %w", addr, err)
 	}
 	return ln, nil
 }
 
-<<<<<<< HEAD
-=======
 // defaultPprofListener creates the default pprof listener bound to the given address.
 func defaultPprofListener(addr string) (net.Listener, error) {
 	if addr == "" || addr == "0" {
@@ -679,7 +662,6 @@
 	return context.Background()
 }
 
->>>>>>> ffba3d33
 // setOptionsDefaults set default values for Options fields.
 func setOptionsDefaults(options Options) Options {
 	// Allow newResourceLock to be mocked
@@ -747,8 +729,6 @@
 		options.Logger = log.Log
 	}
 
-<<<<<<< HEAD
-=======
 	if options.BaseContext == nil {
 		options.BaseContext = defaultBaseContext
 	}
@@ -762,6 +742,5 @@
 		})
 	}
 
->>>>>>> ffba3d33
 	return options
 }