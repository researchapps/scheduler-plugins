--- conflicted
+++ resolved
@@ -21,11 +21,6 @@
 	"fmt"
 	"sync"
 
-<<<<<<< HEAD
-	"k8s.io/apimachinery/pkg/api/meta"
-	"k8s.io/apimachinery/pkg/util/wait"
-=======
->>>>>>> ffba3d33
 	"k8s.io/client-go/util/workqueue"
 	"sigs.k8s.io/controller-runtime/pkg/client"
 	"sigs.k8s.io/controller-runtime/pkg/event"
@@ -62,134 +57,9 @@
 	WaitForSync(ctx context.Context) error
 }
 
-<<<<<<< HEAD
-// NewKindWithCache creates a Source without InjectCache, so that it is assured that the given cache is used
-// and not overwritten. It can be used to watch objects in a different cluster by passing the cache
-// from that other cluster.
-func NewKindWithCache(object client.Object, cache cache.Cache) SyncingSource {
-	return &kindWithCache{kind: Kind{Type: object, cache: cache}}
-}
-
-type kindWithCache struct {
-	kind Kind
-}
-
-func (ks *kindWithCache) Start(ctx context.Context, handler handler.EventHandler, queue workqueue.RateLimitingInterface,
-	prct ...predicate.Predicate) error {
-	return ks.kind.Start(ctx, handler, queue, prct...)
-}
-
-func (ks *kindWithCache) WaitForSync(ctx context.Context) error {
-	return ks.kind.WaitForSync(ctx)
-}
-
-// Kind is used to provide a source of events originating inside the cluster from Watches (e.g. Pod Create).
-type Kind struct {
-	// Type is the type of object to watch.  e.g. &v1.Pod{}
-	Type client.Object
-
-	// cache used to watch APIs
-	cache cache.Cache
-
-	// started may contain an error if one was encountered during startup. If its closed and does not
-	// contain an error, startup and syncing finished.
-	started     chan error
-	startCancel func()
-}
-
-var _ SyncingSource = &Kind{}
-
-// Start is internal and should be called only by the Controller to register an EventHandler with the Informer
-// to enqueue reconcile.Requests.
-func (ks *Kind) Start(ctx context.Context, handler handler.EventHandler, queue workqueue.RateLimitingInterface,
-	prct ...predicate.Predicate) error {
-	// Type should have been specified by the user.
-	if ks.Type == nil {
-		return fmt.Errorf("must specify Kind.Type")
-	}
-
-	// cache should have been injected before Start was called
-	if ks.cache == nil {
-		return fmt.Errorf("must call CacheInto on Kind before calling Start")
-	}
-
-	// cache.GetInformer will block until its context is cancelled if the cache was already started and it can not
-	// sync that informer (most commonly due to RBAC issues).
-	ctx, ks.startCancel = context.WithCancel(ctx)
-	ks.started = make(chan error)
-	go func() {
-		var (
-			i       cache.Informer
-			lastErr error
-		)
-
-		// Tries to get an informer until it returns true,
-		// an error or the specified context is cancelled or expired.
-		if err := wait.PollImmediateUntilWithContext(ctx, 10*time.Second, func(ctx context.Context) (bool, error) {
-			// Lookup the Informer from the Cache and add an EventHandler which populates the Queue
-			i, lastErr = ks.cache.GetInformer(ctx, ks.Type)
-			if lastErr != nil {
-				kindMatchErr := &meta.NoKindMatchError{}
-				if errors.As(lastErr, &kindMatchErr) {
-					log.Error(lastErr, "if kind is a CRD, it should be installed before calling Start",
-						"kind", kindMatchErr.GroupKind)
-				}
-				return false, nil // Retry.
-			}
-			return true, nil
-		}); err != nil {
-			if lastErr != nil {
-				ks.started <- fmt.Errorf("failed to get informer from cache: %w", lastErr)
-				return
-			}
-			ks.started <- err
-			return
-		}
-
-		i.AddEventHandler(internal.EventHandler{Queue: queue, EventHandler: handler, Predicates: prct})
-		if !ks.cache.WaitForCacheSync(ctx) {
-			// Would be great to return something more informative here
-			ks.started <- errors.New("cache did not sync")
-		}
-		close(ks.started)
-	}()
-
-	return nil
-}
-
-func (ks *Kind) String() string {
-	if ks.Type != nil {
-		return fmt.Sprintf("kind source: %T", ks.Type)
-	}
-	return "kind source: unknown type"
-}
-
-// WaitForSync implements SyncingSource to allow controllers to wait with starting
-// workers until the cache is synced.
-func (ks *Kind) WaitForSync(ctx context.Context) error {
-	select {
-	case err := <-ks.started:
-		return err
-	case <-ctx.Done():
-		ks.startCancel()
-		return errors.New("timed out waiting for cache to be synced")
-	}
-}
-
-var _ inject.Cache = &Kind{}
-
-// InjectCache is internal should be called only by the Controller.  InjectCache is used to inject
-// the Cache dependency initialized by the ControllerManager.
-func (ks *Kind) InjectCache(c cache.Cache) error {
-	if ks.cache == nil {
-		ks.cache = c
-	}
-	return nil
-=======
 // Kind creates a KindSource with the given cache provider.
 func Kind(cache cache.Cache, object client.Object) SyncingSource {
 	return &internal.Kind{Type: object, Cache: cache}
->>>>>>> ffba3d33
 }
 
 var _ Source = &Channel{}
