--- conflicted
+++ resolved
@@ -21,7 +21,6 @@
 	"errors"
 	"fmt"
 	"io"
-	"io/ioutil"
 	"net/http"
 
 	v1 "k8s.io/api/admission/v1"
@@ -60,13 +59,8 @@
 	}
 
 	defer r.Body.Close()
-<<<<<<< HEAD
-	if body, err = ioutil.ReadAll(r.Body); err != nil {
-		wh.log.Error(err, "unable to read the body from the incoming request")
-=======
 	if body, err = io.ReadAll(r.Body); err != nil {
 		wh.getLogger(nil).Error(err, "unable to read the body from the incoming request")
->>>>>>> ffba3d33
 		reviewResponse = Errored(http.StatusBadRequest, err)
 		wh.writeResponse(w, reviewResponse)
 		return
@@ -130,10 +124,6 @@
 // writeAdmissionResponse writes ar to w.
 func (wh *Webhook) writeAdmissionResponse(w io.Writer, ar v1.AdmissionReview) {
 	if err := json.NewEncoder(w).Encode(ar); err != nil {
-<<<<<<< HEAD
-		wh.log.Error(err, "unable to encode the response")
-		wh.writeResponse(w, Errored(http.StatusInternalServerError, err))
-=======
 		wh.getLogger(nil).Error(err, "unable to encode and write the response")
 		// Since the `ar v1.AdmissionReview` is a clear and legal object,
 		// it should not have problem to be marshalled into bytes.
@@ -144,7 +134,6 @@
 		if err = json.NewEncoder(w).Encode(v1.AdmissionReview{Response: &serverError.AdmissionResponse}); err != nil {
 			wh.getLogger(nil).Error(err, "still unable to encode and write the InternalServerError response")
 		}
->>>>>>> ffba3d33
 	} else {
 		res := ar.Response
 		if log := wh.getLogger(nil); log.V(4).Enabled() {
