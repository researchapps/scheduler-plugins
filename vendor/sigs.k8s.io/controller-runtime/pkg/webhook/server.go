--- conflicted
+++ resolved
@@ -21,7 +21,6 @@
 	"crypto/tls"
 	"crypto/x509"
 	"fmt"
-	"io/ioutil"
 	"net"
 	"net/http"
 	"os"
@@ -100,6 +99,9 @@
 	// "", "1.0", "1.1", "1.2" and "1.3" only ("" is equivalent to "1.0" for backwards compatibility)
 	// Deprecated: Use TLSOpts instead.
 	TLSMinVersion string
+
+	// TLSOpts is used to allow configuring the TLS config used for the server
+	TLSOpts []func(*tls.Config)
 
 	// WebhookMux is the multiplexer that handles different webhooks.
 	WebhookMux *http.ServeMux
@@ -249,13 +251,9 @@
 	// Load CA to verify client certificate, if configured.
 	if s.Options.ClientCAName != "" {
 		certPool := x509.NewCertPool()
-<<<<<<< HEAD
-		clientCABytes, err := ioutil.ReadFile(filepath.Join(s.CertDir, s.ClientCAName))
-=======
 		clientCABytes, err := os.ReadFile(filepath.Join(s.Options.CertDir, s.Options.ClientCAName))
->>>>>>> ffba3d33
 		if err != nil {
-			return fmt.Errorf("failed to read client CA cert: %v", err)
+			return fmt.Errorf("failed to read client CA cert: %w", err)
 		}
 
 		ok := certPool.AppendCertsFromPEM(clientCABytes)
@@ -267,11 +265,7 @@
 		cfg.ClientAuth = tls.RequireAndVerifyClientCert
 	}
 
-<<<<<<< HEAD
-	listener, err := tls.Listen("tcp", net.JoinHostPort(s.Host, strconv.Itoa(s.Port)), cfg)
-=======
 	listener, err := tls.Listen("tcp", net.JoinHostPort(s.Options.Host, strconv.Itoa(s.Options.Port)), cfg)
->>>>>>> ffba3d33
 	if err != nil {
 		return err
 	}
@@ -322,11 +316,11 @@
 		d := &net.Dialer{Timeout: 10 * time.Second}
 		conn, err := tls.DialWithDialer(d, "tcp", net.JoinHostPort(s.Options.Host, strconv.Itoa(s.Options.Port)), config)
 		if err != nil {
-			return fmt.Errorf("webhook server is not reachable: %v", err)
+			return fmt.Errorf("webhook server is not reachable: %w", err)
 		}
 
 		if err := conn.Close(); err != nil {
-			return fmt.Errorf("webhook server is not reachable: closing connection: %v", err)
+			return fmt.Errorf("webhook server is not reachable: closing connection: %w", err)
 		}
 
 		return nil
