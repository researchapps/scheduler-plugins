/*
Copyright 2018 The Kubernetes Authors.

Licensed under the Apache License, Version 2.0 (the "License");
you may not use this file except in compliance with the License.
You may obtain a copy of the License at

    http://www.apache.org/licenses/LICENSE-2.0

Unless required by applicable law or agreed to in writing, software
distributed under the License is distributed on an "AS IS" BASIS,
WITHOUT WARRANTIES OR CONDITIONS OF ANY KIND, either express or implied.
See the License for the specific language governing permissions and
limitations under the License.
*/

package controller

import (
	"context"
	"fmt"
	"time"

	"github.com/go-logr/logr"
	"k8s.io/client-go/util/workqueue"
	"sigs.k8s.io/controller-runtime/pkg/handler"
	"sigs.k8s.io/controller-runtime/pkg/internal/controller"
	"sigs.k8s.io/controller-runtime/pkg/manager"
	"sigs.k8s.io/controller-runtime/pkg/predicate"
	"sigs.k8s.io/controller-runtime/pkg/ratelimiter"
	"sigs.k8s.io/controller-runtime/pkg/reconcile"
	"sigs.k8s.io/controller-runtime/pkg/source"
)

// Options are the arguments for creating a new Controller.
type Options struct {
	// MaxConcurrentReconciles is the maximum number of concurrent Reconciles which can be run. Defaults to 1.
	MaxConcurrentReconciles int

	// CacheSyncTimeout refers to the time limit set to wait for syncing caches.
	// Defaults to 2 minutes if not set.
	CacheSyncTimeout time.Duration

	// RecoverPanic indicates whether the panic caused by reconcile should be recovered.
	// Defaults to the Controller.RecoverPanic setting from the Manager if unset.
	RecoverPanic *bool

	// NeedLeaderElection indicates whether the controller needs to use leader election.
	// Defaults to true, which means the controller will use leader election.
	NeedLeaderElection *bool

	// Reconciler reconciles an object
	Reconciler reconcile.Reconciler

	// RateLimiter is used to limit how frequently requests may be queued.
	// Defaults to MaxOfRateLimiter which has both overall and per-item rate limiting.
	// The overall is a token bucket and the per-item is exponential.
	RateLimiter ratelimiter.RateLimiter

<<<<<<< HEAD
	// Log is the logger used for this controller and passed to each reconciliation
	// request via the context field.
	Log logr.Logger

	// CacheSyncTimeout refers to the time limit set to wait for syncing caches.
	// Defaults to 2 minutes if not set.
	CacheSyncTimeout time.Duration

	// RecoverPanic indicates whether the panic caused by reconcile should be recovered.
	RecoverPanic bool
=======
	// LogConstructor is used to construct a logger used for this controller and passed
	// to each reconciliation via the context field.
	LogConstructor func(request *reconcile.Request) logr.Logger
>>>>>>> ffba3d33
}

// Controller implements a Kubernetes API.  A Controller manages a work queue fed reconcile.Requests
// from source.Sources.  Work is performed through the reconcile.Reconciler for each enqueued item.
// Work typically is reads and writes Kubernetes objects to make the system state match the state specified
// in the object Spec.
type Controller interface {
	// Reconciler is called to reconcile an object by Namespace/Name
	reconcile.Reconciler

	// Watch takes events provided by a Source and uses the EventHandler to
	// enqueue reconcile.Requests in response to the events.
	//
	// Watch may be provided one or more Predicates to filter events before
	// they are given to the EventHandler.  Events will be passed to the
	// EventHandler if all provided Predicates evaluate to true.
	Watch(src source.Source, eventhandler handler.EventHandler, predicates ...predicate.Predicate) error

	// Start starts the controller.  Start blocks until the context is closed or a
	// controller has an error starting.
	Start(ctx context.Context) error

	// GetLogger returns this controller logger prefilled with basic information.
	GetLogger() logr.Logger
}

// New returns a new Controller registered with the Manager.  The Manager will ensure that shared Caches have
// been synced before the Controller is Started.
func New(name string, mgr manager.Manager, options Options) (Controller, error) {
	c, err := NewUnmanaged(name, mgr, options)
	if err != nil {
		return nil, err
	}

	// Add the controller as a Manager components
	return c, mgr.Add(c)
}

// NewUnmanaged returns a new controller without adding it to the manager. The
// caller is responsible for starting the returned controller.
func NewUnmanaged(name string, mgr manager.Manager, options Options) (Controller, error) {
	if options.Reconciler == nil {
		return nil, fmt.Errorf("must specify Reconciler")
	}

	if len(name) == 0 {
		return nil, fmt.Errorf("must specify Name for Controller")
	}

	if options.Log.GetSink() == nil {
		options.Log = mgr.GetLogger()
	}

	if options.MaxConcurrentReconciles <= 0 {
		if mgr.GetControllerOptions().MaxConcurrentReconciles > 0 {
			options.MaxConcurrentReconciles = mgr.GetControllerOptions().MaxConcurrentReconciles
		} else {
			options.MaxConcurrentReconciles = 1
		}
	}

	if options.CacheSyncTimeout == 0 {
		if mgr.GetControllerOptions().CacheSyncTimeout != 0 {
			options.CacheSyncTimeout = mgr.GetControllerOptions().CacheSyncTimeout
		} else {
			options.CacheSyncTimeout = 2 * time.Minute
		}
	}

	if options.RateLimiter == nil {
		options.RateLimiter = workqueue.DefaultControllerRateLimiter()
	}

	if options.RecoverPanic == nil {
		options.RecoverPanic = mgr.GetControllerOptions().RecoverPanic
	}

	if options.NeedLeaderElection == nil {
		options.NeedLeaderElection = mgr.GetControllerOptions().NeedLeaderElection
	}

	// Create controller with dependencies set
	return &controller.Controller{
		Do: options.Reconciler,
		MakeQueue: func() workqueue.RateLimitingInterface {
			return workqueue.NewNamedRateLimitingQueue(options.RateLimiter, name)
		},
		MaxConcurrentReconciles: options.MaxConcurrentReconciles,
		CacheSyncTimeout:        options.CacheSyncTimeout,
		Name:                    name,
		Log:                     options.Log.WithName("controller").WithName(name),
		RecoverPanic:            options.RecoverPanic,
		LeaderElected:           options.NeedLeaderElection,
	}, nil
}

// ReconcileIDFromContext gets the reconcileID from the current context.
var ReconcileIDFromContext = controller.ReconcileIDFromContext<|MERGE_RESOLUTION|>--- conflicted
+++ resolved
@@ -23,6 +23,8 @@
 
 	"github.com/go-logr/logr"
 	"k8s.io/client-go/util/workqueue"
+	"k8s.io/klog/v2"
+
 	"sigs.k8s.io/controller-runtime/pkg/handler"
 	"sigs.k8s.io/controller-runtime/pkg/internal/controller"
 	"sigs.k8s.io/controller-runtime/pkg/manager"
@@ -57,22 +59,9 @@
 	// The overall is a token bucket and the per-item is exponential.
 	RateLimiter ratelimiter.RateLimiter
 
-<<<<<<< HEAD
-	// Log is the logger used for this controller and passed to each reconciliation
-	// request via the context field.
-	Log logr.Logger
-
-	// CacheSyncTimeout refers to the time limit set to wait for syncing caches.
-	// Defaults to 2 minutes if not set.
-	CacheSyncTimeout time.Duration
-
-	// RecoverPanic indicates whether the panic caused by reconcile should be recovered.
-	RecoverPanic bool
-=======
 	// LogConstructor is used to construct a logger used for this controller and passed
 	// to each reconciliation via the context field.
 	LogConstructor func(request *reconcile.Request) logr.Logger
->>>>>>> ffba3d33
 }
 
 // Controller implements a Kubernetes API.  A Controller manages a work queue fed reconcile.Requests
@@ -122,8 +111,20 @@
 		return nil, fmt.Errorf("must specify Name for Controller")
 	}
 
-	if options.Log.GetSink() == nil {
-		options.Log = mgr.GetLogger()
+	if options.LogConstructor == nil {
+		log := mgr.GetLogger().WithValues(
+			"controller", name,
+		)
+		options.LogConstructor = func(req *reconcile.Request) logr.Logger {
+			log := log
+			if req != nil {
+				log = log.WithValues(
+					"object", klog.KRef(req.Namespace, req.Name),
+					"namespace", req.Namespace, "name", req.Name,
+				)
+			}
+			return log
+		}
 	}
 
 	if options.MaxConcurrentReconciles <= 0 {
@@ -163,7 +164,7 @@
 		MaxConcurrentReconciles: options.MaxConcurrentReconciles,
 		CacheSyncTimeout:        options.CacheSyncTimeout,
 		Name:                    name,
-		Log:                     options.Log.WithName("controller").WithName(name),
+		LogConstructor:          options.LogConstructor,
 		RecoverPanic:            options.RecoverPanic,
 		LeaderElected:           options.NeedLeaderElection,
 	}, nil
