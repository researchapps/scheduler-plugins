--- conflicted
+++ resolved
@@ -193,17 +193,10 @@
 	}
 }
 
-<<<<<<< HEAD
-// NewDelegatingLogSink constructs a new DelegatingLogSink which uses
-// the given logger before it's promise is fulfilled.
-func NewDelegatingLogSink(initial logr.LogSink) *DelegatingLogSink {
-	l := &DelegatingLogSink{
-=======
 // newDelegatingLogSink constructs a new DelegatingLogSink which uses
 // the given logger before its promise is fulfilled.
 func newDelegatingLogSink(initial logr.LogSink) *delegatingLogSink {
 	l := &delegatingLogSink{
->>>>>>> ffba3d33
 		logger:  initial,
 		promise: &loggerPromise{promisesLock: sync.Mutex{}},
 	}
