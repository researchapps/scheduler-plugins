--- conflicted
+++ resolved
@@ -98,22 +98,11 @@
 		return nil, nil, err
 	}
 
-<<<<<<< HEAD
-	if !strings.HasSuffix(gvk.Kind, "List") {
-		return nil, nil, fmt.Errorf("non-list type %T (kind %q) passed as output", list, gvk)
-	}
-	// we need the non-list GVK, so chop off the "List" from the end of the kind
-	gvk.Kind = gvk.Kind[:len(gvk.Kind)-4]
-	_, isUnstructured := list.(*unstructured.UnstructuredList)
-	var cacheTypeObj runtime.Object
-	if isUnstructured {
-=======
 	// We need the non-list GVK, so chop off the "List" from the end of the kind.
 	gvk.Kind = strings.TrimSuffix(gvk.Kind, "List")
 
 	// Handle unstructured.UnstructuredList.
 	if _, isUnstructured := list.(runtime.Unstructured); isUnstructured {
->>>>>>> ffba3d33
 		u := &unstructured.Unstructured{}
 		u.SetGroupVersionKind(gvk)
 		return &gvk, u, nil
@@ -198,8 +187,8 @@
 		rawVals := extractor(obj)
 		var vals []string
 		if ns == "" {
-			// if we're not doubling the keys for the namespaced case, just re-use what was returned to us
-			vals = rawVals
+			// if we're not doubling the keys for the namespaced case, just create a new slice with same length
+			vals = make([]string, len(rawVals))
 		} else {
 			// if we need to add non-namespaced versions too, double the length
 			vals = make([]string, len(rawVals)*2)
