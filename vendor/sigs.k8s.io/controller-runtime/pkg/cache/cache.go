--- conflicted
+++ resolved
@@ -163,9 +163,6 @@
 	// list objects for EVERY object.
 	// Be very careful with this, when enabled you must DeepCopy any object before mutating it,
 	// otherwise you will mutate the object in the cache.
-<<<<<<< HEAD
-	UnsafeDisableDeepCopyByObject DisableDeepCopyByObject
-=======
 	//
 	// This is a global setting for all objects, and can be overridden by the ByObject setting.
 	UnsafeDisableDeepCopy *bool
@@ -192,7 +189,6 @@
 	// Be very careful with this, when enabled you must DeepCopy any object before mutating it,
 	// otherwise you will mutate the object in the cache.
 	UnsafeDisableDeepCopy *bool
->>>>>>> ffba3d33
 }
 
 // NewCacheFunc - Function for creating a new cache from the options and a rest config.
@@ -211,10 +207,6 @@
 	if err != nil {
 		return nil, err
 	}
-<<<<<<< HEAD
-	im := internal.NewInformersMap(config, opts.Scheme, opts.Mapper, *opts.Resync, opts.Namespace, selectorsByGVK, disableDeepCopyByGVK)
-	return &informerCache{InformersMap: im}, nil
-=======
 
 	byGVK, err := convertToInformerOptsByGVK(opts.ByObject, opts.Scheme)
 	if err != nil {
@@ -241,7 +233,6 @@
 			ByGVK:        byGVK,
 		}),
 	}, nil
->>>>>>> ffba3d33
 }
 
 func defaultOpts(config *rest.Config, opts Options) (Options, error) {
@@ -289,10 +280,6 @@
 		if _, ok := out[gvk]; ok {
 			return nil, fmt.Errorf("duplicate cache options for GVK %v, cache.Options.ByObject has multiple types with the same GroupVersionKind", gvk)
 		}
-<<<<<<< HEAD
-	}
-	return disableDeepCopyByGVK, nil
-=======
 		out[gvk] = internal.InformersOptsByGVK{
 			Selector: internal.Selector{
 				Field: byObject.Field,
@@ -303,5 +290,4 @@
 		}
 	}
 	return out, nil
->>>>>>> ffba3d33
 }