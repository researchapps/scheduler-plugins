/*
Copyright 2019 The Kubernetes Authors.

Licensed under the Apache License, Version 2.0 (the "License");
you may not use this file except in compliance with the License.
You may obtain a copy of the License at

    http://www.apache.org/licenses/LICENSE-2.0

Unless required by applicable law or agreed to in writing, software
distributed under the License is distributed on an "AS IS" BASIS,
WITHOUT WARRANTIES OR CONDITIONS OF ANY KIND, either express or implied.
See the License for the specific language governing permissions and
limitations under the License.
*/

package cache

import (
	"context"
	"fmt"
	"time"

	corev1 "k8s.io/api/core/v1"
	apimeta "k8s.io/apimachinery/pkg/api/meta"
	"k8s.io/apimachinery/pkg/runtime"
	"k8s.io/apimachinery/pkg/runtime/schema"
	"k8s.io/client-go/rest"
	toolscache "k8s.io/client-go/tools/cache"
	"sigs.k8s.io/controller-runtime/pkg/client"
	"sigs.k8s.io/controller-runtime/pkg/client/apiutil"
)

// a new global namespaced cache to handle cluster scoped resources.
const globalCache = "_cluster-scope"

// MultiNamespacedCacheBuilder - Builder function to create a new multi-namespaced cache.
// This will scope the cache to a list of namespaces. Listing for all namespaces
// will list for all the namespaces that this knows about. By default this will create
// a global cache for cluster scoped resource. Note that this is not intended
// to be used for excluding namespaces, this is better done via a Predicate. Also note that
// you may face performance issues when using this with a high number of namespaces.
//
// Deprecated: Use cache.Options.Namespaces instead.
func MultiNamespacedCacheBuilder(namespaces []string) NewCacheFunc {
	return func(config *rest.Config, opts Options) (Cache, error) {
		opts.Namespaces = namespaces
		return newMultiNamespaceCache(config, opts)
	}
}

func newMultiNamespaceCache(config *rest.Config, opts Options) (Cache, error) {
	if len(opts.Namespaces) < 2 {
		return nil, fmt.Errorf("must specify more than one namespace to use multi-namespace cache")
	}
	opts, err := defaultOpts(config, opts)
	if err != nil {
		return nil, err
	}

	// Create every namespace cache.
	caches := map[string]Cache{}
	for _, ns := range opts.Namespaces {
		opts.Namespaces = []string{ns}
		c, err := New(config, opts)
		if err != nil {
<<<<<<< HEAD
			return nil, fmt.Errorf("error creating global cache %v", err)
=======
			return nil, err
>>>>>>> ffba3d33
		}
		caches[ns] = c
	}

	// Create a cache for cluster scoped resources.
	opts.Namespaces = []string{}
	gCache, err := New(config, opts)
	if err != nil {
		return nil, fmt.Errorf("error creating global cache: %w", err)
	}

	return &multiNamespaceCache{namespaceToCache: caches, Scheme: opts.Scheme, RESTMapper: opts.Mapper, clusterCache: gCache}, nil
}

// multiNamespaceCache knows how to handle multiple namespaced caches
// Use this feature when scoping permissions for your
// operator to a list of namespaces instead of watching every namespace
// in the cluster.
type multiNamespaceCache struct {
	namespaceToCache map[string]Cache
	Scheme           *runtime.Scheme
	RESTMapper       apimeta.RESTMapper
	clusterCache     Cache
}

var _ Cache = &multiNamespaceCache{}

// Methods for multiNamespaceCache to conform to the Informers interface.
func (c *multiNamespaceCache) GetInformer(ctx context.Context, obj client.Object) (Informer, error) {
	informers := map[string]Informer{}

	// If the object is clusterscoped, get the informer from clusterCache,
	// if not use the namespaced caches.
	isNamespaced, err := apiutil.IsObjectNamespaced(obj, c.Scheme, c.RESTMapper)
	if err != nil {
		return nil, err
	}
	if !isNamespaced {
		clusterCacheInf, err := c.clusterCache.GetInformer(ctx, obj)
		if err != nil {
			return nil, err
		}
		informers[globalCache] = clusterCacheInf

		return &multiNamespaceInformer{namespaceToInformer: informers}, nil
	}

	for ns, cache := range c.namespaceToCache {
		informer, err := cache.GetInformer(ctx, obj)
		if err != nil {
			return nil, err
		}
		informers[ns] = informer
	}

	return &multiNamespaceInformer{namespaceToInformer: informers}, nil
}

func (c *multiNamespaceCache) GetInformerForKind(ctx context.Context, gvk schema.GroupVersionKind) (Informer, error) {
	informers := map[string]Informer{}

	// If the object is clusterscoped, get the informer from clusterCache,
	// if not use the namespaced caches.
	isNamespaced, err := apiutil.IsGVKNamespaced(gvk, c.RESTMapper)
	if err != nil {
		return nil, err
	}
	if !isNamespaced {
		clusterCacheInf, err := c.clusterCache.GetInformerForKind(ctx, gvk)
		if err != nil {
			return nil, err
		}
		informers[globalCache] = clusterCacheInf

		return &multiNamespaceInformer{namespaceToInformer: informers}, nil
	}

	for ns, cache := range c.namespaceToCache {
		informer, err := cache.GetInformerForKind(ctx, gvk)
		if err != nil {
			return nil, err
		}
		informers[ns] = informer
	}

	return &multiNamespaceInformer{namespaceToInformer: informers}, nil
}

func (c *multiNamespaceCache) Start(ctx context.Context) error {
	// start global cache
	go func() {
		err := c.clusterCache.Start(ctx)
		if err != nil {
			log.Error(err, "cluster scoped cache failed to start")
		}
	}()

	// start namespaced caches
	for ns, cache := range c.namespaceToCache {
		go func(ns string, cache Cache) {
			err := cache.Start(ctx)
			if err != nil {
				log.Error(err, "multinamespace cache failed to start namespaced informer", "namespace", ns)
			}
		}(ns, cache)
	}

	<-ctx.Done()
	return nil
}

func (c *multiNamespaceCache) WaitForCacheSync(ctx context.Context) bool {
	synced := true
	for _, cache := range c.namespaceToCache {
		if s := cache.WaitForCacheSync(ctx); !s {
			synced = s
		}
	}

	// check if cluster scoped cache has synced
	if !c.clusterCache.WaitForCacheSync(ctx) {
		synced = false
	}
	return synced
}

func (c *multiNamespaceCache) IndexField(ctx context.Context, obj client.Object, field string, extractValue client.IndexerFunc) error {
	isNamespaced, err := apiutil.IsObjectNamespaced(obj, c.Scheme, c.RESTMapper)
	if err != nil {
		return err
	}

	if !isNamespaced {
		return c.clusterCache.IndexField(ctx, obj, field, extractValue)
	}

	for _, cache := range c.namespaceToCache {
		if err := cache.IndexField(ctx, obj, field, extractValue); err != nil {
			return err
		}
	}
	return nil
}

func (c *multiNamespaceCache) Get(ctx context.Context, key client.ObjectKey, obj client.Object, opts ...client.GetOption) error {
	isNamespaced, err := apiutil.IsObjectNamespaced(obj, c.Scheme, c.RESTMapper)
	if err != nil {
		return err
	}

	if !isNamespaced {
		// Look into the global cache to fetch the object
		return c.clusterCache.Get(ctx, key, obj)
	}

	cache, ok := c.namespaceToCache[key.Namespace]
	if !ok {
		return fmt.Errorf("unable to get: %v because of unknown namespace for the cache", key)
	}
	return cache.Get(ctx, key, obj)
}

// List multi namespace cache will get all the objects in the namespaces that the cache is watching if asked for all namespaces.
func (c *multiNamespaceCache) List(ctx context.Context, list client.ObjectList, opts ...client.ListOption) error {
	listOpts := client.ListOptions{}
	listOpts.ApplyOptions(opts)

	isNamespaced, err := apiutil.IsObjectNamespaced(list, c.Scheme, c.RESTMapper)
	if err != nil {
		return err
	}

	if !isNamespaced {
		// Look at the global cache to get the objects with the specified GVK
		return c.clusterCache.List(ctx, list, opts...)
	}

	if listOpts.Namespace != corev1.NamespaceAll {
		cache, ok := c.namespaceToCache[listOpts.Namespace]
		if !ok {
			return fmt.Errorf("unable to get: %v because of unknown namespace for the cache", listOpts.Namespace)
		}
		return cache.List(ctx, list, opts...)
	}

	listAccessor, err := apimeta.ListAccessor(list)
	if err != nil {
		return err
	}

	allItems, err := apimeta.ExtractList(list)
	if err != nil {
		return err
	}

	limitSet := listOpts.Limit > 0

	var resourceVersion string
	for _, cache := range c.namespaceToCache {
		listObj := list.DeepCopyObject().(client.ObjectList)
		err = cache.List(ctx, listObj, &listOpts)
		if err != nil {
			return err
		}
		items, err := apimeta.ExtractList(listObj)
		if err != nil {
			return err
		}
		accessor, err := apimeta.ListAccessor(listObj)
		if err != nil {
			return fmt.Errorf("object: %T must be a list type", list)
		}
		allItems = append(allItems, items...)
		// The last list call should have the most correct resource version.
		resourceVersion = accessor.GetResourceVersion()
		if limitSet {
			// decrement Limit by the number of items
			// fetched from the current namespace.
			listOpts.Limit -= int64(len(items))
			// if a Limit was set and the number of
			// items read has reached this set limit,
			// then stop reading.
			if listOpts.Limit == 0 {
				break
			}
		}
	}
	listAccessor.SetResourceVersion(resourceVersion)

	return apimeta.SetList(list, allItems)
}

// multiNamespaceInformer knows how to handle interacting with the underlying informer across multiple namespaces.
type multiNamespaceInformer struct {
	namespaceToInformer map[string]Informer
}

type handlerRegistration struct {
	handles map[string]toolscache.ResourceEventHandlerRegistration
}

type syncer interface {
	HasSynced() bool
}

// HasSynced asserts that the handler has been called for the full initial state of the informer.
// This uses syncer to be compatible between client-go 1.27+ and older versions when the interface changed.
func (h handlerRegistration) HasSynced() bool {
	for _, reg := range h.handles {
		if s, ok := reg.(syncer); ok {
			if !s.HasSynced() {
				return false
			}
		}
	}
	return true
}

var _ Informer = &multiNamespaceInformer{}

// AddEventHandler adds the handler to each namespaced informer.
func (i *multiNamespaceInformer) AddEventHandler(handler toolscache.ResourceEventHandler) (toolscache.ResourceEventHandlerRegistration, error) {
	handles := handlerRegistration{handles: make(map[string]toolscache.ResourceEventHandlerRegistration, len(i.namespaceToInformer))}
	for ns, informer := range i.namespaceToInformer {
		registration, err := informer.AddEventHandler(handler)
		if err != nil {
			return nil, err
		}
		handles.handles[ns] = registration
	}
	return handles, nil
}

// AddEventHandlerWithResyncPeriod adds the handler with a resync period to each namespaced informer.
func (i *multiNamespaceInformer) AddEventHandlerWithResyncPeriod(handler toolscache.ResourceEventHandler, resyncPeriod time.Duration) (toolscache.ResourceEventHandlerRegistration, error) {
	handles := handlerRegistration{handles: make(map[string]toolscache.ResourceEventHandlerRegistration, len(i.namespaceToInformer))}
	for ns, informer := range i.namespaceToInformer {
		registration, err := informer.AddEventHandlerWithResyncPeriod(handler, resyncPeriod)
		if err != nil {
			return nil, err
		}
		handles.handles[ns] = registration
	}
	return handles, nil
}

// RemoveEventHandler removes a formerly added event handler given by its registration handle.
func (i *multiNamespaceInformer) RemoveEventHandler(h toolscache.ResourceEventHandlerRegistration) error {
	handles, ok := h.(handlerRegistration)
	if !ok {
		return fmt.Errorf("it is not the registration returned by multiNamespaceInformer")
	}
	for ns, informer := range i.namespaceToInformer {
		registration, ok := handles.handles[ns]
		if !ok {
			continue
		}
		if err := informer.RemoveEventHandler(registration); err != nil {
			return err
		}
	}
	return nil
}

// AddIndexers adds the indexer for each namespaced informer.
func (i *multiNamespaceInformer) AddIndexers(indexers toolscache.Indexers) error {
	for _, informer := range i.namespaceToInformer {
		err := informer.AddIndexers(indexers)
		if err != nil {
			return err
		}
	}
	return nil
}

// HasSynced checks if each namespaced informer has synced.
func (i *multiNamespaceInformer) HasSynced() bool {
	for _, informer := range i.namespaceToInformer {
		if ok := informer.HasSynced(); !ok {
			return ok
		}
	}
	return true
}<|MERGE_RESOLUTION|>--- conflicted
+++ resolved
@@ -64,11 +64,7 @@
 		opts.Namespaces = []string{ns}
 		c, err := New(config, opts)
 		if err != nil {
-<<<<<<< HEAD
-			return nil, fmt.Errorf("error creating global cache %v", err)
-=======
-			return nil, err
->>>>>>> ffba3d33
+			return nil, err
 		}
 		caches[ns] = c
 	}
