--- conflicted
+++ resolved
@@ -93,12 +93,7 @@
 
 // Delete implements client.Client.
 func (uc *unstructuredClient) Delete(ctx context.Context, obj Object, opts ...DeleteOption) error {
-<<<<<<< HEAD
-	_, ok := obj.(*unstructured.Unstructured)
-	if !ok {
-=======
-	if _, ok := obj.(runtime.Unstructured); !ok {
->>>>>>> ffba3d33
+	if _, ok := obj.(runtime.Unstructured); !ok {
 		return fmt.Errorf("unstructured client did not understand object: %T", obj)
 	}
 
@@ -121,12 +116,7 @@
 
 // DeleteAllOf implements client.Client.
 func (uc *unstructuredClient) DeleteAllOf(ctx context.Context, obj Object, opts ...DeleteAllOfOption) error {
-<<<<<<< HEAD
-	_, ok := obj.(*unstructured.Unstructured)
-	if !ok {
-=======
-	if _, ok := obj.(runtime.Unstructured); !ok {
->>>>>>> ffba3d33
+	if _, ok := obj.(runtime.Unstructured); !ok {
 		return fmt.Errorf("unstructured client did not understand object: %T", obj)
 	}
 
@@ -149,12 +139,7 @@
 
 // Patch implements client.Client.
 func (uc *unstructuredClient) Patch(ctx context.Context, obj Object, patch Patch, opts ...PatchOption) error {
-<<<<<<< HEAD
-	_, ok := obj.(*unstructured.Unstructured)
-	if !ok {
-=======
-	if _, ok := obj.(runtime.Unstructured); !ok {
->>>>>>> ffba3d33
+	if _, ok := obj.(runtime.Unstructured); !ok {
 		return fmt.Errorf("unstructured client did not understand object: %T", obj)
 	}
 
@@ -218,15 +203,8 @@
 		return fmt.Errorf("unstructured client did not understand object: %T", obj)
 	}
 
-<<<<<<< HEAD
-	gvk := u.GroupVersionKind()
-	if strings.HasSuffix(gvk.Kind, "List") {
-		gvk.Kind = gvk.Kind[:len(gvk.Kind)-4]
-	}
-=======
 	gvk := u.GetObjectKind().GroupVersionKind()
 	gvk.Kind = strings.TrimSuffix(gvk.Kind, "List")
->>>>>>> ffba3d33
 
 	r, err := uc.resources.getResource(obj)
 	if err != nil {
@@ -244,11 +222,6 @@
 		Into(obj)
 }
 
-<<<<<<< HEAD
-func (uc *unstructuredClient) UpdateStatus(ctx context.Context, obj Object, opts ...UpdateOption) error {
-	_, ok := obj.(*unstructured.Unstructured)
-	if !ok {
-=======
 func (uc *unstructuredClient) GetSubResource(ctx context.Context, obj, subResourceObj Object, subResource string, opts ...SubResourceGetOption) error {
 	if _, ok := obj.(runtime.Unstructured); !ok {
 		return fmt.Errorf("unstructured client did not understand object: %T", subResource)
@@ -314,7 +287,6 @@
 
 func (uc *unstructuredClient) UpdateSubResource(ctx context.Context, obj Object, subResource string, opts ...SubResourceUpdateOption) error {
 	if _, ok := obj.(runtime.Unstructured); !ok {
->>>>>>> ffba3d33
 		return fmt.Errorf("unstructured client did not understand object: %T", obj)
 	}
 
