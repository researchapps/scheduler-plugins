// Copyright 2010 The Go Authors. All rights reserved.
// Use of this source code is governed by a BSD-style
// license that can be found in the LICENSE file.

// Represents JSON data structure using native Go types: booleans, floats,
// strings, arrays, and maps.

package json

import (
	"encoding"
	"encoding/base64"
	"fmt"
	"reflect"
	"strconv"
	"strings"
	"unicode"
	"unicode/utf16"
	"unicode/utf8"
)

// Unmarshal parses the JSON-encoded data and stores the result
// in the value pointed to by v. If v is nil or not a pointer,
// Unmarshal returns an InvalidUnmarshalError.
//
// Unmarshal uses the inverse of the encodings that
// Marshal uses, allocating maps, slices, and pointers as necessary,
// with the following additional rules:
//
// To unmarshal JSON into a pointer, Unmarshal first handles the case of
// the JSON being the JSON literal null. In that case, Unmarshal sets
// the pointer to nil. Otherwise, Unmarshal unmarshals the JSON into
// the value pointed at by the pointer. If the pointer is nil, Unmarshal
// allocates a new value for it to point to.
//
// To unmarshal JSON into a value implementing the Unmarshaler interface,
// Unmarshal calls that value's UnmarshalJSON method, including
// when the input is a JSON null.
// Otherwise, if the value implements encoding.TextUnmarshaler
// and the input is a JSON quoted string, Unmarshal calls that value's
// UnmarshalText method with the unquoted form of the string.
//
// To unmarshal JSON into a struct, Unmarshal matches incoming object
// keys to the keys used by Marshal (either the struct field name or its tag),
// preferring an exact match but also accepting a case-insensitive match. By
// default, object keys which don't have a corresponding struct field are
// ignored (see Decoder.DisallowUnknownFields for an alternative).
//
// To unmarshal JSON into an interface value,
// Unmarshal stores one of these in the interface value:
//
//	bool, for JSON booleans
//	float64, for JSON numbers
//	string, for JSON strings
//	[]interface{}, for JSON arrays
//	map[string]interface{}, for JSON objects
//	nil for JSON null
//
// To unmarshal a JSON array into a slice, Unmarshal resets the slice length
// to zero and then appends each element to the slice.
// As a special case, to unmarshal an empty JSON array into a slice,
// Unmarshal replaces the slice with a new empty slice.
//
// To unmarshal a JSON array into a Go array, Unmarshal decodes
// JSON array elements into corresponding Go array elements.
// If the Go array is smaller than the JSON array,
// the additional JSON array elements are discarded.
// If the JSON array is smaller than the Go array,
// the additional Go array elements are set to zero values.
//
// To unmarshal a JSON object into a map, Unmarshal first establishes a map to
// use. If the map is nil, Unmarshal allocates a new map. Otherwise Unmarshal
// reuses the existing map, keeping existing entries. Unmarshal then stores
// key-value pairs from the JSON object into the map. The map's key type must
// either be any string type, an integer, implement json.Unmarshaler, or
// implement encoding.TextUnmarshaler.
//
// If the JSON-encoded data contain a syntax error, Unmarshal returns a SyntaxError.
//
// If a JSON value is not appropriate for a given target type,
// or if a JSON number overflows the target type, Unmarshal
// skips that field and completes the unmarshaling as best it can.
// If no more serious errors are encountered, Unmarshal returns
// an UnmarshalTypeError describing the earliest such error. In any
// case, it's not guaranteed that all the remaining fields following
// the problematic one will be unmarshaled into the target object.
//
// The JSON null value unmarshals into an interface, map, pointer, or slice
// by setting that Go value to nil. Because null is often used in JSON to mean
// “not present,” unmarshaling a JSON null into any other Go type has no effect
// on the value and produces no error.
//
// When unmarshaling quoted strings, invalid UTF-8 or
// invalid UTF-16 surrogate pairs are not treated as an error.
// Instead, they are replaced by the Unicode replacement
// character U+FFFD.
func Unmarshal(data []byte, v any, opts ...UnmarshalOpt) error {
	// Check for well-formedness.
	// Avoids filling out half a data structure
	// before discovering a JSON syntax error.
	var d decodeState

	for _, opt := range opts {
		opt(&d)
	}

	err := checkValid(data, &d.scan)
	if err != nil {
		return err
	}

	d.init(data)
	return d.unmarshal(v)
}

// Unmarshaler is the interface implemented by types
// that can unmarshal a JSON description of themselves.
// The input can be assumed to be a valid encoding of
// a JSON value. UnmarshalJSON must copy the JSON data
// if it wishes to retain the data after returning.
//
// By convention, to approximate the behavior of Unmarshal itself,
// Unmarshalers implement UnmarshalJSON([]byte("null")) as a no-op.
type Unmarshaler interface {
	UnmarshalJSON([]byte) error
}

/*
// An UnmarshalTypeError describes a JSON value that was
// not appropriate for a value of a specific Go type.
type UnmarshalTypeError struct {
	Value  string       // description of JSON value - "bool", "array", "number -5"
	Type   reflect.Type // type of Go value it could not be assigned to
	Offset int64        // error occurred after reading Offset bytes
	Struct string       // name of the struct type containing the field
	Field  string       // the full path from root node to the field
}

func (e *UnmarshalTypeError) Error() string {
	if e.Struct != "" || e.Field != "" {
		return "json: cannot unmarshal " + e.Value + " into Go struct field " + e.Struct + "." + e.Field + " of type " + e.Type.String()
	}
	return "json: cannot unmarshal " + e.Value + " into Go value of type " + e.Type.String()
}

// An UnmarshalFieldError describes a JSON object key that
// led to an unexported (and therefore unwritable) struct field.
//
// Deprecated: No longer used; kept for compatibility.
type UnmarshalFieldError struct {
	Key   string
	Type  reflect.Type
	Field reflect.StructField
}

func (e *UnmarshalFieldError) Error() string {
	return "json: cannot unmarshal object key " + strconv.Quote(e.Key) + " into unexported field " + e.Field.Name + " of type " + e.Type.String()
}

// An InvalidUnmarshalError describes an invalid argument passed to Unmarshal.
// (The argument to Unmarshal must be a non-nil pointer.)
type InvalidUnmarshalError struct {
	Type reflect.Type
}

func (e *InvalidUnmarshalError) Error() string {
	if e.Type == nil {
		return "json: Unmarshal(nil)"
	}

	if e.Type.Kind() != reflect.Pointer {
		return "json: Unmarshal(non-pointer " + e.Type.String() + ")"
	}
	return "json: Unmarshal(nil " + e.Type.String() + ")"
}
*/

func (d *decodeState) unmarshal(v any) error {
	rv := reflect.ValueOf(v)
	if rv.Kind() != reflect.Pointer || rv.IsNil() {
		return &InvalidUnmarshalError{reflect.TypeOf(v)}
	}

	d.scan.reset()
	d.scanWhile(scanSkipSpace)
	// We decode rv not rv.Elem because the Unmarshaler interface
	// test must be applied at the top level of the value.
	err := d.value(rv)
	if err != nil {
		return d.addErrorContext(err)
	}
	if d.savedError != nil {
		return d.savedError
	}
	if len(d.savedStrictErrors) > 0 {
		return &UnmarshalStrictError{Errors: d.savedStrictErrors}
	}
	return nil
}

/*
// A Number represents a JSON number literal.
type Number string

// String returns the literal text of the number.
func (n Number) String() string { return string(n) }

// Float64 returns the number as a float64.
func (n Number) Float64() (float64, error) {
	return strconv.ParseFloat(string(n), 64)
}

// Int64 returns the number as an int64.
func (n Number) Int64() (int64, error) {
	return strconv.ParseInt(string(n), 10, 64)
}
*/

// An errorContext provides context for type errors during decoding.
type errorContext struct {
	Struct     reflect.Type
	FieldStack []string
}

// decodeState represents the state while decoding a JSON value.
type decodeState struct {
	data                  []byte
	off                   int // next read offset in data
	opcode                int // last read result
	scan                  scanner
	errorContext          *errorContext
	savedError            error
	useNumber             bool
	disallowUnknownFields bool

	savedStrictErrors []error
<<<<<<< HEAD
	seenStrictErrors  map[string]struct{}
=======
	seenStrictErrors  map[strictError]struct{}
	strictFieldStack  []string
>>>>>>> ffba3d33

	caseSensitive bool

	preserveInts bool

	disallowDuplicateFields bool
}

// readIndex returns the position of the last byte read.
func (d *decodeState) readIndex() int {
	return d.off - 1
}

// phasePanicMsg is used as a panic message when we end up with something that
// shouldn't happen. It can indicate a bug in the JSON decoder, or that
// something is editing the data slice while the decoder executes.
const phasePanicMsg = "JSON decoder out of sync - data changing underfoot?"

func (d *decodeState) init(data []byte) *decodeState {
	d.data = data
	d.off = 0
	d.savedError = nil
	if d.errorContext != nil {
		d.errorContext.Struct = nil
		// Reuse the allocated space for the FieldStack slice.
		d.errorContext.FieldStack = d.errorContext.FieldStack[:0]
	}
	return d
}

// saveError saves the first err it is called with,
// for reporting at the end of the unmarshal.
func (d *decodeState) saveError(err error) {
	if d.savedError == nil {
		d.savedError = d.addErrorContext(err)
	}
}

// addErrorContext returns a new error enhanced with information from d.errorContext
func (d *decodeState) addErrorContext(err error) error {
	if d.errorContext != nil && (d.errorContext.Struct != nil || len(d.errorContext.FieldStack) > 0) {
		switch err := err.(type) {
		case *UnmarshalTypeError:
			err.Struct = d.errorContext.Struct.Name()
			err.Field = strings.Join(d.errorContext.FieldStack, ".")
		}
	}
	return err
}

// skip scans to the end of what was started.
func (d *decodeState) skip() {
	s, data, i := &d.scan, d.data, d.off
	depth := len(s.parseState)
	for {
		op := s.step(s, data[i])
		i++
		if len(s.parseState) < depth {
			d.off = i
			d.opcode = op
			return
		}
	}
}

// scanNext processes the byte at d.data[d.off].
func (d *decodeState) scanNext() {
	if d.off < len(d.data) {
		d.opcode = d.scan.step(&d.scan, d.data[d.off])
		d.off++
	} else {
		d.opcode = d.scan.eof()
		d.off = len(d.data) + 1 // mark processed EOF with len+1
	}
}

// scanWhile processes bytes in d.data[d.off:] until it
// receives a scan code not equal to op.
func (d *decodeState) scanWhile(op int) {
	s, data, i := &d.scan, d.data, d.off
	for i < len(data) {
		newOp := s.step(s, data[i])
		i++
		if newOp != op {
			d.opcode = newOp
			d.off = i
			return
		}
	}

	d.off = len(data) + 1 // mark processed EOF with len+1
	d.opcode = d.scan.eof()
}

// rescanLiteral is similar to scanWhile(scanContinue), but it specialises the
// common case where we're decoding a literal. The decoder scans the input
// twice, once for syntax errors and to check the length of the value, and the
// second to perform the decoding.
//
// Only in the second step do we use decodeState to tokenize literals, so we
// know there aren't any syntax errors. We can take advantage of that knowledge,
// and scan a literal's bytes much more quickly.
func (d *decodeState) rescanLiteral() {
	data, i := d.data, d.off
Switch:
	switch data[i-1] {
	case '"': // string
		for ; i < len(data); i++ {
			switch data[i] {
			case '\\':
				i++ // escaped char
			case '"':
				i++ // tokenize the closing quote too
				break Switch
			}
		}
	case '0', '1', '2', '3', '4', '5', '6', '7', '8', '9', '-': // number
		for ; i < len(data); i++ {
			switch data[i] {
			case '0', '1', '2', '3', '4', '5', '6', '7', '8', '9',
				'.', 'e', 'E', '+', '-':
			default:
				break Switch
			}
		}
	case 't': // true
		i += len("rue")
	case 'f': // false
		i += len("alse")
	case 'n': // null
		i += len("ull")
	}
	if i < len(data) {
		d.opcode = stateEndValue(&d.scan, data[i])
	} else {
		d.opcode = scanEnd
	}
	d.off = i + 1
}

// value consumes a JSON value from d.data[d.off-1:], decoding into v, and
// reads the following byte ahead. If v is invalid, the value is discarded.
// The first byte of the value has been read already.
func (d *decodeState) value(v reflect.Value) error {
	switch d.opcode {
	default:
		panic(phasePanicMsg)

	case scanBeginArray:
		if v.IsValid() {
			if err := d.array(v); err != nil {
				return err
			}
		} else {
			d.skip()
		}
		d.scanNext()

	case scanBeginObject:
		if v.IsValid() {
			if err := d.object(v); err != nil {
				return err
			}
		} else {
			d.skip()
		}
		d.scanNext()

	case scanBeginLiteral:
		// All bytes inside literal return scanContinue op code.
		start := d.readIndex()
		d.rescanLiteral()

		if v.IsValid() {
			if err := d.literalStore(d.data[start:d.readIndex()], v, false); err != nil {
				return err
			}
		}
	}
	return nil
}

type unquotedValue struct{}

// valueQuoted is like value but decodes a
// quoted string literal or literal null into an interface value.
// If it finds anything other than a quoted string literal or null,
// valueQuoted returns unquotedValue{}.
func (d *decodeState) valueQuoted() any {
	switch d.opcode {
	default:
		panic(phasePanicMsg)

	case scanBeginArray, scanBeginObject:
		d.skip()
		d.scanNext()

	case scanBeginLiteral:
		v := d.literalInterface()
		switch v.(type) {
		case nil, string:
			return v
		}
	}
	return unquotedValue{}
}

// indirect walks down v allocating pointers as needed,
// until it gets to a non-pointer.
// If it encounters an Unmarshaler, indirect stops and returns that.
// If decodingNull is true, indirect stops at the first settable pointer so it
// can be set to nil.
func indirect(v reflect.Value, decodingNull bool) (Unmarshaler, encoding.TextUnmarshaler, reflect.Value) {
	// Issue #24153 indicates that it is generally not a guaranteed property
	// that you may round-trip a reflect.Value by calling Value.Addr().Elem()
	// and expect the value to still be settable for values derived from
	// unexported embedded struct fields.
	//
	// The logic below effectively does this when it first addresses the value
	// (to satisfy possible pointer methods) and continues to dereference
	// subsequent pointers as necessary.
	//
	// After the first round-trip, we set v back to the original value to
	// preserve the original RW flags contained in reflect.Value.
	v0 := v
	haveAddr := false

	// If v is a named type and is addressable,
	// start with its address, so that if the type has pointer methods,
	// we find them.
	if v.Kind() != reflect.Pointer && v.Type().Name() != "" && v.CanAddr() {
		haveAddr = true
		v = v.Addr()
	}
	for {
		// Load value from interface, but only if the result will be
		// usefully addressable.
		if v.Kind() == reflect.Interface && !v.IsNil() {
			e := v.Elem()
			if e.Kind() == reflect.Pointer && !e.IsNil() && (!decodingNull || e.Elem().Kind() == reflect.Pointer) {
				haveAddr = false
				v = e
				continue
			}
		}

		if v.Kind() != reflect.Pointer {
			break
		}

		if decodingNull && v.CanSet() {
			break
		}

		// Prevent infinite loop if v is an interface pointing to its own address:
		//     var v interface{}
		//     v = &v
		if v.Elem().Kind() == reflect.Interface && v.Elem().Elem() == v {
			v = v.Elem()
			break
		}
		if v.IsNil() {
			v.Set(reflect.New(v.Type().Elem()))
		}
		if v.Type().NumMethod() > 0 && v.CanInterface() {
			if u, ok := v.Interface().(Unmarshaler); ok {
				return u, nil, reflect.Value{}
			}
			if !decodingNull {
				if u, ok := v.Interface().(encoding.TextUnmarshaler); ok {
					return nil, u, reflect.Value{}
				}
			}
		}

		if haveAddr {
			v = v0 // restore original value after round-trip Value.Addr().Elem()
			haveAddr = false
		} else {
			v = v.Elem()
		}
	}
	return nil, nil, v
}

// array consumes an array from d.data[d.off-1:], decoding into v.
// The first byte of the array ('[') has been read already.
func (d *decodeState) array(v reflect.Value) error {
	// Check for unmarshaler.
	u, ut, pv := indirect(v, false)
	if u != nil {
		start := d.readIndex()
		d.skip()
		return u.UnmarshalJSON(d.data[start:d.off])
	}
	if ut != nil {
		d.saveError(&UnmarshalTypeError{Value: "array", Type: v.Type(), Offset: int64(d.off)})
		d.skip()
		return nil
	}
	v = pv

	// Check type of target.
	switch v.Kind() {
	case reflect.Interface:
		if v.NumMethod() == 0 {
			// Decoding into nil interface? Switch to non-reflect code.
			ai := d.arrayInterface()
			v.Set(reflect.ValueOf(ai))
			return nil
		}
		// Otherwise it's invalid.
		fallthrough
	default:
		d.saveError(&UnmarshalTypeError{Value: "array", Type: v.Type(), Offset: int64(d.off)})
		d.skip()
		return nil
	case reflect.Array, reflect.Slice:
		break
	}

	i := 0
	for {
		// Look ahead for ] - can only happen on first iteration.
		d.scanWhile(scanSkipSpace)
		if d.opcode == scanEndArray {
			break
		}

		// Get element of array, growing if necessary.
		if v.Kind() == reflect.Slice {
			// Grow slice if necessary
			if i >= v.Cap() {
				newcap := v.Cap() + v.Cap()/2
				if newcap < 4 {
					newcap = 4
				}
				newv := reflect.MakeSlice(v.Type(), v.Len(), newcap)
				reflect.Copy(newv, v)
				v.Set(newv)
			}
			if i >= v.Len() {
				v.SetLen(i + 1)
			}
		}

		if i < v.Len() {
			// Decode into element.
			if err := d.value(v.Index(i)); err != nil {
				return err
			}
		} else {
			// Ran out of fixed array: skip.
			if err := d.value(reflect.Value{}); err != nil {
				return err
			}
		}
		i++

		// Next token must be , or ].
		if d.opcode == scanSkipSpace {
			d.scanWhile(scanSkipSpace)
		}
		if d.opcode == scanEndArray {
			break
		}
		if d.opcode != scanArrayValue {
			panic(phasePanicMsg)
		}
	}

	if i < v.Len() {
		if v.Kind() == reflect.Array {
			// Array. Zero the rest.
			z := reflect.Zero(v.Type().Elem())
			for ; i < v.Len(); i++ {
				v.Index(i).Set(z)
			}
		} else {
			v.SetLen(i)
		}
	}
	if i == 0 && v.Kind() == reflect.Slice {
		v.Set(reflect.MakeSlice(v.Type(), 0, 0))
	}
	return nil
}

var nullLiteral = []byte("null")
var textUnmarshalerType = reflect.TypeOf((*encoding.TextUnmarshaler)(nil)).Elem()

// object consumes an object from d.data[d.off-1:], decoding into v.
// The first byte ('{') of the object has been read already.
func (d *decodeState) object(v reflect.Value) error {
	// Check for unmarshaler.
	u, ut, pv := indirect(v, false)
	if u != nil {
		start := d.readIndex()
		d.skip()
		return u.UnmarshalJSON(d.data[start:d.off])
	}
	if ut != nil {
		d.saveError(&UnmarshalTypeError{Value: "object", Type: v.Type(), Offset: int64(d.off)})
		d.skip()
		return nil
	}
	v = pv
	t := v.Type()

	// Decoding into nil interface? Switch to non-reflect code.
	if v.Kind() == reflect.Interface && v.NumMethod() == 0 {
		oi := d.objectInterface()
		v.Set(reflect.ValueOf(oi))
		return nil
	}

	var fields structFields
	var checkDuplicateField func(fieldNameIndex int, fieldName string)

	// Check type of target:
	//   struct or
	//   map[T1]T2 where T1 is string, an integer type,
	//             or an encoding.TextUnmarshaler
	switch v.Kind() {
	case reflect.Map:
		// Map key must either have string kind, have an integer kind,
		// or be an encoding.TextUnmarshaler.
		switch t.Key().Kind() {
		case reflect.String,
			reflect.Int, reflect.Int8, reflect.Int16, reflect.Int32, reflect.Int64,
			reflect.Uint, reflect.Uint8, reflect.Uint16, reflect.Uint32, reflect.Uint64, reflect.Uintptr:
		default:
			if !reflect.PointerTo(t.Key()).Implements(textUnmarshalerType) {
				d.saveError(&UnmarshalTypeError{Value: "object", Type: t, Offset: int64(d.off)})
				d.skip()
				return nil
			}
		}
		if v.IsNil() {
			v.Set(reflect.MakeMap(t))
		}

		if d.disallowDuplicateFields {
			var seenKeys map[string]struct{}
			checkDuplicateField = func(fieldNameIndex int, fieldName string) {
				if seenKeys == nil {
					seenKeys = map[string]struct{}{}
				}
				if _, seen := seenKeys[fieldName]; seen {
<<<<<<< HEAD
					d.saveStrictError(fmt.Errorf("duplicate field %q", fieldName))
=======
					d.saveStrictError(d.newFieldError(duplicateStrictErrType, fieldName))
>>>>>>> ffba3d33
				} else {
					seenKeys[fieldName] = struct{}{}
				}
			}
		}

	case reflect.Struct:
		fields = cachedTypeFields(t)

		if d.disallowDuplicateFields {
			if len(fields.list) <= 64 {
				// bitset by field index for structs with <= 64 fields
				var seenKeys uint64
				checkDuplicateField = func(fieldNameIndex int, fieldName string) {
					if seenKeys&(1<<fieldNameIndex) != 0 {
<<<<<<< HEAD
						d.saveStrictError(fmt.Errorf("duplicate field %q", fieldName))
=======
						d.saveStrictError(d.newFieldError(duplicateStrictErrType, fieldName))
>>>>>>> ffba3d33
					} else {
						seenKeys = seenKeys | (1 << fieldNameIndex)
					}
				}
			} else {
				// list of seen field indices for structs with greater than 64 fields
				var seenIndexes []bool
				checkDuplicateField = func(fieldNameIndex int, fieldName string) {
					if seenIndexes == nil {
						seenIndexes = make([]bool, len(fields.list))
					}
					if seenIndexes[fieldNameIndex] {
<<<<<<< HEAD
						d.saveStrictError(fmt.Errorf("duplicate field %q", fieldName))
=======
						d.saveStrictError(d.newFieldError(duplicateStrictErrType, fieldName))
>>>>>>> ffba3d33
					} else {
						seenIndexes[fieldNameIndex] = true
					}
				}
			}
		}

		// ok
	default:
		d.saveError(&UnmarshalTypeError{Value: "object", Type: t, Offset: int64(d.off)})
		d.skip()
		return nil
	}

	var mapElem reflect.Value
	var origErrorContext errorContext
	if d.errorContext != nil {
		origErrorContext = *d.errorContext
	}

	for {
		// Read opening " of string key or closing }.
		d.scanWhile(scanSkipSpace)
		if d.opcode == scanEndObject {
			// closing } - can only happen on first iteration.
			break
		}
		if d.opcode != scanBeginLiteral {
			panic(phasePanicMsg)
		}

		// Read key.
		start := d.readIndex()
		d.rescanLiteral()
		item := d.data[start:d.readIndex()]
		key, ok := unquoteBytes(item)
		if !ok {
			panic(phasePanicMsg)
		}

		// Figure out field corresponding to key.
		var subv reflect.Value
		destring := false // whether the value is wrapped in a string to be decoded first

		if v.Kind() == reflect.Map {
			elemType := t.Elem()
			if !mapElem.IsValid() {
				mapElem = reflect.New(elemType).Elem()
			} else {
				mapElem.Set(reflect.Zero(elemType))
			}
			subv = mapElem
			if checkDuplicateField != nil {
				checkDuplicateField(0, string(key))
			}
		} else {
			var f *field
			if i, ok := fields.nameIndex[string(key)]; ok {
				// Found an exact name match.
				f = &fields.list[i]
				if checkDuplicateField != nil {
					checkDuplicateField(i, f.name)
				}
			} else if !d.caseSensitive {
				// Fall back to the expensive case-insensitive
				// linear search.
				for i := range fields.list {
					ff := &fields.list[i]
					if ff.equalFold(ff.nameBytes, key) {
						f = ff
						if checkDuplicateField != nil {
							checkDuplicateField(i, f.name)
						}
						break
					}
				}
			}
			if f != nil {
				subv = v
				destring = f.quoted
				for _, i := range f.index {
					if subv.Kind() == reflect.Pointer {
						if subv.IsNil() {
							// If a struct embeds a pointer to an unexported type,
							// it is not possible to set a newly allocated value
							// since the field is unexported.
							//
							// See https://golang.org/issue/21357
							if !subv.CanSet() {
								d.saveError(fmt.Errorf("json: cannot set embedded pointer to unexported struct: %v", subv.Type().Elem()))
								// Invalidate subv to ensure d.value(subv) skips over
								// the JSON value without assigning it to subv.
								subv = reflect.Value{}
								destring = false
								break
							}
							subv.Set(reflect.New(subv.Type().Elem()))
						}
						subv = subv.Elem()
					}
					subv = subv.Field(i)
				}
				if d.errorContext == nil {
					d.errorContext = new(errorContext)
				}
				d.errorContext.FieldStack = append(d.errorContext.FieldStack, f.name)
				d.errorContext.Struct = t
			} else if d.disallowUnknownFields {
<<<<<<< HEAD
				d.saveStrictError(fmt.Errorf("unknown field %q", key))
=======
				d.saveStrictError(d.newFieldError(unknownStrictErrType, string(key)))
>>>>>>> ffba3d33
			}
		}

		// Read : before value.
		if d.opcode == scanSkipSpace {
			d.scanWhile(scanSkipSpace)
		}
		if d.opcode != scanObjectKey {
			panic(phasePanicMsg)
		}
		d.scanWhile(scanSkipSpace)

		if destring {
			switch qv := d.valueQuoted().(type) {
			case nil:
				if err := d.literalStore(nullLiteral, subv, false); err != nil {
					return err
				}
			case string:
				if err := d.literalStore([]byte(qv), subv, true); err != nil {
					return err
				}
			default:
				d.saveError(fmt.Errorf("json: invalid use of ,string struct tag, trying to unmarshal unquoted value into %v", subv.Type()))
			}
		} else {
			if err := d.value(subv); err != nil {
				return err
			}
		}

		// Write value back to map;
		// if using struct, subv points into struct already.
		if v.Kind() == reflect.Map {
			kt := t.Key()
			var kv reflect.Value
			switch {
			case reflect.PointerTo(kt).Implements(textUnmarshalerType):
				kv = reflect.New(kt)
				if err := d.literalStore(item, kv, true); err != nil {
					return err
				}
				kv = kv.Elem()
			case kt.Kind() == reflect.String:
				kv = reflect.ValueOf(key).Convert(kt)
			default:
				switch kt.Kind() {
				case reflect.Int, reflect.Int8, reflect.Int16, reflect.Int32, reflect.Int64:
					s := string(key)
					n, err := strconv.ParseInt(s, 10, 64)
					if err != nil || reflect.Zero(kt).OverflowInt(n) {
						d.saveError(&UnmarshalTypeError{Value: "number " + s, Type: kt, Offset: int64(start + 1)})
						break
					}
					kv = reflect.ValueOf(n).Convert(kt)
				case reflect.Uint, reflect.Uint8, reflect.Uint16, reflect.Uint32, reflect.Uint64, reflect.Uintptr:
					s := string(key)
					n, err := strconv.ParseUint(s, 10, 64)
					if err != nil || reflect.Zero(kt).OverflowUint(n) {
						d.saveError(&UnmarshalTypeError{Value: "number " + s, Type: kt, Offset: int64(start + 1)})
						break
					}
					kv = reflect.ValueOf(n).Convert(kt)
				default:
					panic("json: Unexpected key type") // should never occur
				}
			}
			if kv.IsValid() {
				v.SetMapIndex(kv, subv)
			}
		}

		// Next token must be , or }.
		if d.opcode == scanSkipSpace {
			d.scanWhile(scanSkipSpace)
		}
		if d.errorContext != nil {
			// Reset errorContext to its original state.
			// Keep the same underlying array for FieldStack, to reuse the
			// space and avoid unnecessary allocs.
			d.errorContext.FieldStack = d.errorContext.FieldStack[:len(origErrorContext.FieldStack)]
			d.errorContext.Struct = origErrorContext.Struct
		}
		if d.opcode == scanEndObject {
			break
		}
		if d.opcode != scanObjectValue {
			panic(phasePanicMsg)
		}
	}
	return nil
}

// convertNumber converts the number literal s to a float64 or a Number
// depending on the setting of d.useNumber.
func (d *decodeState) convertNumber(s string) (any, error) {
	if d.useNumber {
		return Number(s), nil
	}

	// if the string contains no floating point, return it as an int64 if it decodes successfully and does not overflow.
	// otherwise, fall back to float64 behavior.
	if d.preserveInts && !strings.Contains(s, ".") {
		if i, err := strconv.ParseInt(s, 10, 64); err == nil {
			return i, nil
		}
	}

	f, err := strconv.ParseFloat(s, 64)
	if err != nil {
		return nil, &UnmarshalTypeError{Value: "number " + s, Type: reflect.TypeOf(0.0), Offset: int64(d.off)}
	}
	return f, nil
}

var numberType = reflect.TypeOf(Number(""))

// literalStore decodes a literal stored in item into v.
//
// fromQuoted indicates whether this literal came from unwrapping a
// string from the ",string" struct tag option. this is used only to
// produce more helpful error messages.
func (d *decodeState) literalStore(item []byte, v reflect.Value, fromQuoted bool) error {
	// Check for unmarshaler.
	if len(item) == 0 {
		//Empty string given
		d.saveError(fmt.Errorf("json: invalid use of ,string struct tag, trying to unmarshal %q into %v", item, v.Type()))
		return nil
	}
	isNull := item[0] == 'n' // null
	u, ut, pv := indirect(v, isNull)
	if u != nil {
		return u.UnmarshalJSON(item)
	}
	if ut != nil {
		if item[0] != '"' {
			if fromQuoted {
				d.saveError(fmt.Errorf("json: invalid use of ,string struct tag, trying to unmarshal %q into %v", item, v.Type()))
				return nil
			}
			val := "number"
			switch item[0] {
			case 'n':
				val = "null"
			case 't', 'f':
				val = "bool"
			}
			d.saveError(&UnmarshalTypeError{Value: val, Type: v.Type(), Offset: int64(d.readIndex())})
			return nil
		}
		s, ok := unquoteBytes(item)
		if !ok {
			if fromQuoted {
				return fmt.Errorf("json: invalid use of ,string struct tag, trying to unmarshal %q into %v", item, v.Type())
			}
			panic(phasePanicMsg)
		}
		return ut.UnmarshalText(s)
	}

	v = pv

	switch c := item[0]; c {
	case 'n': // null
		// The main parser checks that only true and false can reach here,
		// but if this was a quoted string input, it could be anything.
		if fromQuoted && string(item) != "null" {
			d.saveError(fmt.Errorf("json: invalid use of ,string struct tag, trying to unmarshal %q into %v", item, v.Type()))
			break
		}
		switch v.Kind() {
		case reflect.Interface, reflect.Pointer, reflect.Map, reflect.Slice:
			v.Set(reflect.Zero(v.Type()))
			// otherwise, ignore null for primitives/string
		}
	case 't', 'f': // true, false
		value := item[0] == 't'
		// The main parser checks that only true and false can reach here,
		// but if this was a quoted string input, it could be anything.
		if fromQuoted && string(item) != "true" && string(item) != "false" {
			d.saveError(fmt.Errorf("json: invalid use of ,string struct tag, trying to unmarshal %q into %v", item, v.Type()))
			break
		}
		switch v.Kind() {
		default:
			if fromQuoted {
				d.saveError(fmt.Errorf("json: invalid use of ,string struct tag, trying to unmarshal %q into %v", item, v.Type()))
			} else {
				d.saveError(&UnmarshalTypeError{Value: "bool", Type: v.Type(), Offset: int64(d.readIndex())})
			}
		case reflect.Bool:
			v.SetBool(value)
		case reflect.Interface:
			if v.NumMethod() == 0 {
				v.Set(reflect.ValueOf(value))
			} else {
				d.saveError(&UnmarshalTypeError{Value: "bool", Type: v.Type(), Offset: int64(d.readIndex())})
			}
		}

	case '"': // string
		s, ok := unquoteBytes(item)
		if !ok {
			if fromQuoted {
				return fmt.Errorf("json: invalid use of ,string struct tag, trying to unmarshal %q into %v", item, v.Type())
			}
			panic(phasePanicMsg)
		}
		switch v.Kind() {
		default:
			d.saveError(&UnmarshalTypeError{Value: "string", Type: v.Type(), Offset: int64(d.readIndex())})
		case reflect.Slice:
			if v.Type().Elem().Kind() != reflect.Uint8 {
				d.saveError(&UnmarshalTypeError{Value: "string", Type: v.Type(), Offset: int64(d.readIndex())})
				break
			}
			b := make([]byte, base64.StdEncoding.DecodedLen(len(s)))
			n, err := base64.StdEncoding.Decode(b, s)
			if err != nil {
				d.saveError(err)
				break
			}
			v.SetBytes(b[:n])
		case reflect.String:
			if v.Type() == numberType && !isValidNumber(string(s)) {
				return fmt.Errorf("json: invalid number literal, trying to unmarshal %q into Number", item)
			}
			v.SetString(string(s))
		case reflect.Interface:
			if v.NumMethod() == 0 {
				v.Set(reflect.ValueOf(string(s)))
			} else {
				d.saveError(&UnmarshalTypeError{Value: "string", Type: v.Type(), Offset: int64(d.readIndex())})
			}
		}

	default: // number
		if c != '-' && (c < '0' || c > '9') {
			if fromQuoted {
				return fmt.Errorf("json: invalid use of ,string struct tag, trying to unmarshal %q into %v", item, v.Type())
			}
			panic(phasePanicMsg)
		}
		s := string(item)
		switch v.Kind() {
		default:
			if v.Kind() == reflect.String && v.Type() == numberType {
				// s must be a valid number, because it's
				// already been tokenized.
				v.SetString(s)
				break
			}
			if fromQuoted {
				return fmt.Errorf("json: invalid use of ,string struct tag, trying to unmarshal %q into %v", item, v.Type())
			}
			d.saveError(&UnmarshalTypeError{Value: "number", Type: v.Type(), Offset: int64(d.readIndex())})
		case reflect.Interface:
			n, err := d.convertNumber(s)
			if err != nil {
				d.saveError(err)
				break
			}
			if v.NumMethod() != 0 {
				d.saveError(&UnmarshalTypeError{Value: "number", Type: v.Type(), Offset: int64(d.readIndex())})
				break
			}
			v.Set(reflect.ValueOf(n))

		case reflect.Int, reflect.Int8, reflect.Int16, reflect.Int32, reflect.Int64:
			n, err := strconv.ParseInt(s, 10, 64)
			if err != nil || v.OverflowInt(n) {
				d.saveError(&UnmarshalTypeError{Value: "number " + s, Type: v.Type(), Offset: int64(d.readIndex())})
				break
			}
			v.SetInt(n)

		case reflect.Uint, reflect.Uint8, reflect.Uint16, reflect.Uint32, reflect.Uint64, reflect.Uintptr:
			n, err := strconv.ParseUint(s, 10, 64)
			if err != nil || v.OverflowUint(n) {
				d.saveError(&UnmarshalTypeError{Value: "number " + s, Type: v.Type(), Offset: int64(d.readIndex())})
				break
			}
			v.SetUint(n)

		case reflect.Float32, reflect.Float64:
			n, err := strconv.ParseFloat(s, v.Type().Bits())
			if err != nil || v.OverflowFloat(n) {
				d.saveError(&UnmarshalTypeError{Value: "number " + s, Type: v.Type(), Offset: int64(d.readIndex())})
				break
			}
			v.SetFloat(n)
		}
	}
	return nil
}

// The xxxInterface routines build up a value to be stored
// in an empty interface. They are not strictly necessary,
// but they avoid the weight of reflection in this common case.

// valueInterface is like value but returns interface{}
func (d *decodeState) valueInterface() (val any) {
	switch d.opcode {
	default:
		panic(phasePanicMsg)
	case scanBeginArray:
		val = d.arrayInterface()
		d.scanNext()
	case scanBeginObject:
		val = d.objectInterface()
		d.scanNext()
	case scanBeginLiteral:
		val = d.literalInterface()
	}
	return
}

// arrayInterface is like array but returns []interface{}.
<<<<<<< HEAD
func (d *decodeState) arrayInterface() []interface{} {
	var v = make([]interface{}, 0)
=======
func (d *decodeState) arrayInterface() []any {
	origStrictFieldStackLen := len(d.strictFieldStack)
	defer func() {
		// Reset to original length and reuse the allocated space for the strict FieldStack slice.
		d.strictFieldStack = d.strictFieldStack[:origStrictFieldStackLen]
	}()

	var v = make([]any, 0)
>>>>>>> ffba3d33
	for {
		// Look ahead for ] - can only happen on first iteration.
		d.scanWhile(scanSkipSpace)
		if d.opcode == scanEndArray {
			break
		}

		v = append(v, d.valueInterface())

		// Next token must be , or ].
		if d.opcode == scanSkipSpace {
			d.scanWhile(scanSkipSpace)
		}
		if d.opcode == scanEndArray {
			break
		}
		if d.opcode != scanArrayValue {
			panic(phasePanicMsg)
		}
	}
	return v
}

// objectInterface is like object but returns map[string]interface{}.
<<<<<<< HEAD
func (d *decodeState) objectInterface() map[string]interface{} {
	m := make(map[string]interface{})
=======
func (d *decodeState) objectInterface() map[string]any {
	origStrictFieldStackLen := len(d.strictFieldStack)
	defer func() {
		// Reset to original length and reuse the allocated space for the strict FieldStack slice.
		d.strictFieldStack = d.strictFieldStack[:origStrictFieldStackLen]
	}()

	m := make(map[string]any)
>>>>>>> ffba3d33
	for {
		// Read opening " of string key or closing }.
		d.scanWhile(scanSkipSpace)
		if d.opcode == scanEndObject {
			// closing } - can only happen on first iteration.
			break
		}
		if d.opcode != scanBeginLiteral {
			panic(phasePanicMsg)
		}

		// Read string key.
		start := d.readIndex()
		d.rescanLiteral()
		item := d.data[start:d.readIndex()]
		key, ok := unquote(item)
		if !ok {
			panic(phasePanicMsg)
		}

		// Read : before value.
		if d.opcode == scanSkipSpace {
			d.scanWhile(scanSkipSpace)
		}
		if d.opcode != scanObjectKey {
			panic(phasePanicMsg)
		}
		d.scanWhile(scanSkipSpace)

		if d.disallowDuplicateFields {
			if _, exists := m[key]; exists {
<<<<<<< HEAD
				d.saveStrictError(fmt.Errorf("duplicate field %q", key))
=======
				d.saveStrictError(d.newFieldError(duplicateStrictErrType, key))
>>>>>>> ffba3d33
			}
		}

		// Read value.
		m[key] = d.valueInterface()

		// Next token must be , or }.
		if d.opcode == scanSkipSpace {
			d.scanWhile(scanSkipSpace)
		}
		if d.opcode == scanEndObject {
			break
		}
		if d.opcode != scanObjectValue {
			panic(phasePanicMsg)
		}
	}
	return m
}

// literalInterface consumes and returns a literal from d.data[d.off-1:] and
// it reads the following byte ahead. The first byte of the literal has been
// read already (that's how the caller knows it's a literal).
func (d *decodeState) literalInterface() any {
	// All bytes inside literal return scanContinue op code.
	start := d.readIndex()
	d.rescanLiteral()

	item := d.data[start:d.readIndex()]

	switch c := item[0]; c {
	case 'n': // null
		return nil

	case 't', 'f': // true, false
		return c == 't'

	case '"': // string
		s, ok := unquote(item)
		if !ok {
			panic(phasePanicMsg)
		}
		return s

	default: // number
		if c != '-' && (c < '0' || c > '9') {
			panic(phasePanicMsg)
		}
		n, err := d.convertNumber(string(item))
		if err != nil {
			d.saveError(err)
		}
		return n
	}
}

// getu4 decodes \uXXXX from the beginning of s, returning the hex value,
// or it returns -1.
func getu4(s []byte) rune {
	if len(s) < 6 || s[0] != '\\' || s[1] != 'u' {
		return -1
	}
	var r rune
	for _, c := range s[2:6] {
		switch {
		case '0' <= c && c <= '9':
			c = c - '0'
		case 'a' <= c && c <= 'f':
			c = c - 'a' + 10
		case 'A' <= c && c <= 'F':
			c = c - 'A' + 10
		default:
			return -1
		}
		r = r*16 + rune(c)
	}
	return r
}

// unquote converts a quoted JSON string literal s into an actual string t.
// The rules are different than for Go, so cannot use strconv.Unquote.
func unquote(s []byte) (t string, ok bool) {
	s, ok = unquoteBytes(s)
	t = string(s)
	return
}

func unquoteBytes(s []byte) (t []byte, ok bool) {
	if len(s) < 2 || s[0] != '"' || s[len(s)-1] != '"' {
		return
	}
	s = s[1 : len(s)-1]

	// Check for unusual characters. If there are none,
	// then no unquoting is needed, so return a slice of the
	// original bytes.
	r := 0
	for r < len(s) {
		c := s[r]
		if c == '\\' || c == '"' || c < ' ' {
			break
		}
		if c < utf8.RuneSelf {
			r++
			continue
		}
		rr, size := utf8.DecodeRune(s[r:])
		if rr == utf8.RuneError && size == 1 {
			break
		}
		r += size
	}
	if r == len(s) {
		return s, true
	}

	b := make([]byte, len(s)+2*utf8.UTFMax)
	w := copy(b, s[0:r])
	for r < len(s) {
		// Out of room? Can only happen if s is full of
		// malformed UTF-8 and we're replacing each
		// byte with RuneError.
		if w >= len(b)-2*utf8.UTFMax {
			nb := make([]byte, (len(b)+utf8.UTFMax)*2)
			copy(nb, b[0:w])
			b = nb
		}
		switch c := s[r]; {
		case c == '\\':
			r++
			if r >= len(s) {
				return
			}
			switch s[r] {
			default:
				return
			case '"', '\\', '/', '\'':
				b[w] = s[r]
				r++
				w++
			case 'b':
				b[w] = '\b'
				r++
				w++
			case 'f':
				b[w] = '\f'
				r++
				w++
			case 'n':
				b[w] = '\n'
				r++
				w++
			case 'r':
				b[w] = '\r'
				r++
				w++
			case 't':
				b[w] = '\t'
				r++
				w++
			case 'u':
				r--
				rr := getu4(s[r:])
				if rr < 0 {
					return
				}
				r += 6
				if utf16.IsSurrogate(rr) {
					rr1 := getu4(s[r:])
					if dec := utf16.DecodeRune(rr, rr1); dec != unicode.ReplacementChar {
						// A valid pair; consume.
						r += 6
						w += utf8.EncodeRune(b[w:], dec)
						break
					}
					// Invalid surrogate; fall back to replacement rune.
					rr = unicode.ReplacementChar
				}
				w += utf8.EncodeRune(b[w:], rr)
			}

		// Quote, control characters are invalid.
		case c == '"', c < ' ':
			return

		// ASCII
		case c < utf8.RuneSelf:
			b[w] = c
			r++
			w++

		// Coerce to well-formed UTF-8.
		default:
			rr, size := utf8.DecodeRune(s[r:])
			r += size
			w += utf8.EncodeRune(b[w:], rr)
		}
	}
	return b[0:w], true
}<|MERGE_RESOLUTION|>--- conflicted
+++ resolved
@@ -234,12 +234,8 @@
 	disallowUnknownFields bool
 
 	savedStrictErrors []error
-<<<<<<< HEAD
-	seenStrictErrors  map[string]struct{}
-=======
 	seenStrictErrors  map[strictError]struct{}
 	strictFieldStack  []string
->>>>>>> ffba3d33
 
 	caseSensitive bool
 
@@ -267,6 +263,8 @@
 		// Reuse the allocated space for the FieldStack slice.
 		d.errorContext.FieldStack = d.errorContext.FieldStack[:0]
 	}
+	// Reuse the allocated space for the strict FieldStack slice.
+	d.strictFieldStack = d.strictFieldStack[:0]
 	return d
 }
 
@@ -561,6 +559,12 @@
 		break
 	}
 
+	origStrictFieldStackLen := len(d.strictFieldStack)
+	defer func() {
+		// Reset to original length and reuse the allocated space for the strict FieldStack slice.
+		d.strictFieldStack = d.strictFieldStack[:origStrictFieldStackLen]
+	}()
+
 	i := 0
 	for {
 		// Look ahead for ] - can only happen on first iteration.
@@ -586,6 +590,7 @@
 			}
 		}
 
+		d.appendStrictFieldStackIndex(i)
 		if i < v.Len() {
 			// Decode into element.
 			if err := d.value(v.Index(i)); err != nil {
@@ -597,6 +602,8 @@
 				return err
 			}
 		}
+		// Reset to original length and reuse the allocated space for the strict FieldStack slice.
+		d.strictFieldStack = d.strictFieldStack[:origStrictFieldStackLen]
 		i++
 
 		// Next token must be , or ].
@@ -689,11 +696,7 @@
 					seenKeys = map[string]struct{}{}
 				}
 				if _, seen := seenKeys[fieldName]; seen {
-<<<<<<< HEAD
-					d.saveStrictError(fmt.Errorf("duplicate field %q", fieldName))
-=======
 					d.saveStrictError(d.newFieldError(duplicateStrictErrType, fieldName))
->>>>>>> ffba3d33
 				} else {
 					seenKeys[fieldName] = struct{}{}
 				}
@@ -709,11 +712,7 @@
 				var seenKeys uint64
 				checkDuplicateField = func(fieldNameIndex int, fieldName string) {
 					if seenKeys&(1<<fieldNameIndex) != 0 {
-<<<<<<< HEAD
-						d.saveStrictError(fmt.Errorf("duplicate field %q", fieldName))
-=======
 						d.saveStrictError(d.newFieldError(duplicateStrictErrType, fieldName))
->>>>>>> ffba3d33
 					} else {
 						seenKeys = seenKeys | (1 << fieldNameIndex)
 					}
@@ -726,11 +725,7 @@
 						seenIndexes = make([]bool, len(fields.list))
 					}
 					if seenIndexes[fieldNameIndex] {
-<<<<<<< HEAD
-						d.saveStrictError(fmt.Errorf("duplicate field %q", fieldName))
-=======
 						d.saveStrictError(d.newFieldError(duplicateStrictErrType, fieldName))
->>>>>>> ffba3d33
 					} else {
 						seenIndexes[fieldNameIndex] = true
 					}
@@ -750,6 +745,7 @@
 	if d.errorContext != nil {
 		origErrorContext = *d.errorContext
 	}
+	origStrictFieldStackLen := len(d.strictFieldStack)
 
 	for {
 		// Read opening " of string key or closing }.
@@ -786,6 +782,7 @@
 			if checkDuplicateField != nil {
 				checkDuplicateField(0, string(key))
 			}
+			d.appendStrictFieldStackKey(string(key))
 		} else {
 			var f *field
 			if i, ok := fields.nameIndex[string(key)]; ok {
@@ -838,12 +835,9 @@
 				}
 				d.errorContext.FieldStack = append(d.errorContext.FieldStack, f.name)
 				d.errorContext.Struct = t
+				d.appendStrictFieldStackKey(f.name)
 			} else if d.disallowUnknownFields {
-<<<<<<< HEAD
-				d.saveStrictError(fmt.Errorf("unknown field %q", key))
-=======
 				d.saveStrictError(d.newFieldError(unknownStrictErrType, string(key)))
->>>>>>> ffba3d33
 			}
 		}
 
@@ -927,6 +921,8 @@
 			d.errorContext.FieldStack = d.errorContext.FieldStack[:len(origErrorContext.FieldStack)]
 			d.errorContext.Struct = origErrorContext.Struct
 		}
+		// Reset to original length and reuse the allocated space for the strict FieldStack slice.
+		d.strictFieldStack = d.strictFieldStack[:origStrictFieldStackLen]
 		if d.opcode == scanEndObject {
 			break
 		}
@@ -1162,10 +1158,6 @@
 }
 
 // arrayInterface is like array but returns []interface{}.
-<<<<<<< HEAD
-func (d *decodeState) arrayInterface() []interface{} {
-	var v = make([]interface{}, 0)
-=======
 func (d *decodeState) arrayInterface() []any {
 	origStrictFieldStackLen := len(d.strictFieldStack)
 	defer func() {
@@ -1174,7 +1166,6 @@
 	}()
 
 	var v = make([]any, 0)
->>>>>>> ffba3d33
 	for {
 		// Look ahead for ] - can only happen on first iteration.
 		d.scanWhile(scanSkipSpace)
@@ -1182,7 +1173,10 @@
 			break
 		}
 
+		d.appendStrictFieldStackIndex(len(v))
 		v = append(v, d.valueInterface())
+		// Reset to original length and reuse the allocated space for the strict FieldStack slice.
+		d.strictFieldStack = d.strictFieldStack[:origStrictFieldStackLen]
 
 		// Next token must be , or ].
 		if d.opcode == scanSkipSpace {
@@ -1199,10 +1193,6 @@
 }
 
 // objectInterface is like object but returns map[string]interface{}.
-<<<<<<< HEAD
-func (d *decodeState) objectInterface() map[string]interface{} {
-	m := make(map[string]interface{})
-=======
 func (d *decodeState) objectInterface() map[string]any {
 	origStrictFieldStackLen := len(d.strictFieldStack)
 	defer func() {
@@ -1211,7 +1201,6 @@
 	}()
 
 	m := make(map[string]any)
->>>>>>> ffba3d33
 	for {
 		// Read opening " of string key or closing }.
 		d.scanWhile(scanSkipSpace)
@@ -1243,16 +1232,15 @@
 
 		if d.disallowDuplicateFields {
 			if _, exists := m[key]; exists {
-<<<<<<< HEAD
-				d.saveStrictError(fmt.Errorf("duplicate field %q", key))
-=======
 				d.saveStrictError(d.newFieldError(duplicateStrictErrType, key))
->>>>>>> ffba3d33
 			}
 		}
 
 		// Read value.
+		d.appendStrictFieldStackKey(key)
 		m[key] = d.valueInterface()
+		// Reset to original length and reuse the allocated space for the strict FieldStack slice.
+		d.strictFieldStack = d.strictFieldStack[:origStrictFieldStackLen]
 
 		// Next token must be , or }.
 		if d.opcode == scanSkipSpace {
