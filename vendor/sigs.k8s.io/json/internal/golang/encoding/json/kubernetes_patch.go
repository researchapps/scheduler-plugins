/*
Copyright 2021 The Kubernetes Authors.

Licensed under the Apache License, Version 2.0 (the "License");
you may not use this file except in compliance with the License.
You may obtain a copy of the License at

    http://www.apache.org/licenses/LICENSE-2.0

Unless required by applicable law or agreed to in writing, software
distributed under the License is distributed on an "AS IS" BASIS,
WITHOUT WARRANTIES OR CONDITIONS OF ANY KIND, either express or implied.
See the License for the specific language governing permissions and
limitations under the License.
*/

package json

import (
	gojson "encoding/json"
<<<<<<< HEAD
=======
	"strconv"
>>>>>>> ffba3d33
	"strings"
)

// Type-alias error and data types returned from decoding

type UnmarshalTypeError = gojson.UnmarshalTypeError
type UnmarshalFieldError = gojson.UnmarshalFieldError
type InvalidUnmarshalError = gojson.InvalidUnmarshalError
type Number = gojson.Number
type RawMessage = gojson.RawMessage
type Token = gojson.Token
type Delim = gojson.Delim

type UnmarshalOpt func(*decodeState)

func UseNumber(d *decodeState) {
	d.useNumber = true
}
func DisallowUnknownFields(d *decodeState) {
	d.disallowUnknownFields = true
}

// CaseSensitive requires json keys to exactly match specified json tags (for tagged struct fields)
// or struct field names (for untagged struct fields), or be treated as an unknown field.
func CaseSensitive(d *decodeState) {
	d.caseSensitive = true
}
func (d *Decoder) CaseSensitive() {
	d.d.caseSensitive = true
}

// PreserveInts decodes numbers as int64 when decoding to untyped fields,
// if the JSON data does not contain a "." character, parses as an integer successfully,
// and does not overflow int64. Otherwise, it falls back to default float64 decoding behavior.
//
// If UseNumber is also set, it takes precedence over PreserveInts.
func PreserveInts(d *decodeState) {
	d.preserveInts = true
}
func (d *Decoder) PreserveInts() {
	d.d.preserveInts = true
}

// DisallowDuplicateFields treats duplicate fields encountered while decoding as an error.
func DisallowDuplicateFields(d *decodeState) {
	d.disallowDuplicateFields = true
}
func (d *Decoder) DisallowDuplicateFields() {
	d.d.disallowDuplicateFields = true
}

<<<<<<< HEAD
=======
func (d *decodeState) newFieldError(errType strictErrType, field string) *strictError {
	if len(d.strictFieldStack) > 0 {
		return &strictError{
			ErrType: errType,
			Path:    strings.Join(d.strictFieldStack, "") + "." + field,
		}
	} else {
		return &strictError{
			ErrType: errType,
			Path:    field,
		}
	}
}

>>>>>>> ffba3d33
// saveStrictError saves a strict decoding error,
// for reporting at the end of the unmarshal if no other errors occurred.
func (d *decodeState) saveStrictError(err *strictError) {
	// prevent excessive numbers of accumulated errors
	if len(d.savedStrictErrors) >= 100 {
		return
	}
	// dedupe accumulated strict errors
	if d.seenStrictErrors == nil {
		d.seenStrictErrors = map[strictError]struct{}{}
	}
	if _, seen := d.seenStrictErrors[*err]; seen {
		return
	}

	// accumulate the error
	d.seenStrictErrors[*err] = struct{}{}
	d.savedStrictErrors = append(d.savedStrictErrors, err)
}

<<<<<<< HEAD
=======
func (d *decodeState) appendStrictFieldStackKey(key string) {
	if !d.disallowDuplicateFields && !d.disallowUnknownFields {
		return
	}
	if len(d.strictFieldStack) > 0 {
		d.strictFieldStack = append(d.strictFieldStack, ".", key)
	} else {
		d.strictFieldStack = append(d.strictFieldStack, key)
	}
}

func (d *decodeState) appendStrictFieldStackIndex(i int) {
	if !d.disallowDuplicateFields && !d.disallowUnknownFields {
		return
	}
	d.strictFieldStack = append(d.strictFieldStack, "[", strconv.Itoa(i), "]")
}

type strictErrType string

const (
	unknownStrictErrType   strictErrType = "unknown field"
	duplicateStrictErrType strictErrType = "duplicate field"
)

// strictError is a strict decoding error
// It has an ErrType (either unknown or duplicate)
// and a path to the erroneous field
type strictError struct {
	ErrType strictErrType
	Path    string
}

func (e *strictError) Error() string {
	return string(e.ErrType) + " " + strconv.Quote(e.Path)
}

func (e *strictError) FieldPath() string {
	return e.Path
}

func (e *strictError) SetFieldPath(path string) {
	e.Path = path
}

>>>>>>> ffba3d33
// UnmarshalStrictError holds errors resulting from use of strict disallow___ decoder directives.
// If this is returned from Unmarshal(), it means the decoding was successful in all other respects.
type UnmarshalStrictError struct {
	Errors []error
}

func (e *UnmarshalStrictError) Error() string {
	var b strings.Builder
	b.WriteString("json: ")
	for i, err := range e.Errors {
		if i > 0 {
			b.WriteString(", ")
		}
		b.WriteString(err.Error())
	}
	return b.String()
}<|MERGE_RESOLUTION|>--- conflicted
+++ resolved
@@ -18,10 +18,7 @@
 
 import (
 	gojson "encoding/json"
-<<<<<<< HEAD
-=======
 	"strconv"
->>>>>>> ffba3d33
 	"strings"
 )
 
@@ -73,8 +70,6 @@
 	d.d.disallowDuplicateFields = true
 }
 
-<<<<<<< HEAD
-=======
 func (d *decodeState) newFieldError(errType strictErrType, field string) *strictError {
 	if len(d.strictFieldStack) > 0 {
 		return &strictError{
@@ -89,7 +84,6 @@
 	}
 }
 
->>>>>>> ffba3d33
 // saveStrictError saves a strict decoding error,
 // for reporting at the end of the unmarshal if no other errors occurred.
 func (d *decodeState) saveStrictError(err *strictError) {
@@ -110,8 +104,6 @@
 	d.savedStrictErrors = append(d.savedStrictErrors, err)
 }
 
-<<<<<<< HEAD
-=======
 func (d *decodeState) appendStrictFieldStackKey(key string) {
 	if !d.disallowDuplicateFields && !d.disallowUnknownFields {
 		return
@@ -157,7 +149,6 @@
 	e.Path = path
 }
 
->>>>>>> ffba3d33
 // UnmarshalStrictError holds errors resulting from use of strict disallow___ decoder directives.
 // If this is returned from Unmarshal(), it means the decoding was successful in all other respects.
 type UnmarshalStrictError struct {
