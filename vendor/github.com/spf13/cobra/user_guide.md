--- conflicted
+++ resolved
@@ -29,14 +29,10 @@
 
 ## Using the Cobra Generator
 
-Cobra provides its own program that will create your application and add any
+Cobra-CLI is its own program that will create your application and add any
 commands you want. It's the easiest way to incorporate Cobra into your application.
 
-<<<<<<< HEAD
-[Here](https://github.com/spf13/cobra/blob/master/cobra/README.md) you can find more information about it.
-=======
 For complete details on using the Cobra generator, please refer to [The Cobra-CLI Generator README](https://github.com/spf13/cobra-cli/blob/main/README.md)
->>>>>>> ffba3d33
 
 ## Using the Cobra Library
 
@@ -90,7 +86,7 @@
 	userLicense string
 
 	rootCmd = &cobra.Command{
-		Use:   "cobra",
+		Use:   "cobra-cli",
 		Short: "A generator for Cobra based Applications",
 		Long: `Cobra is a CLI library for Go that empowers applications.
 This application is a tool to generate the needed files
@@ -285,7 +281,7 @@
 
 In this example, the persistent flag `author` is bound with `viper`.
 **Note**: the variable `author` will not be set to the value from config,
-when the `--author` flag is not provided by user.
+when the `--author` flag is provided by user.
 
 More in [viper documentation](https://github.com/spf13/viper#working-with-flags).
 
@@ -333,16 +329,6 @@
 Validation of positional arguments can be specified using the `Args` field of `Command`.
 The following validators are built in:
 
-<<<<<<< HEAD
-- `NoArgs` - the command will report an error if there are any positional args.
-- `ArbitraryArgs` - the command will accept any args.
-- `OnlyValidArgs` - the command will report an error if there are any positional args that are not in the `ValidArgs` field of `Command`.
-- `MinimumNArgs(int)` - the command will report an error if there are not at least N positional args.
-- `MaximumNArgs(int)` - the command will report an error if there are more than N positional args.
-- `ExactArgs(int)` - the command will report an error if there are not exactly N positional args.
-- `ExactValidArgs(int)` - the command will report an error if there are not exactly N positional args OR if there are any positional args that are not in the `ValidArgs` field of `Command`
-- `RangeArgs(min, max)` - the command will report an error if the number of args is not between the minimum and maximum number of expected args.
-=======
 - Number of arguments:
   - `NoArgs` - report an error if there are any positional args.
   - `ArbitraryArgs` - accept any number of args.
@@ -354,7 +340,6 @@
   - `OnlyValidArgs` - report an error if there are any positional args not specified in the `ValidArgs` field of `Command`, which can optionally be set to a list of valid values for positional args.
 
 If `Args` is undefined or `nil`, it defaults to `ArbitraryArgs`.
->>>>>>> ffba3d33
 
 Moreover, `MatchAll(pargs ...PositionalArgs)` enables combining existing checks with arbitrary other checks.
 For instance, if you want to report an error if there are not exactly N positional args OR if there are any positional
