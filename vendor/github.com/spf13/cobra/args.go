// Copyright 2013-2022 The Cobra Authors
//
// Licensed under the Apache License, Version 2.0 (the "License");
// you may not use this file except in compliance with the License.
// You may obtain a copy of the License at
//
//      http://www.apache.org/licenses/LICENSE-2.0
//
// Unless required by applicable law or agreed to in writing, software
// distributed under the License is distributed on an "AS IS" BASIS,
// WITHOUT WARRANTIES OR CONDITIONS OF ANY KIND, either express or implied.
// See the License for the specific language governing permissions and
// limitations under the License.

package cobra

import (
	"fmt"
	"strings"
)

type PositionalArgs func(cmd *Command, args []string) error

// Legacy arg validation has the following behaviour:
// - root commands with no subcommands can take arbitrary arguments
// - root commands with subcommands will do subcommand validity checking
// - subcommands will always accept arbitrary arguments
func legacyArgs(cmd *Command, args []string) error {
	// no subcommand, always take args
	if !cmd.HasSubCommands() {
		return nil
	}

	// root command with subcommands, do subcommand checking.
	if !cmd.HasParent() && len(args) > 0 {
		return fmt.Errorf("unknown command %q for %q%s", args[0], cmd.CommandPath(), cmd.findSuggestions(args[0]))
	}
	return nil
}

// NoArgs returns an error if any args are included.
func NoArgs(cmd *Command, args []string) error {
	if len(args) > 0 {
		return fmt.Errorf("unknown command %q for %q", args[0], cmd.CommandPath())
	}
	return nil
}

// OnlyValidArgs returns an error if there are any positional args that are not in
// the `ValidArgs` field of `Command`
func OnlyValidArgs(cmd *Command, args []string) error {
	if len(cmd.ValidArgs) > 0 {
		// Remove any description that may be included in ValidArgs.
		// A description is following a tab character.
		var validArgs []string
		for _, v := range cmd.ValidArgs {
			validArgs = append(validArgs, strings.Split(v, "\t")[0])
		}
		for _, v := range args {
			if !stringInSlice(v, validArgs) {
				return fmt.Errorf("invalid argument %q for %q%s", v, cmd.CommandPath(), cmd.findSuggestions(args[0]))
			}
		}
	}
	return nil
}

// ArbitraryArgs never returns an error.
func ArbitraryArgs(cmd *Command, args []string) error {
	return nil
}

// MinimumNArgs returns an error if there is not at least N args.
func MinimumNArgs(n int) PositionalArgs {
	return func(cmd *Command, args []string) error {
		if len(args) < n {
			return fmt.Errorf("requires at least %d arg(s), only received %d", n, len(args))
		}
		return nil
	}
}

// MaximumNArgs returns an error if there are more than N args.
func MaximumNArgs(n int) PositionalArgs {
	return func(cmd *Command, args []string) error {
		if len(args) > n {
			return fmt.Errorf("accepts at most %d arg(s), received %d", n, len(args))
		}
		return nil
	}
}

// ExactArgs returns an error if there are not exactly n args.
func ExactArgs(n int) PositionalArgs {
	return func(cmd *Command, args []string) error {
		if len(args) != n {
			return fmt.Errorf("accepts %d arg(s), received %d", n, len(args))
		}
		return nil
	}
}

// RangeArgs returns an error if the number of args is not within the expected range.
func RangeArgs(min int, max int) PositionalArgs {
	return func(cmd *Command, args []string) error {
		if len(args) < min || len(args) > max {
			return fmt.Errorf("accepts between %d and %d arg(s), received %d", min, max, len(args))
		}
		return nil
	}
<<<<<<< HEAD
=======
}

// MatchAll allows combining several PositionalArgs to work in concert.
func MatchAll(pargs ...PositionalArgs) PositionalArgs {
	return func(cmd *Command, args []string) error {
		for _, parg := range pargs {
			if err := parg(cmd, args); err != nil {
				return err
			}
		}
		return nil
	}
}

// ExactValidArgs returns an error if there are not exactly N positional args OR
// there are any positional args that are not in the `ValidArgs` field of `Command`
//
// Deprecated: use MatchAll(ExactArgs(n), OnlyValidArgs) instead
func ExactValidArgs(n int) PositionalArgs {
	return MatchAll(ExactArgs(n), OnlyValidArgs)
>>>>>>> ffba3d33
}<|MERGE_RESOLUTION|>--- conflicted
+++ resolved
@@ -108,8 +108,6 @@
 		}
 		return nil
 	}
-<<<<<<< HEAD
-=======
 }
 
 // MatchAll allows combining several PositionalArgs to work in concert.
@@ -130,5 +128,4 @@
 // Deprecated: use MatchAll(ExactArgs(n), OnlyValidArgs) instead
 func ExactValidArgs(n int) PositionalArgs {
 	return MatchAll(ExactArgs(n), OnlyValidArgs)
->>>>>>> ffba3d33
 }