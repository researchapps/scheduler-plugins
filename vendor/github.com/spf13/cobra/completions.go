// Copyright 2013-2022 The Cobra Authors
//
// Licensed under the Apache License, Version 2.0 (the "License");
// you may not use this file except in compliance with the License.
// You may obtain a copy of the License at
//
//      http://www.apache.org/licenses/LICENSE-2.0
//
// Unless required by applicable law or agreed to in writing, software
// distributed under the License is distributed on an "AS IS" BASIS,
// WITHOUT WARRANTIES OR CONDITIONS OF ANY KIND, either express or implied.
// See the License for the specific language governing permissions and
// limitations under the License.

package cobra

import (
	"fmt"
	"os"
	"strings"
	"sync"

	"github.com/spf13/pflag"
)

const (
	// ShellCompRequestCmd is the name of the hidden command that is used to request
	// completion results from the program.  It is used by the shell completion scripts.
	ShellCompRequestCmd = "__complete"
	// ShellCompNoDescRequestCmd is the name of the hidden command that is used to request
	// completion results without their description.  It is used by the shell completion scripts.
	ShellCompNoDescRequestCmd = "__completeNoDesc"
)

// Global map of flag completion functions. Make sure to use flagCompletionMutex before you try to read and write from it.
var flagCompletionFunctions = map[*pflag.Flag]func(cmd *Command, args []string, toComplete string) ([]string, ShellCompDirective){}

// lock for reading and writing from flagCompletionFunctions
var flagCompletionMutex = &sync.RWMutex{}

// ShellCompDirective is a bit map representing the different behaviors the shell
// can be instructed to have once completions have been provided.
type ShellCompDirective int

type flagCompError struct {
	subCommand string
	flagName   string
}

func (e *flagCompError) Error() string {
	return "Subcommand '" + e.subCommand + "' does not support flag '" + e.flagName + "'"
}

const (
	// ShellCompDirectiveError indicates an error occurred and completions should be ignored.
	ShellCompDirectiveError ShellCompDirective = 1 << iota

	// ShellCompDirectiveNoSpace indicates that the shell should not add a space
	// after the completion even if there is a single completion provided.
	ShellCompDirectiveNoSpace

	// ShellCompDirectiveNoFileComp indicates that the shell should not provide
	// file completion even when no completion is provided.
	ShellCompDirectiveNoFileComp

	// ShellCompDirectiveFilterFileExt indicates that the provided completions
	// should be used as file extension filters.
	// For flags, using Command.MarkFlagFilename() and Command.MarkPersistentFlagFilename()
	// is a shortcut to using this directive explicitly.  The BashCompFilenameExt
	// annotation can also be used to obtain the same behavior for flags.
	ShellCompDirectiveFilterFileExt

	// ShellCompDirectiveFilterDirs indicates that only directory names should
	// be provided in file completion.  To request directory names within another
	// directory, the returned completions should specify the directory within
	// which to search.  The BashCompSubdirsInDir annotation can be used to
	// obtain the same behavior but only for flags.
	ShellCompDirectiveFilterDirs

	// ===========================================================================

	// All directives using iota should be above this one.
	// For internal use.
	shellCompDirectiveMaxValue

	// ShellCompDirectiveDefault indicates to let the shell perform its default
	// behavior after completions have been provided.
	// This one must be last to avoid messing up the iota count.
	ShellCompDirectiveDefault ShellCompDirective = 0
)

const (
	// Constants for the completion command
	compCmdName              = "completion"
	compCmdNoDescFlagName    = "no-descriptions"
	compCmdNoDescFlagDesc    = "disable completion descriptions"
	compCmdNoDescFlagDefault = false
)

// CompletionOptions are the options to control shell completion
type CompletionOptions struct {
	// DisableDefaultCmd prevents Cobra from creating a default 'completion' command
	DisableDefaultCmd bool
	// DisableNoDescFlag prevents Cobra from creating the '--no-descriptions' flag
	// for shells that support completion descriptions
	DisableNoDescFlag bool
	// DisableDescriptions turns off all completion descriptions for shells
	// that support them
	DisableDescriptions bool
}

// NoFileCompletions can be used to disable file completion for commands that should
// not trigger file completions.
func NoFileCompletions(cmd *Command, args []string, toComplete string) ([]string, ShellCompDirective) {
	return nil, ShellCompDirectiveNoFileComp
}

// FixedCompletions can be used to create a completion function which always
// returns the same results.
func FixedCompletions(choices []string, directive ShellCompDirective) func(cmd *Command, args []string, toComplete string) ([]string, ShellCompDirective) {
	return func(cmd *Command, args []string, toComplete string) ([]string, ShellCompDirective) {
		return choices, directive
	}
}

// RegisterFlagCompletionFunc should be called to register a function to provide completion for a flag.
func (c *Command) RegisterFlagCompletionFunc(flagName string, f func(cmd *Command, args []string, toComplete string) ([]string, ShellCompDirective)) error {
	flag := c.Flag(flagName)
	if flag == nil {
		return fmt.Errorf("RegisterFlagCompletionFunc: flag '%s' does not exist", flagName)
	}
	flagCompletionMutex.Lock()
	defer flagCompletionMutex.Unlock()

	if _, exists := flagCompletionFunctions[flag]; exists {
		return fmt.Errorf("RegisterFlagCompletionFunc: flag '%s' already registered", flagName)
	}
	flagCompletionFunctions[flag] = f
	return nil
}

// Returns a string listing the different directive enabled in the specified parameter
func (d ShellCompDirective) string() string {
	var directives []string
	if d&ShellCompDirectiveError != 0 {
		directives = append(directives, "ShellCompDirectiveError")
	}
	if d&ShellCompDirectiveNoSpace != 0 {
		directives = append(directives, "ShellCompDirectiveNoSpace")
	}
	if d&ShellCompDirectiveNoFileComp != 0 {
		directives = append(directives, "ShellCompDirectiveNoFileComp")
	}
	if d&ShellCompDirectiveFilterFileExt != 0 {
		directives = append(directives, "ShellCompDirectiveFilterFileExt")
	}
	if d&ShellCompDirectiveFilterDirs != 0 {
		directives = append(directives, "ShellCompDirectiveFilterDirs")
	}
	if len(directives) == 0 {
		directives = append(directives, "ShellCompDirectiveDefault")
	}

	if d >= shellCompDirectiveMaxValue {
		return fmt.Sprintf("ERROR: unexpected ShellCompDirective value: %d", d)
	}
	return strings.Join(directives, ", ")
}

// Adds a special hidden command that can be used to request custom completions.
func (c *Command) initCompleteCmd(args []string) {
	completeCmd := &Command{
		Use:                   fmt.Sprintf("%s [command-line]", ShellCompRequestCmd),
		Aliases:               []string{ShellCompNoDescRequestCmd},
		DisableFlagsInUseLine: true,
		Hidden:                true,
		DisableFlagParsing:    true,
		Args:                  MinimumNArgs(1),
		Short:                 "Request shell completion choices for the specified command-line",
		Long: fmt.Sprintf("%[2]s is a special command that is used by the shell completion logic\n%[1]s",
			"to request completion choices for the specified command-line.", ShellCompRequestCmd),
		Run: func(cmd *Command, args []string) {
			finalCmd, completions, directive, err := cmd.getCompletions(args)
			if err != nil {
				CompErrorln(err.Error())
				// Keep going for multiple reasons:
				// 1- There could be some valid completions even though there was an error
				// 2- Even without completions, we need to print the directive
			}

			noDescriptions := (cmd.CalledAs() == ShellCompNoDescRequestCmd)
			for _, comp := range completions {
				if GetActiveHelpConfig(finalCmd) == activeHelpGlobalDisable {
					// Remove all activeHelp entries in this case
					if strings.HasPrefix(comp, activeHelpMarker) {
						continue
					}
				}
				if noDescriptions {
					// Remove any description that may be included following a tab character.
					comp = strings.Split(comp, "\t")[0]
				}

				// Make sure we only write the first line to the output.
				// This is needed if a description contains a linebreak.
				// Otherwise the shell scripts will interpret the other lines as new flags
				// and could therefore provide a wrong completion.
				comp = strings.Split(comp, "\n")[0]

				// Finally trim the completion.  This is especially important to get rid
				// of a trailing tab when there are no description following it.
				// For example, a sub-command without a description should not be completed
				// with a tab at the end (or else zsh will show a -- following it
				// although there is no description).
				comp = strings.TrimSpace(comp)

				// Print each possible completion to stdout for the completion script to consume.
				fmt.Fprintln(finalCmd.OutOrStdout(), comp)
			}

			// As the last printout, print the completion directive for the completion script to parse.
			// The directive integer must be that last character following a single colon (:).
			// The completion script expects :<directive>
			fmt.Fprintf(finalCmd.OutOrStdout(), ":%d\n", directive)

			// Print some helpful info to stderr for the user to understand.
			// Output from stderr must be ignored by the completion script.
			fmt.Fprintf(finalCmd.ErrOrStderr(), "Completion ended with directive: %s\n", directive.string())
		},
	}
	c.AddCommand(completeCmd)
	subCmd, _, err := c.Find(args)
	if err != nil || subCmd.Name() != ShellCompRequestCmd {
		// Only create this special command if it is actually being called.
		// This reduces possible side-effects of creating such a command;
		// for example, having this command would cause problems to a
		// cobra program that only consists of the root command, since this
		// command would cause the root command to suddenly have a subcommand.
		c.RemoveCommand(completeCmd)
	}
}

func (c *Command) getCompletions(args []string) (*Command, []string, ShellCompDirective, error) {
	// The last argument, which is not completely typed by the user,
	// should not be part of the list of arguments
	toComplete := args[len(args)-1]
	trimmedArgs := args[:len(args)-1]

	var finalCmd *Command
	var finalArgs []string
	var err error
	// Find the real command for which completion must be performed
	// check if we need to traverse here to parse local flags on parent commands
	if c.Root().TraverseChildren {
		finalCmd, finalArgs, err = c.Root().Traverse(trimmedArgs)
	} else {
		finalCmd, finalArgs, err = c.Root().Find(trimmedArgs)
	}
	if err != nil {
		// Unable to find the real command. E.g., <program> someInvalidCmd <TAB>
		return c, []string{}, ShellCompDirectiveDefault, fmt.Errorf("Unable to find a command for arguments: %v", trimmedArgs)
	}
	finalCmd.ctx = c.ctx

	// These flags are normally added when `execute()` is called on `finalCmd`,
	// however, when doing completion, we don't call `finalCmd.execute()`.
	// Let's add the --help and --version flag ourselves.
	finalCmd.InitDefaultHelpFlag()
	finalCmd.InitDefaultVersionFlag()

	// Check if we are doing flag value completion before parsing the flags.
	// This is important because if we are completing a flag value, we need to also
	// remove the flag name argument from the list of finalArgs or else the parsing
	// could fail due to an invalid value (incomplete) for the flag.
	flag, finalArgs, toComplete, flagErr := checkIfFlagCompletion(finalCmd, finalArgs, toComplete)

	// Check if interspersed is false or -- was set on a previous arg.
	// This works by counting the arguments. Normally -- is not counted as arg but
	// if -- was already set or interspersed is false and there is already one arg then
	// the extra added -- is counted as arg.
	flagCompletion := true
	_ = finalCmd.ParseFlags(append(finalArgs, "--"))
	newArgCount := finalCmd.Flags().NArg()

	// Parse the flags early so we can check if required flags are set
	if err = finalCmd.ParseFlags(finalArgs); err != nil {
		return finalCmd, []string{}, ShellCompDirectiveDefault, fmt.Errorf("Error while parsing flags from args %v: %s", finalArgs, err.Error())
	}

	realArgCount := finalCmd.Flags().NArg()
	if newArgCount > realArgCount {
		// don't do flag completion (see above)
		flagCompletion = false
	}
	// Error while attempting to parse flags
	if flagErr != nil {
		// If error type is flagCompError and we don't want flagCompletion we should ignore the error
		if _, ok := flagErr.(*flagCompError); !(ok && !flagCompletion) {
			return finalCmd, []string{}, ShellCompDirectiveDefault, flagErr
		}
	}

<<<<<<< HEAD
=======
	// Look for the --help or --version flags.  If they are present,
	// there should be no further completions.
	if helpOrVersionFlagPresent(finalCmd) {
		return finalCmd, []string{}, ShellCompDirectiveNoFileComp, nil
	}

	// We only remove the flags from the arguments if DisableFlagParsing is not set.
	// This is important for commands which have requested to do their own flag completion.
	if !finalCmd.DisableFlagParsing {
		finalArgs = finalCmd.Flags().Args()
	}

>>>>>>> ffba3d33
	if flag != nil && flagCompletion {
		// Check if we are completing a flag value subject to annotations
		if validExts, present := flag.Annotations[BashCompFilenameExt]; present {
			if len(validExts) != 0 {
				// File completion filtered by extensions
				return finalCmd, validExts, ShellCompDirectiveFilterFileExt, nil
			}

			// The annotation requests simple file completion.  There is no reason to do
			// that since it is the default behavior anyway.  Let's ignore this annotation
			// in case the program also registered a completion function for this flag.
			// Even though it is a mistake on the program's side, let's be nice when we can.
		}

		if subDir, present := flag.Annotations[BashCompSubdirsInDir]; present {
			if len(subDir) == 1 {
				// Directory completion from within a directory
				return finalCmd, subDir, ShellCompDirectiveFilterDirs, nil
			}
			// Directory completion
			return finalCmd, []string{}, ShellCompDirectiveFilterDirs, nil
		}
	}

<<<<<<< HEAD
=======
	var completions []string
	var directive ShellCompDirective

	// Enforce flag groups before doing flag completions
	finalCmd.enforceFlagGroupsForCompletion()

	// Note that we want to perform flagname completion even if finalCmd.DisableFlagParsing==true;
	// doing this allows for completion of persistent flag names even for commands that disable flag parsing.
	//
>>>>>>> ffba3d33
	// When doing completion of a flag name, as soon as an argument starts with
	// a '-' we know it is a flag.  We cannot use isFlagArg() here as it requires
	// the flag name to be complete
	if flag == nil && len(toComplete) > 0 && toComplete[0] == '-' && !strings.Contains(toComplete, "=") && flagCompletion {
		var completions []string

		// First check for required flags
		completions = completeRequireFlags(finalCmd, toComplete)

		// If we have not found any required flags, only then can we show regular flags
		if len(completions) == 0 {
			doCompleteFlags := func(flag *pflag.Flag) {
				if !flag.Changed ||
					strings.Contains(flag.Value.Type(), "Slice") ||
					strings.Contains(flag.Value.Type(), "Array") {
					// If the flag is not already present, or if it can be specified multiple times (Array or Slice)
					// we suggest it as a completion
					completions = append(completions, getFlagNameCompletions(flag, toComplete)...)
				}
			}

			// We cannot use finalCmd.Flags() because we may not have called ParsedFlags() for commands
			// that have set DisableFlagParsing; it is ParseFlags() that merges the inherited and
			// non-inherited flags.
			finalCmd.InheritedFlags().VisitAll(func(flag *pflag.Flag) {
				doCompleteFlags(flag)
			})
			finalCmd.NonInheritedFlags().VisitAll(func(flag *pflag.Flag) {
				doCompleteFlags(flag)
			})
		}

		directive := ShellCompDirectiveNoFileComp
		if len(completions) == 1 && strings.HasSuffix(completions[0], "=") {
			// If there is a single completion, the shell usually adds a space
			// after the completion.  We don't want that if the flag ends with an =
			directive = ShellCompDirectiveNoSpace
		}
		return finalCmd, completions, directive, nil
	}

	// We only remove the flags from the arguments if DisableFlagParsing is not set.
	// This is important for commands which have requested to do their own flag completion.
	if !finalCmd.DisableFlagParsing {
		finalArgs = finalCmd.Flags().Args()
	}

	var completions []string
	directive := ShellCompDirectiveDefault
	if flag == nil {
		foundLocalNonPersistentFlag := false
		// If TraverseChildren is true on the root command we don't check for
		// local flags because we can use a local flag on a parent command
		if !finalCmd.Root().TraverseChildren {
			// Check if there are any local, non-persistent flags on the command-line
			localNonPersistentFlags := finalCmd.LocalNonPersistentFlags()
			finalCmd.NonInheritedFlags().VisitAll(func(flag *pflag.Flag) {
				if localNonPersistentFlags.Lookup(flag.Name) != nil && flag.Changed {
					foundLocalNonPersistentFlag = true
				}
			})
		}

		// Complete subcommand names, including the help command
		if len(finalArgs) == 0 && !foundLocalNonPersistentFlag {
			// We only complete sub-commands if:
			// - there are no arguments on the command-line and
			// - there are no local, non-persistent flags on the command-line or TraverseChildren is true
			for _, subCmd := range finalCmd.Commands() {
				if subCmd.IsAvailableCommand() || subCmd == finalCmd.helpCommand {
					if strings.HasPrefix(subCmd.Name(), toComplete) {
						completions = append(completions, fmt.Sprintf("%s\t%s", subCmd.Name(), subCmd.Short))
					}
					directive = ShellCompDirectiveNoFileComp
				}
			}
		}

		// Complete required flags even without the '-' prefix
		completions = append(completions, completeRequireFlags(finalCmd, toComplete)...)

		// Always complete ValidArgs, even if we are completing a subcommand name.
		// This is for commands that have both subcommands and ValidArgs.
		if len(finalCmd.ValidArgs) > 0 {
			if len(finalArgs) == 0 {
				// ValidArgs are only for the first argument
				for _, validArg := range finalCmd.ValidArgs {
					if strings.HasPrefix(validArg, toComplete) {
						completions = append(completions, validArg)
					}
				}
				directive = ShellCompDirectiveNoFileComp

				// If no completions were found within commands or ValidArgs,
				// see if there are any ArgAliases that should be completed.
				if len(completions) == 0 {
					for _, argAlias := range finalCmd.ArgAliases {
						if strings.HasPrefix(argAlias, toComplete) {
							completions = append(completions, argAlias)
						}
					}
				}
			}

			// If there are ValidArgs specified (even if they don't match), we stop completion.
			// Only one of ValidArgs or ValidArgsFunction can be used for a single command.
			return finalCmd, completions, directive, nil
		}

		// Let the logic continue so as to add any ValidArgsFunction completions,
		// even if we already found sub-commands.
		// This is for commands that have subcommands but also specify a ValidArgsFunction.
	}

	// Find the completion function for the flag or command
	var completionFn func(cmd *Command, args []string, toComplete string) ([]string, ShellCompDirective)
	if flag != nil && flagCompletion {
		flagCompletionMutex.RLock()
		completionFn = flagCompletionFunctions[flag]
		flagCompletionMutex.RUnlock()
	} else {
		completionFn = finalCmd.ValidArgsFunction
	}
	if completionFn != nil {
		// Go custom completion defined for this flag or command.
		// Call the registered completion function to get the completions.
		var comps []string
		comps, directive = completionFn(finalCmd, finalArgs, toComplete)
		completions = append(completions, comps...)
	}

	return finalCmd, completions, directive, nil
}

func helpOrVersionFlagPresent(cmd *Command) bool {
	if versionFlag := cmd.Flags().Lookup("version"); versionFlag != nil &&
		len(versionFlag.Annotations[FlagSetByCobraAnnotation]) > 0 && versionFlag.Changed {
		return true
	}
	if helpFlag := cmd.Flags().Lookup("help"); helpFlag != nil &&
		len(helpFlag.Annotations[FlagSetByCobraAnnotation]) > 0 && helpFlag.Changed {
		return true
	}
	return false
}

func getFlagNameCompletions(flag *pflag.Flag, toComplete string) []string {
	if nonCompletableFlag(flag) {
		return []string{}
	}

	var completions []string
	flagName := "--" + flag.Name
	if strings.HasPrefix(flagName, toComplete) {
		// Flag without the =
		completions = append(completions, fmt.Sprintf("%s\t%s", flagName, flag.Usage))

		// Why suggest both long forms: --flag and --flag= ?
		// This forces the user to *always* have to type either an = or a space after the flag name.
		// Let's be nice and avoid making users have to do that.
		// Since boolean flags and shortname flags don't show the = form, let's go that route and never show it.
		// The = form will still work, we just won't suggest it.
		// This also makes the list of suggested flags shorter as we avoid all the = forms.
		//
		// if len(flag.NoOptDefVal) == 0 {
		// 	// Flag requires a value, so it can be suffixed with =
		// 	flagName += "="
		// 	completions = append(completions, fmt.Sprintf("%s\t%s", flagName, flag.Usage))
		// }
	}

	flagName = "-" + flag.Shorthand
	if len(flag.Shorthand) > 0 && strings.HasPrefix(flagName, toComplete) {
		completions = append(completions, fmt.Sprintf("%s\t%s", flagName, flag.Usage))
	}

	return completions
}

func completeRequireFlags(finalCmd *Command, toComplete string) []string {
	var completions []string

	doCompleteRequiredFlags := func(flag *pflag.Flag) {
		if _, present := flag.Annotations[BashCompOneRequiredFlag]; present {
			if !flag.Changed {
				// If the flag is not already present, we suggest it as a completion
				completions = append(completions, getFlagNameCompletions(flag, toComplete)...)
			}
		}
	}

	// We cannot use finalCmd.Flags() because we may not have called ParsedFlags() for commands
	// that have set DisableFlagParsing; it is ParseFlags() that merges the inherited and
	// non-inherited flags.
	finalCmd.InheritedFlags().VisitAll(func(flag *pflag.Flag) {
		doCompleteRequiredFlags(flag)
	})
	finalCmd.NonInheritedFlags().VisitAll(func(flag *pflag.Flag) {
		doCompleteRequiredFlags(flag)
	})

	return completions
}

func checkIfFlagCompletion(finalCmd *Command, args []string, lastArg string) (*pflag.Flag, []string, string, error) {
	if finalCmd.DisableFlagParsing {
		// We only do flag completion if we are allowed to parse flags
		// This is important for commands which have requested to do their own flag completion.
		return nil, args, lastArg, nil
	}

	var flagName string
	trimmedArgs := args
	flagWithEqual := false
	orgLastArg := lastArg

	// When doing completion of a flag name, as soon as an argument starts with
	// a '-' we know it is a flag.  We cannot use isFlagArg() here as that function
	// requires the flag name to be complete
	if len(lastArg) > 0 && lastArg[0] == '-' {
		if index := strings.Index(lastArg, "="); index >= 0 {
			// Flag with an =
			if strings.HasPrefix(lastArg[:index], "--") {
				// Flag has full name
				flagName = lastArg[2:index]
			} else {
				// Flag is shorthand
				// We have to get the last shorthand flag name
				// e.g. `-asd` => d to provide the correct completion
				// https://github.com/spf13/cobra/issues/1257
				flagName = lastArg[index-1 : index]
			}
			lastArg = lastArg[index+1:]
			flagWithEqual = true
		} else {
			// Normal flag completion
			return nil, args, lastArg, nil
		}
	}

	if len(flagName) == 0 {
		if len(args) > 0 {
			prevArg := args[len(args)-1]
			if isFlagArg(prevArg) {
				// Only consider the case where the flag does not contain an =.
				// If the flag contains an = it means it has already been fully processed,
				// so we don't need to deal with it here.
				if index := strings.Index(prevArg, "="); index < 0 {
					if strings.HasPrefix(prevArg, "--") {
						// Flag has full name
						flagName = prevArg[2:]
					} else {
						// Flag is shorthand
						// We have to get the last shorthand flag name
						// e.g. `-asd` => d to provide the correct completion
						// https://github.com/spf13/cobra/issues/1257
						flagName = prevArg[len(prevArg)-1:]
					}
					// Remove the uncompleted flag or else there could be an error created
					// for an invalid value for that flag
					trimmedArgs = args[:len(args)-1]
				}
			}
		}
	}

	if len(flagName) == 0 {
		// Not doing flag completion
		return nil, trimmedArgs, lastArg, nil
	}

	flag := findFlag(finalCmd, flagName)
	if flag == nil {
		// Flag not supported by this command, the interspersed option might be set so return the original args
		return nil, args, orgLastArg, &flagCompError{subCommand: finalCmd.Name(), flagName: flagName}
	}

	if !flagWithEqual {
		if len(flag.NoOptDefVal) != 0 {
			// We had assumed dealing with a two-word flag but the flag is a boolean flag.
			// In that case, there is no value following it, so we are not really doing flag completion.
			// Reset everything to do noun completion.
			trimmedArgs = args
			flag = nil
		}
	}

	return flag, trimmedArgs, lastArg, nil
}

// InitDefaultCompletionCmd adds a default 'completion' command to c.
// This function will do nothing if any of the following is true:
// 1- the feature has been explicitly disabled by the program,
// 2- c has no subcommands (to avoid creating one),
// 3- c already has a 'completion' command provided by the program.
func (c *Command) InitDefaultCompletionCmd() {
	if c.CompletionOptions.DisableDefaultCmd || !c.HasSubCommands() {
		return
	}

	for _, cmd := range c.commands {
		if cmd.Name() == compCmdName || cmd.HasAlias(compCmdName) {
			// A completion command is already available
			return
		}
	}

	haveNoDescFlag := !c.CompletionOptions.DisableNoDescFlag && !c.CompletionOptions.DisableDescriptions

	completionCmd := &Command{
		Use:   compCmdName,
		Short: "generate the autocompletion script for the specified shell",
		Long: fmt.Sprintf(`
Generate the autocompletion script for %[1]s for the specified shell.
See each sub-command's help for details on how to use the generated script.
`, c.Root().Name()),
		Args:              NoArgs,
		ValidArgsFunction: NoFileCompletions,
<<<<<<< HEAD
=======
		Hidden:            c.CompletionOptions.HiddenDefaultCmd,
		GroupID:           c.completionCommandGroupID,
>>>>>>> ffba3d33
	}
	c.AddCommand(completionCmd)

	out := c.OutOrStdout()
	noDesc := c.CompletionOptions.DisableDescriptions
	shortDesc := "generate the autocompletion script for %s"
	bash := &Command{
		Use:   "bash",
		Short: fmt.Sprintf(shortDesc, "bash"),
		Long: fmt.Sprintf(`
Generate the autocompletion script for the bash shell.

This script depends on the 'bash-completion' package.
If it is not installed already, you can install it via your OS's package manager.

To load completions in your current shell session:
$ source <(%[1]s completion bash)

To load completions for every new session, execute once:
<<<<<<< HEAD
Linux:
  $ %[1]s completion bash > /etc/bash_completion.d/%[1]s
MacOS:
  $ %[1]s completion bash > /usr/local/etc/bash_completion.d/%[1]s
=======

#### Linux:

	%[1]s completion bash > /etc/bash_completion.d/%[1]s

#### macOS:

	%[1]s completion bash > $(brew --prefix)/etc/bash_completion.d/%[1]s
>>>>>>> ffba3d33

You will need to start a new shell for this setup to take effect.
  `, c.Root().Name()),
		Args:                  NoArgs,
		DisableFlagsInUseLine: true,
		ValidArgsFunction:     NoFileCompletions,
		RunE: func(cmd *Command, args []string) error {
			return cmd.Root().GenBashCompletionV2(out, !noDesc)
		},
	}
	if haveNoDescFlag {
		bash.Flags().BoolVar(&noDesc, compCmdNoDescFlagName, compCmdNoDescFlagDefault, compCmdNoDescFlagDesc)
	}

	zsh := &Command{
		Use:   "zsh",
		Short: fmt.Sprintf(shortDesc, "zsh"),
		Long: fmt.Sprintf(`
Generate the autocompletion script for the zsh shell.

If shell completion is not already enabled in your environment you will need
to enable it.  You can execute the following once:

$ echo "autoload -U compinit; compinit" >> ~/.zshrc

To load completions in your current shell session:

	source <(%[1]s completion zsh); compdef _%[1]s %[1]s

To load completions for every new session, execute once:
<<<<<<< HEAD
# Linux:
$ %[1]s completion zsh > "${fpath[1]}/_%[1]s"
# macOS:
$ %[1]s completion zsh > /usr/local/share/zsh/site-functions/_%[1]s
=======

#### Linux:

	%[1]s completion zsh > "${fpath[1]}/_%[1]s"

#### macOS:

	%[1]s completion zsh > $(brew --prefix)/share/zsh/site-functions/_%[1]s
>>>>>>> ffba3d33

You will need to start a new shell for this setup to take effect.
`, c.Root().Name()),
		Args:              NoArgs,
		ValidArgsFunction: NoFileCompletions,
		RunE: func(cmd *Command, args []string) error {
			if noDesc {
				return cmd.Root().GenZshCompletionNoDesc(out)
			}
			return cmd.Root().GenZshCompletion(out)
		},
	}
	if haveNoDescFlag {
		zsh.Flags().BoolVar(&noDesc, compCmdNoDescFlagName, compCmdNoDescFlagDefault, compCmdNoDescFlagDesc)
	}

	fish := &Command{
		Use:   "fish",
		Short: fmt.Sprintf(shortDesc, "fish"),
		Long: fmt.Sprintf(`
Generate the autocompletion script for the fish shell.

To load completions in your current shell session:
$ %[1]s completion fish | source

To load completions for every new session, execute once:
$ %[1]s completion fish > ~/.config/fish/completions/%[1]s.fish

You will need to start a new shell for this setup to take effect.
`, c.Root().Name()),
		Args:              NoArgs,
		ValidArgsFunction: NoFileCompletions,
		RunE: func(cmd *Command, args []string) error {
			return cmd.Root().GenFishCompletion(out, !noDesc)
		},
	}
	if haveNoDescFlag {
		fish.Flags().BoolVar(&noDesc, compCmdNoDescFlagName, compCmdNoDescFlagDefault, compCmdNoDescFlagDesc)
	}

	powershell := &Command{
		Use:   "powershell",
		Short: fmt.Sprintf(shortDesc, "powershell"),
		Long: fmt.Sprintf(`
Generate the autocompletion script for powershell.

To load completions in your current shell session:
PS C:\> %[1]s completion powershell | Out-String | Invoke-Expression

To load completions for every new session, add the output of the above command
to your powershell profile.
`, c.Root().Name()),
		Args:              NoArgs,
		ValidArgsFunction: NoFileCompletions,
		RunE: func(cmd *Command, args []string) error {
			if noDesc {
				return cmd.Root().GenPowerShellCompletion(out)
			}
			return cmd.Root().GenPowerShellCompletionWithDesc(out)

		},
	}
	if haveNoDescFlag {
		powershell.Flags().BoolVar(&noDesc, compCmdNoDescFlagName, compCmdNoDescFlagDefault, compCmdNoDescFlagDesc)
	}

	completionCmd.AddCommand(bash, zsh, fish, powershell)
}

func findFlag(cmd *Command, name string) *pflag.Flag {
	flagSet := cmd.Flags()
	if len(name) == 1 {
		// First convert the short flag into a long flag
		// as the cmd.Flag() search only accepts long flags
		if short := flagSet.ShorthandLookup(name); short != nil {
			name = short.Name
		} else {
			set := cmd.InheritedFlags()
			if short = set.ShorthandLookup(name); short != nil {
				name = short.Name
			} else {
				return nil
			}
		}
	}
	return cmd.Flag(name)
}

// CompDebug prints the specified string to the same file as where the
// completion script prints its logs.
// Note that completion printouts should never be on stdout as they would
// be wrongly interpreted as actual completion choices by the completion script.
func CompDebug(msg string, printToStdErr bool) {
	msg = fmt.Sprintf("[Debug] %s", msg)

	// Such logs are only printed when the user has set the environment
	// variable BASH_COMP_DEBUG_FILE to the path of some file to be used.
	if path := os.Getenv("BASH_COMP_DEBUG_FILE"); path != "" {
		f, err := os.OpenFile(path,
			os.O_APPEND|os.O_CREATE|os.O_WRONLY, 0644)
		if err == nil {
			defer f.Close()
			WriteStringAndCheck(f, msg)
		}
	}

	if printToStdErr {
		// Must print to stderr for this not to be read by the completion script.
		fmt.Fprint(os.Stderr, msg)
	}
}

// CompDebugln prints the specified string with a newline at the end
// to the same file as where the completion script prints its logs.
// Such logs are only printed when the user has set the environment
// variable BASH_COMP_DEBUG_FILE to the path of some file to be used.
func CompDebugln(msg string, printToStdErr bool) {
	CompDebug(fmt.Sprintf("%s\n", msg), printToStdErr)
}

// CompError prints the specified completion message to stderr.
func CompError(msg string) {
	msg = fmt.Sprintf("[Error] %s", msg)
	CompDebug(msg, true)
}

// CompErrorln prints the specified completion message to stderr with a newline at the end.
func CompErrorln(msg string) {
	CompError(fmt.Sprintf("%s\n", msg))
}<|MERGE_RESOLUTION|>--- conflicted
+++ resolved
@@ -107,6 +107,8 @@
 	// DisableDescriptions turns off all completion descriptions for shells
 	// that support them
 	DisableDescriptions bool
+	// HiddenDefaultCmd makes the default 'completion' command hidden
+	HiddenDefaultCmd bool
 }
 
 // NoFileCompletions can be used to disable file completion for commands that should
@@ -254,7 +256,17 @@
 	if c.Root().TraverseChildren {
 		finalCmd, finalArgs, err = c.Root().Traverse(trimmedArgs)
 	} else {
-		finalCmd, finalArgs, err = c.Root().Find(trimmedArgs)
+		// For Root commands that don't specify any value for their Args fields, when we call
+		// Find(), if those Root commands don't have any sub-commands, they will accept arguments.
+		// However, because we have added the __complete sub-command in the current code path, the
+		// call to Find() -> legacyArgs() will return an error if there are any arguments.
+		// To avoid this, we first remove the __complete command to get back to having no sub-commands.
+		rootCmd := c.Root()
+		if len(rootCmd.Commands()) == 1 {
+			rootCmd.RemoveCommand(c)
+		}
+
+		finalCmd, finalArgs, err = rootCmd.Find(trimmedArgs)
 	}
 	if err != nil {
 		// Unable to find the real command. E.g., <program> someInvalidCmd <TAB>
@@ -300,8 +312,6 @@
 		}
 	}
 
-<<<<<<< HEAD
-=======
 	// Look for the --help or --version flags.  If they are present,
 	// there should be no further completions.
 	if helpOrVersionFlagPresent(finalCmd) {
@@ -314,7 +324,6 @@
 		finalArgs = finalCmd.Flags().Args()
 	}
 
->>>>>>> ffba3d33
 	if flag != nil && flagCompletion {
 		// Check if we are completing a flag value subject to annotations
 		if validExts, present := flag.Annotations[BashCompFilenameExt]; present {
@@ -339,8 +348,6 @@
 		}
 	}
 
-<<<<<<< HEAD
-=======
 	var completions []string
 	var directive ShellCompDirective
 
@@ -350,13 +357,10 @@
 	// Note that we want to perform flagname completion even if finalCmd.DisableFlagParsing==true;
 	// doing this allows for completion of persistent flag names even for commands that disable flag parsing.
 	//
->>>>>>> ffba3d33
 	// When doing completion of a flag name, as soon as an argument starts with
 	// a '-' we know it is a flag.  We cannot use isFlagArg() here as it requires
 	// the flag name to be complete
 	if flag == nil && len(toComplete) > 0 && toComplete[0] == '-' && !strings.Contains(toComplete, "=") && flagCompletion {
-		var completions []string
-
 		// First check for required flags
 		completions = completeRequireFlags(finalCmd, toComplete)
 
@@ -383,86 +387,86 @@
 			})
 		}
 
-		directive := ShellCompDirectiveNoFileComp
+		directive = ShellCompDirectiveNoFileComp
 		if len(completions) == 1 && strings.HasSuffix(completions[0], "=") {
 			// If there is a single completion, the shell usually adds a space
 			// after the completion.  We don't want that if the flag ends with an =
 			directive = ShellCompDirectiveNoSpace
 		}
-		return finalCmd, completions, directive, nil
-	}
-
-	// We only remove the flags from the arguments if DisableFlagParsing is not set.
-	// This is important for commands which have requested to do their own flag completion.
-	if !finalCmd.DisableFlagParsing {
-		finalArgs = finalCmd.Flags().Args()
-	}
-
-	var completions []string
-	directive := ShellCompDirectiveDefault
-	if flag == nil {
-		foundLocalNonPersistentFlag := false
-		// If TraverseChildren is true on the root command we don't check for
-		// local flags because we can use a local flag on a parent command
-		if !finalCmd.Root().TraverseChildren {
-			// Check if there are any local, non-persistent flags on the command-line
-			localNonPersistentFlags := finalCmd.LocalNonPersistentFlags()
-			finalCmd.NonInheritedFlags().VisitAll(func(flag *pflag.Flag) {
-				if localNonPersistentFlags.Lookup(flag.Name) != nil && flag.Changed {
-					foundLocalNonPersistentFlag = true
+
+		if !finalCmd.DisableFlagParsing {
+			// If DisableFlagParsing==false, we have completed the flags as known by Cobra;
+			// we can return what we found.
+			// If DisableFlagParsing==true, Cobra may not be aware of all flags, so we
+			// let the logic continue to see if ValidArgsFunction needs to be called.
+			return finalCmd, completions, directive, nil
+		}
+	} else {
+		directive = ShellCompDirectiveDefault
+		if flag == nil {
+			foundLocalNonPersistentFlag := false
+			// If TraverseChildren is true on the root command we don't check for
+			// local flags because we can use a local flag on a parent command
+			if !finalCmd.Root().TraverseChildren {
+				// Check if there are any local, non-persistent flags on the command-line
+				localNonPersistentFlags := finalCmd.LocalNonPersistentFlags()
+				finalCmd.NonInheritedFlags().VisitAll(func(flag *pflag.Flag) {
+					if localNonPersistentFlags.Lookup(flag.Name) != nil && flag.Changed {
+						foundLocalNonPersistentFlag = true
+					}
+				})
+			}
+
+			// Complete subcommand names, including the help command
+			if len(finalArgs) == 0 && !foundLocalNonPersistentFlag {
+				// We only complete sub-commands if:
+				// - there are no arguments on the command-line and
+				// - there are no local, non-persistent flags on the command-line or TraverseChildren is true
+				for _, subCmd := range finalCmd.Commands() {
+					if subCmd.IsAvailableCommand() || subCmd == finalCmd.helpCommand {
+						if strings.HasPrefix(subCmd.Name(), toComplete) {
+							completions = append(completions, fmt.Sprintf("%s\t%s", subCmd.Name(), subCmd.Short))
+						}
+						directive = ShellCompDirectiveNoFileComp
+					}
 				}
-			})
-		}
-
-		// Complete subcommand names, including the help command
-		if len(finalArgs) == 0 && !foundLocalNonPersistentFlag {
-			// We only complete sub-commands if:
-			// - there are no arguments on the command-line and
-			// - there are no local, non-persistent flags on the command-line or TraverseChildren is true
-			for _, subCmd := range finalCmd.Commands() {
-				if subCmd.IsAvailableCommand() || subCmd == finalCmd.helpCommand {
-					if strings.HasPrefix(subCmd.Name(), toComplete) {
-						completions = append(completions, fmt.Sprintf("%s\t%s", subCmd.Name(), subCmd.Short))
+			}
+
+			// Complete required flags even without the '-' prefix
+			completions = append(completions, completeRequireFlags(finalCmd, toComplete)...)
+
+			// Always complete ValidArgs, even if we are completing a subcommand name.
+			// This is for commands that have both subcommands and ValidArgs.
+			if len(finalCmd.ValidArgs) > 0 {
+				if len(finalArgs) == 0 {
+					// ValidArgs are only for the first argument
+					for _, validArg := range finalCmd.ValidArgs {
+						if strings.HasPrefix(validArg, toComplete) {
+							completions = append(completions, validArg)
+						}
 					}
 					directive = ShellCompDirectiveNoFileComp
-				}
-			}
-		}
-
-		// Complete required flags even without the '-' prefix
-		completions = append(completions, completeRequireFlags(finalCmd, toComplete)...)
-
-		// Always complete ValidArgs, even if we are completing a subcommand name.
-		// This is for commands that have both subcommands and ValidArgs.
-		if len(finalCmd.ValidArgs) > 0 {
-			if len(finalArgs) == 0 {
-				// ValidArgs are only for the first argument
-				for _, validArg := range finalCmd.ValidArgs {
-					if strings.HasPrefix(validArg, toComplete) {
-						completions = append(completions, validArg)
-					}
-				}
-				directive = ShellCompDirectiveNoFileComp
-
-				// If no completions were found within commands or ValidArgs,
-				// see if there are any ArgAliases that should be completed.
-				if len(completions) == 0 {
-					for _, argAlias := range finalCmd.ArgAliases {
-						if strings.HasPrefix(argAlias, toComplete) {
-							completions = append(completions, argAlias)
+
+					// If no completions were found within commands or ValidArgs,
+					// see if there are any ArgAliases that should be completed.
+					if len(completions) == 0 {
+						for _, argAlias := range finalCmd.ArgAliases {
+							if strings.HasPrefix(argAlias, toComplete) {
+								completions = append(completions, argAlias)
+							}
 						}
 					}
 				}
-			}
-
-			// If there are ValidArgs specified (even if they don't match), we stop completion.
-			// Only one of ValidArgs or ValidArgsFunction can be used for a single command.
-			return finalCmd, completions, directive, nil
-		}
-
-		// Let the logic continue so as to add any ValidArgsFunction completions,
-		// even if we already found sub-commands.
-		// This is for commands that have subcommands but also specify a ValidArgsFunction.
+
+				// If there are ValidArgs specified (even if they don't match), we stop completion.
+				// Only one of ValidArgs or ValidArgsFunction can be used for a single command.
+				return finalCmd, completions, directive, nil
+			}
+
+			// Let the logic continue so as to add any ValidArgsFunction completions,
+			// even if we already found sub-commands.
+			// This is for commands that have subcommands but also specify a ValidArgsFunction.
+		}
 	}
 
 	// Find the completion function for the flag or command
@@ -662,43 +666,33 @@
 
 	completionCmd := &Command{
 		Use:   compCmdName,
-		Short: "generate the autocompletion script for the specified shell",
-		Long: fmt.Sprintf(`
-Generate the autocompletion script for %[1]s for the specified shell.
+		Short: "Generate the autocompletion script for the specified shell",
+		Long: fmt.Sprintf(`Generate the autocompletion script for %[1]s for the specified shell.
 See each sub-command's help for details on how to use the generated script.
 `, c.Root().Name()),
 		Args:              NoArgs,
 		ValidArgsFunction: NoFileCompletions,
-<<<<<<< HEAD
-=======
 		Hidden:            c.CompletionOptions.HiddenDefaultCmd,
 		GroupID:           c.completionCommandGroupID,
->>>>>>> ffba3d33
 	}
 	c.AddCommand(completionCmd)
 
 	out := c.OutOrStdout()
 	noDesc := c.CompletionOptions.DisableDescriptions
-	shortDesc := "generate the autocompletion script for %s"
+	shortDesc := "Generate the autocompletion script for %s"
 	bash := &Command{
 		Use:   "bash",
 		Short: fmt.Sprintf(shortDesc, "bash"),
-		Long: fmt.Sprintf(`
-Generate the autocompletion script for the bash shell.
+		Long: fmt.Sprintf(`Generate the autocompletion script for the bash shell.
 
 This script depends on the 'bash-completion' package.
 If it is not installed already, you can install it via your OS's package manager.
 
 To load completions in your current shell session:
-$ source <(%[1]s completion bash)
+
+	source <(%[1]s completion bash)
 
 To load completions for every new session, execute once:
-<<<<<<< HEAD
-Linux:
-  $ %[1]s completion bash > /etc/bash_completion.d/%[1]s
-MacOS:
-  $ %[1]s completion bash > /usr/local/etc/bash_completion.d/%[1]s
-=======
 
 #### Linux:
 
@@ -707,10 +701,9 @@
 #### macOS:
 
 	%[1]s completion bash > $(brew --prefix)/etc/bash_completion.d/%[1]s
->>>>>>> ffba3d33
 
 You will need to start a new shell for this setup to take effect.
-  `, c.Root().Name()),
+`, c.Root().Name()),
 		Args:                  NoArgs,
 		DisableFlagsInUseLine: true,
 		ValidArgsFunction:     NoFileCompletions,
@@ -725,25 +718,18 @@
 	zsh := &Command{
 		Use:   "zsh",
 		Short: fmt.Sprintf(shortDesc, "zsh"),
-		Long: fmt.Sprintf(`
-Generate the autocompletion script for the zsh shell.
+		Long: fmt.Sprintf(`Generate the autocompletion script for the zsh shell.
 
 If shell completion is not already enabled in your environment you will need
 to enable it.  You can execute the following once:
 
-$ echo "autoload -U compinit; compinit" >> ~/.zshrc
+	echo "autoload -U compinit; compinit" >> ~/.zshrc
 
 To load completions in your current shell session:
 
 	source <(%[1]s completion zsh); compdef _%[1]s %[1]s
 
 To load completions for every new session, execute once:
-<<<<<<< HEAD
-# Linux:
-$ %[1]s completion zsh > "${fpath[1]}/_%[1]s"
-# macOS:
-$ %[1]s completion zsh > /usr/local/share/zsh/site-functions/_%[1]s
-=======
 
 #### Linux:
 
@@ -752,7 +738,6 @@
 #### macOS:
 
 	%[1]s completion zsh > $(brew --prefix)/share/zsh/site-functions/_%[1]s
->>>>>>> ffba3d33
 
 You will need to start a new shell for this setup to take effect.
 `, c.Root().Name()),
@@ -772,14 +757,15 @@
 	fish := &Command{
 		Use:   "fish",
 		Short: fmt.Sprintf(shortDesc, "fish"),
-		Long: fmt.Sprintf(`
-Generate the autocompletion script for the fish shell.
+		Long: fmt.Sprintf(`Generate the autocompletion script for the fish shell.
 
 To load completions in your current shell session:
-$ %[1]s completion fish | source
+
+	%[1]s completion fish | source
 
 To load completions for every new session, execute once:
-$ %[1]s completion fish > ~/.config/fish/completions/%[1]s.fish
+
+	%[1]s completion fish > ~/.config/fish/completions/%[1]s.fish
 
 You will need to start a new shell for this setup to take effect.
 `, c.Root().Name()),
@@ -796,11 +782,11 @@
 	powershell := &Command{
 		Use:   "powershell",
 		Short: fmt.Sprintf(shortDesc, "powershell"),
-		Long: fmt.Sprintf(`
-Generate the autocompletion script for powershell.
+		Long: fmt.Sprintf(`Generate the autocompletion script for powershell.
 
 To load completions in your current shell session:
-PS C:\> %[1]s completion powershell | Out-String | Invoke-Expression
+
+	%[1]s completion powershell | Out-String | Invoke-Expression
 
 To load completions for every new session, add the output of the above command
 to your powershell profile.
