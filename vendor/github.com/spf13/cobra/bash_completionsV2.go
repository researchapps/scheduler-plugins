--- conflicted
+++ resolved
@@ -157,7 +157,7 @@
             _filedir -d
         fi
     else
-        __%[1]s_handle_standard_completion_case
+        __%[1]s_handle_completion_types
     fi
 
     __%[1]s_handle_special_char "$cur" :
@@ -201,8 +201,6 @@
     done < <(printf "%%s\n" "${out}")
 }
 
-<<<<<<< HEAD
-=======
 __%[1]s_handle_completion_types() {
     __%[1]s_debug "__%[1]s_handle_completion_types: COMP_TYPE is $COMP_TYPE"
 
@@ -231,7 +229,6 @@
     esac
 }
 
->>>>>>> ffba3d33
 __%[1]s_handle_standard_completion_case() {
     local tab=$'\t' comp
 
