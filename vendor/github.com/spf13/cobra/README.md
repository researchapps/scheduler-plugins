![cobra logo](https://cloud.githubusercontent.com/assets/173412/10886352/ad566232-814f-11e5-9cd0-aa101788c117.png)

Cobra is both a library for creating powerful modern CLI applications as well as a program to generate applications and command files.

Cobra is used in many Go projects such as [Kubernetes](https://kubernetes.io/),
[Hugo](https://gohugo.io), and [GitHub CLI](https://github.com/cli/cli) to
name a few. [This list](./projects_using_cobra.md) contains a more extensive list of projects using Cobra.

[![](https://img.shields.io/github/workflow/status/spf13/cobra/Test?longCache=tru&label=Test&logo=github%20actions&logoColor=fff)](https://github.com/spf13/cobra/actions?query=workflow%3ATest)
[![GoDoc](https://godoc.org/github.com/spf13/cobra?status.svg)](https://godoc.org/github.com/spf13/cobra)
[![Go Report Card](https://goreportcard.com/badge/github.com/spf13/cobra)](https://goreportcard.com/report/github.com/spf13/cobra)
[![Slack](https://img.shields.io/badge/Slack-cobra-brightgreen)](https://gophers.slack.com/archives/CD3LP1199)

# Table of Contents

- [Overview](#overview)
- [Concepts](#concepts)
  * [Commands](#commands)
  * [Flags](#flags)
- [Installing](#installing)
- [Usage](#usage)
  * [Using the Cobra Generator](user_guide.md#using-the-cobra-generator)
  * [Using the Cobra Library](user_guide.md#using-the-cobra-library)
  * [Working with Flags](user_guide.md#working-with-flags)
  * [Positional and Custom Arguments](user_guide.md#positional-and-custom-arguments)
  * [Example](user_guide.md#example)
  * [Help Command](user_guide.md#help-command)
  * [Usage Message](user_guide.md#usage-message)
  * [PreRun and PostRun Hooks](user_guide.md#prerun-and-postrun-hooks)
  * [Suggestions when "unknown command" happens](user_guide.md#suggestions-when-unknown-command-happens)
  * [Generating documentation for your command](user_guide.md#generating-documentation-for-your-command)
  * [Generating shell completions](user_guide.md#generating-shell-completions)
- [Contributing](CONTRIBUTING.md)
- [License](#license)

# Overview

Cobra is a library providing a simple interface to create powerful modern CLI
interfaces similar to git & go tools.

Cobra is also an application that will generate your application scaffolding to rapidly
develop a Cobra-based application.

Cobra provides:
* Easy subcommand-based CLIs: `app server`, `app fetch`, etc.
* Fully POSIX-compliant flags (including short & long versions)
* Nested subcommands
* Global, local and cascading flags
* Easy generation of applications & commands with `cobra init appname` & `cobra add cmdname`
* Intelligent suggestions (`app srver`... did you mean `app server`?)
* Automatic help generation for commands and flags
* Grouping help for subcommands
* Automatic help flag recognition of `-h`, `--help`, etc.
* Automatically generated shell autocomplete for your application (bash, zsh, fish, powershell)
* Automatically generated man pages for your application
* Command aliases so you can change things without breaking them
* The flexibility to define your own help, usage, etc.
<<<<<<< HEAD
* Optional tight integration with [viper](http://github.com/spf13/viper) for 12-factor apps
=======
* Optional seamless integration with [viper](https://github.com/spf13/viper) for 12-factor apps
>>>>>>> ffba3d33

# Concepts

Cobra is built on a structure of commands, arguments & flags.

**Commands** represent actions, **Args** are things and **Flags** are modifiers for those actions.

The best applications read like sentences when used, and as a result, users
intuitively know how to interact with them.

The pattern to follow is
`APPNAME VERB NOUN --ADJECTIVE`
    or
`APPNAME COMMAND ARG --FLAG`.

A few good real world examples may better illustrate this point.

In the following example, 'server' is a command, and 'port' is a flag:

    hugo server --port=1313

In this command we are telling Git to clone the url bare.

    git clone URL --bare

## Commands

Command is the central point of the application. Each interaction that
the application supports will be contained in a Command. A command can
have children commands and optionally run an action.

In the example above, 'server' is the command.

[More about cobra.Command](https://godoc.org/github.com/spf13/cobra#Command)

## Flags

A flag is a way to modify the behavior of a command. Cobra supports
fully POSIX-compliant flags as well as the Go [flag package](https://golang.org/pkg/flag/).
A Cobra command can define flags that persist through to children commands
and flags that are only available to that command.

In the example above, 'port' is the flag.

Flag functionality is provided by the [pflag
library](https://github.com/spf13/pflag), a fork of the flag standard library
which maintains the same interface while adding POSIX compliance.

# Installing
Using Cobra is easy. First, use `go get` to install the latest version
of the library. This command will install the `cobra` generator executable
along with the library and its dependencies:

    go get -u github.com/spf13/cobra

Next, include Cobra in your application:

```go
import "github.com/spf13/cobra"
```

# Usage
<<<<<<< HEAD
=======
`cobra-cli` is a command line program to generate cobra applications and command files.
It will bootstrap your application scaffolding to rapidly
develop a Cobra-based application. It is the easiest way to incorporate Cobra into your application.

It can be installed by running:

```
go install github.com/spf13/cobra-cli@latest
```

For complete details on using the Cobra-CLI generator, please read [The Cobra Generator README](https://github.com/spf13/cobra-cli/blob/main/README.md)
>>>>>>> ffba3d33

See [User Guide](user_guide.md).

# License

Cobra is released under the Apache 2.0 license. See [LICENSE.txt](https://github.com/spf13/cobra/blob/master/LICENSE.txt)<|MERGE_RESOLUTION|>--- conflicted
+++ resolved
@@ -1,52 +1,26 @@
 ![cobra logo](https://cloud.githubusercontent.com/assets/173412/10886352/ad566232-814f-11e5-9cd0-aa101788c117.png)
 
-Cobra is both a library for creating powerful modern CLI applications as well as a program to generate applications and command files.
+Cobra is a library for creating powerful modern CLI applications.
 
 Cobra is used in many Go projects such as [Kubernetes](https://kubernetes.io/),
 [Hugo](https://gohugo.io), and [GitHub CLI](https://github.com/cli/cli) to
 name a few. [This list](./projects_using_cobra.md) contains a more extensive list of projects using Cobra.
 
 [![](https://img.shields.io/github/workflow/status/spf13/cobra/Test?longCache=tru&label=Test&logo=github%20actions&logoColor=fff)](https://github.com/spf13/cobra/actions?query=workflow%3ATest)
-[![GoDoc](https://godoc.org/github.com/spf13/cobra?status.svg)](https://godoc.org/github.com/spf13/cobra)
+[![Go Reference](https://pkg.go.dev/badge/github.com/spf13/cobra.svg)](https://pkg.go.dev/github.com/spf13/cobra)
 [![Go Report Card](https://goreportcard.com/badge/github.com/spf13/cobra)](https://goreportcard.com/report/github.com/spf13/cobra)
 [![Slack](https://img.shields.io/badge/Slack-cobra-brightgreen)](https://gophers.slack.com/archives/CD3LP1199)
-
-# Table of Contents
-
-- [Overview](#overview)
-- [Concepts](#concepts)
-  * [Commands](#commands)
-  * [Flags](#flags)
-- [Installing](#installing)
-- [Usage](#usage)
-  * [Using the Cobra Generator](user_guide.md#using-the-cobra-generator)
-  * [Using the Cobra Library](user_guide.md#using-the-cobra-library)
-  * [Working with Flags](user_guide.md#working-with-flags)
-  * [Positional and Custom Arguments](user_guide.md#positional-and-custom-arguments)
-  * [Example](user_guide.md#example)
-  * [Help Command](user_guide.md#help-command)
-  * [Usage Message](user_guide.md#usage-message)
-  * [PreRun and PostRun Hooks](user_guide.md#prerun-and-postrun-hooks)
-  * [Suggestions when "unknown command" happens](user_guide.md#suggestions-when-unknown-command-happens)
-  * [Generating documentation for your command](user_guide.md#generating-documentation-for-your-command)
-  * [Generating shell completions](user_guide.md#generating-shell-completions)
-- [Contributing](CONTRIBUTING.md)
-- [License](#license)
 
 # Overview
 
 Cobra is a library providing a simple interface to create powerful modern CLI
 interfaces similar to git & go tools.
 
-Cobra is also an application that will generate your application scaffolding to rapidly
-develop a Cobra-based application.
-
 Cobra provides:
 * Easy subcommand-based CLIs: `app server`, `app fetch`, etc.
 * Fully POSIX-compliant flags (including short & long versions)
 * Nested subcommands
 * Global, local and cascading flags
-* Easy generation of applications & commands with `cobra init appname` & `cobra add cmdname`
 * Intelligent suggestions (`app srver`... did you mean `app server`?)
 * Automatic help generation for commands and flags
 * Grouping help for subcommands
@@ -55,11 +29,7 @@
 * Automatically generated man pages for your application
 * Command aliases so you can change things without breaking them
 * The flexibility to define your own help, usage, etc.
-<<<<<<< HEAD
-* Optional tight integration with [viper](http://github.com/spf13/viper) for 12-factor apps
-=======
 * Optional seamless integration with [viper](https://github.com/spf13/viper) for 12-factor apps
->>>>>>> ffba3d33
 
 # Concepts
 
@@ -93,7 +63,7 @@
 
 In the example above, 'server' is the command.
 
-[More about cobra.Command](https://godoc.org/github.com/spf13/cobra#Command)
+[More about cobra.Command](https://pkg.go.dev/github.com/spf13/cobra#Command)
 
 ## Flags
 
@@ -110,10 +80,11 @@
 
 # Installing
 Using Cobra is easy. First, use `go get` to install the latest version
-of the library. This command will install the `cobra` generator executable
-along with the library and its dependencies:
+of the library.     
 
-    go get -u github.com/spf13/cobra
+```
+go get -u github.com/spf13/cobra@latest
+```
 
 Next, include Cobra in your application:
 
@@ -122,8 +93,6 @@
 ```
 
 # Usage
-<<<<<<< HEAD
-=======
 `cobra-cli` is a command line program to generate cobra applications and command files.
 It will bootstrap your application scaffolding to rapidly
 develop a Cobra-based application. It is the easiest way to incorporate Cobra into your application.
@@ -135,9 +104,8 @@
 ```
 
 For complete details on using the Cobra-CLI generator, please read [The Cobra Generator README](https://github.com/spf13/cobra-cli/blob/main/README.md)
->>>>>>> ffba3d33
 
-See [User Guide](user_guide.md).
+For complete details on using the Cobra library, please read the [The Cobra User Guide](user_guide.md).
 
 # License
 
