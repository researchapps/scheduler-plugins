--- conflicted
+++ resolved
@@ -24,11 +24,8 @@
 	"net"
 	"net/http"
 	"net/url"
-<<<<<<< HEAD
-=======
 	"os"
 	"path/filepath"
->>>>>>> ffba3d33
 	"strings"
 	"sync"
 	"time"
@@ -48,13 +45,6 @@
 		EnableHTTP2:     true,
 	}
 
-<<<<<<< HEAD
-// defaultHTTPClientOptions holds the default HTTP client options.
-var defaultHTTPClientOptions = httpClientOptions{
-	keepAlivesEnabled: true,
-	http2Enabled:      true,
-}
-=======
 	// defaultHTTPClientOptions holds the default HTTP client options.
 	defaultHTTPClientOptions = httpClientOptions{
 		keepAlivesEnabled: true,
@@ -64,7 +54,6 @@
 		idleConnTimeout: 5 * time.Minute,
 	}
 )
->>>>>>> ffba3d33
 
 type closeIdler interface {
 	CloseIdleConnections()
@@ -190,9 +179,23 @@
 // MarshalYAML implements the yaml.Marshaler interface for URLs.
 func (u URL) MarshalYAML() (interface{}, error) {
 	if u.URL != nil {
-		return u.String(), nil
+		return u.Redacted(), nil
 	}
 	return nil, nil
+}
+
+// Redacted returns the URL but replaces any password with "xxxxx".
+func (u URL) Redacted() string {
+	if u.URL == nil {
+		return ""
+	}
+
+	ru := *u.URL
+	if _, ok := ru.User.Password(); ok {
+		// We can not use secretToken because it would be escaped.
+		ru.User = url.UserPassword(ru.User.Username(), "xxxxx")
+	}
+	return ru.String()
 }
 
 // UnmarshalJSON implements the json.Marshaler interface for URL.
@@ -225,8 +228,6 @@
 	Scopes           []string          `yaml:"scopes,omitempty" json:"scopes,omitempty"`
 	TokenURL         string            `yaml:"token_url" json:"token_url"`
 	EndpointParams   map[string]string `yaml:"endpoint_params,omitempty" json:"endpoint_params,omitempty"`
-<<<<<<< HEAD
-=======
 	TLSConfig        TLSConfig         `yaml:"tls_config,omitempty"`
 	ProxyConfig      `yaml:",inline"`
 }
@@ -247,7 +248,6 @@
 		return err
 	}
 	return o.ProxyConfig.Validate()
->>>>>>> ffba3d33
 }
 
 // SetDirectory joins any relative file paths with dir.
@@ -256,6 +256,7 @@
 		return
 	}
 	a.ClientSecretFile = JoinDir(dir, a.ClientSecretFile)
+	a.TLSConfig.SetDirectory(dir)
 }
 
 // LoadHTTPConfig parses the YAML input s into a HTTPClientConfig.
@@ -422,11 +423,8 @@
 	dialContextFunc   DialContextFunc
 	keepAlivesEnabled bool
 	http2Enabled      bool
-<<<<<<< HEAD
-=======
 	idleConnTimeout   time.Duration
 	userAgent         string
->>>>>>> ffba3d33
 }
 
 // HTTPClientOption defines an option that can be applied to the HTTP client.
@@ -453,8 +451,6 @@
 	}
 }
 
-<<<<<<< HEAD
-=======
 // WithIdleConnTimeout allows setting the idle connection timeout.
 func WithIdleConnTimeout(timeout time.Duration) HTTPClientOption {
 	return func(opts *httpClientOptions) {
@@ -469,7 +465,6 @@
 	}
 }
 
->>>>>>> ffba3d33
 // NewClient returns a http.Client using the specified http.RoundTripper.
 func newClient(rt http.RoundTripper) *http.Client {
 	return &http.Client{Transport: rt}
@@ -518,17 +513,6 @@
 		// The only timeout we care about is the configured scrape timeout.
 		// It is applied on request. So we leave out any timings here.
 		var rt http.RoundTripper = &http.Transport{
-<<<<<<< HEAD
-			Proxy:               http.ProxyURL(cfg.ProxyURL.URL),
-			MaxIdleConns:        20000,
-			MaxIdleConnsPerHost: 1000, // see https://github.com/golang/go/issues/13801
-			DisableKeepAlives:   !opts.keepAlivesEnabled,
-			TLSClientConfig:     tlsConfig,
-			DisableCompression:  true,
-			// 5 minutes is typically above the maximum sane scrape interval. So we can
-			// use keepalive for all configurations.
-			IdleConnTimeout:       5 * time.Minute,
-=======
 			Proxy:                 cfg.ProxyConfig.Proxy(),
 			ProxyConnectHeader:    cfg.ProxyConfig.GetProxyConnectHeader(),
 			MaxIdleConns:          20000,
@@ -537,33 +521,22 @@
 			TLSClientConfig:       tlsConfig,
 			DisableCompression:    true,
 			IdleConnTimeout:       opts.idleConnTimeout,
->>>>>>> ffba3d33
 			TLSHandshakeTimeout:   10 * time.Second,
 			ExpectContinueTimeout: 1 * time.Second,
 			DialContext:           dialContext,
 		}
-<<<<<<< HEAD
-		if opts.http2Enabled {
-			// HTTP/2 support is golang has many problematic cornercases where
-=======
 		if opts.http2Enabled && cfg.EnableHTTP2 {
 			// HTTP/2 support is golang had many problematic cornercases where
->>>>>>> ffba3d33
 			// dead connections would be kept and used in connection pools.
 			// https://github.com/golang/go/issues/32388
 			// https://github.com/golang/go/issues/39337
 			// https://github.com/golang/go/issues/39750
-<<<<<<< HEAD
-			// TODO: Re-Enable HTTP/2 once upstream issue is fixed.
-			// TODO: use ForceAttemptHTTP2 when we move to Go 1.13+.
-			err := http2.ConfigureTransport(rt.(*http.Transport))
-=======
 
 			http2t, err := http2.ConfigureTransports(rt.(*http.Transport))
->>>>>>> ffba3d33
 			if err != nil {
 				return nil, err
 			}
+			http2t.ReadIdleTimeout = time.Minute
 		}
 
 		// If a authorization_credentials is provided, create a round tripper that will set the
@@ -754,9 +727,6 @@
 			EndpointParams: mapToValues(rt.config.EndpointParams),
 		}
 
-<<<<<<< HEAD
-		tokenSource := config.TokenSource(context.Background())
-=======
 		tlsConfig, err := NewTLSConfig(&rt.config.TLSConfig)
 		if err != nil {
 			return nil, err
@@ -793,7 +763,6 @@
 		client := &http.Client{Transport: t}
 		ctx := context.WithValue(context.Background(), oauth2.HTTPClient, client)
 		tokenSource := config.TokenSource(ctx)
->>>>>>> ffba3d33
 
 		rt.mtx.Lock()
 		rt.secret = secret
@@ -1010,12 +979,7 @@
 		return nil, err
 	}
 	t.rt = rt
-<<<<<<< HEAD
-
-	_, t.hashCAFile, err = t.getCAWithHash()
-=======
 	_, t.hashCAFile, t.hashCertFile, t.hashKeyFile, err = t.getTLSFilesWithHash()
->>>>>>> ffba3d33
 	if err != nil {
 		return nil, err
 	}
