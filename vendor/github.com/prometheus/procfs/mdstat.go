// Copyright 2018 The Prometheus Authors
// Licensed under the Apache License, Version 2.0 (the "License");
// you may not use this file except in compliance with the License.
// You may obtain a copy of the License at
//
// http://www.apache.org/licenses/LICENSE-2.0
//
// Unless required by applicable law or agreed to in writing, software
// distributed under the License is distributed on an "AS IS" BASIS,
// WITHOUT WARRANTIES OR CONDITIONS OF ANY KIND, either express or implied.
// See the License for the specific language governing permissions and
// limitations under the License.

package procfs

import (
	"fmt"
	"os"
	"regexp"
	"strconv"
	"strings"
)

var (
	statusLineRE      = regexp.MustCompile(`(\d+) blocks .*\[(\d+)/(\d+)\] \[[U_]+\]`)
	recoveryLineRE    = regexp.MustCompile(`\((\d+)/\d+\)`)
	componentDeviceRE = regexp.MustCompile(`(.*)\[\d+\]`)
)

// MDStat holds info parsed from /proc/mdstat.
type MDStat struct {
	// Name of the device.
	Name string
	// activity-state of the device.
	ActivityState string
	// Number of active disks.
	DisksActive int64
	// Total number of disks the device requires.
	DisksTotal int64
	// Number of failed disks.
	DisksFailed int64
	// Spare disks in the device.
	DisksSpare int64
	// Number of blocks the device holds.
	BlocksTotal int64
	// Number of blocks on the device that are in sync.
	BlocksSynced int64
	// Name of md component devices
	Devices []string
}

// MDStat parses an mdstat-file (/proc/mdstat) and returns a slice of
// structs containing the relevant info.  More information available here:
// https://raid.wiki.kernel.org/index.php/Mdstat
func (fs FS) MDStat() ([]MDStat, error) {
	data, err := os.ReadFile(fs.proc.Path("mdstat"))
	if err != nil {
		return nil, err
	}
	mdstat, err := parseMDStat(data)
	if err != nil {
		return nil, fmt.Errorf("error parsing mdstat %q: %w", fs.proc.Path("mdstat"), err)
	}
	return mdstat, nil
}

// parseMDStat parses data from mdstat file (/proc/mdstat) and returns a slice of
// structs containing the relevant info.
func parseMDStat(mdStatData []byte) ([]MDStat, error) {
	mdStats := []MDStat{}
	lines := strings.Split(string(mdStatData), "\n")

	for i, line := range lines {
		if strings.TrimSpace(line) == "" || line[0] == ' ' ||
			strings.HasPrefix(line, "Personalities") ||
			strings.HasPrefix(line, "unused") {
			continue
		}

		deviceFields := strings.Fields(line)
		if len(deviceFields) < 3 {
			return nil, fmt.Errorf("not enough fields in mdline (expected at least 3): %s", line)
		}
		mdName := deviceFields[0] // mdx
		state := deviceFields[2]  // active or inactive

		if len(lines) <= i+3 {
			return nil, fmt.Errorf("error parsing %q: too few lines for md device", mdName)
		}

		// Failed disks have the suffix (F) & Spare disks have the suffix (S).
		fail := int64(strings.Count(line, "(F)"))
		spare := int64(strings.Count(line, "(S)"))
		active, total, size, err := evalStatusLine(lines[i], lines[i+1])

		if err != nil {
			return nil, fmt.Errorf("error parsing md device lines: %w", err)
		}

		syncLineIdx := i + 2
		if strings.Contains(lines[i+2], "bitmap") { // skip bitmap line
			syncLineIdx++
		}

		// If device is syncing at the moment, get the number of currently
		// synced bytes, otherwise that number equals the size of the device.
		syncedBlocks := size
		recovering := strings.Contains(lines[syncLineIdx], "recovery")
		resyncing := strings.Contains(lines[syncLineIdx], "resync")
		checking := strings.Contains(lines[syncLineIdx], "check")

		// Append recovery and resyncing state info.
		if recovering || resyncing || checking {
			if recovering {
				state = "recovering"
			} else if checking {
				state = "checking"
			} else {
				state = "resyncing"
			}

			// Handle case when resync=PENDING or resync=DELAYED.
			if strings.Contains(lines[syncLineIdx], "PENDING") ||
				strings.Contains(lines[syncLineIdx], "DELAYED") {
				syncedBlocks = 0
			} else {
				syncedBlocks, err = evalRecoveryLine(lines[syncLineIdx])
				if err != nil {
					return nil, fmt.Errorf("error parsing sync line in md device %q: %w", mdName, err)
				}
			}
		}

		mdStats = append(mdStats, MDStat{
			Name:          mdName,
			ActivityState: state,
			DisksActive:   active,
			DisksFailed:   fail,
			DisksSpare:    spare,
			DisksTotal:    total,
			BlocksTotal:   size,
			BlocksSynced:  syncedBlocks,
			Devices:       evalComponentDevices(deviceFields),
		})
	}

	return mdStats, nil
}

<<<<<<< HEAD
func evalStatusLine(deviceLine, statusLine string) (active, total, size int64, err error) {
=======
func evalStatusLine(deviceLine, statusLine string) (active, total, down, size int64, err error) {
	statusFields := strings.Fields(statusLine)
	if len(statusFields) < 1 {
		return 0, 0, 0, 0, fmt.Errorf("unexpected statusLine %q", statusLine)
	}
>>>>>>> ffba3d33

	sizeStr := statusFields[0]
	size, err = strconv.ParseInt(sizeStr, 10, 64)
	if err != nil {
		return 0, 0, 0, fmt.Errorf("unexpected statusLine %q: %w", statusLine, err)
	}

	if strings.Contains(deviceLine, "raid0") || strings.Contains(deviceLine, "linear") {
		// In the device deviceLine, only disks have a number associated with them in [].
		total = int64(strings.Count(deviceLine, "["))
		return total, total, size, nil
	}

	if strings.Contains(deviceLine, "inactive") {
		return 0, 0, size, nil
	}

	matches := statusLineRE.FindStringSubmatch(statusLine)
	if len(matches) != 4 {
		return 0, 0, 0, fmt.Errorf("couldn't find all the substring matches: %s", statusLine)
	}

	total, err = strconv.ParseInt(matches[2], 10, 64)
	if err != nil {
		return 0, 0, 0, fmt.Errorf("unexpected statusLine %q: %w", statusLine, err)
	}

	active, err = strconv.ParseInt(matches[3], 10, 64)
	if err != nil {
		return 0, 0, 0, fmt.Errorf("unexpected statusLine %q: %w", statusLine, err)
	}

	return active, total, size, nil
}

func evalRecoveryLine(recoveryLine string) (syncedBlocks int64, err error) {
	matches := recoveryLineRE.FindStringSubmatch(recoveryLine)
	if len(matches) != 2 {
		return 0, fmt.Errorf("unexpected recoveryLine: %s", recoveryLine)
	}

	syncedBlocks, err = strconv.ParseInt(matches[1], 10, 64)
	if err != nil {
		return 0, fmt.Errorf("error parsing int from recoveryLine %q: %w", recoveryLine, err)
	}

	return syncedBlocks, nil
}

func evalComponentDevices(deviceFields []string) []string {
	mdComponentDevices := make([]string, 0)
	if len(deviceFields) > 3 {
		for _, field := range deviceFields[4:] {
			match := componentDeviceRE.FindStringSubmatch(field)
			if match == nil {
				continue
			}
			mdComponentDevices = append(mdComponentDevices, match[1])
		}
	}

	return mdComponentDevices
}<|MERGE_RESOLUTION|>--- conflicted
+++ resolved
@@ -22,9 +22,12 @@
 )
 
 var (
-	statusLineRE      = regexp.MustCompile(`(\d+) blocks .*\[(\d+)/(\d+)\] \[[U_]+\]`)
-	recoveryLineRE    = regexp.MustCompile(`\((\d+)/\d+\)`)
-	componentDeviceRE = regexp.MustCompile(`(.*)\[\d+\]`)
+	statusLineRE         = regexp.MustCompile(`(\d+) blocks .*\[(\d+)/(\d+)\] \[([U_]+)\]`)
+	recoveryLineBlocksRE = regexp.MustCompile(`\((\d+)/\d+\)`)
+	recoveryLinePctRE    = regexp.MustCompile(`= (.+)%`)
+	recoveryLineFinishRE = regexp.MustCompile(`finish=(.+)min`)
+	recoveryLineSpeedRE  = regexp.MustCompile(`speed=(.+)[A-Z]`)
+	componentDeviceRE    = regexp.MustCompile(`(.*)\[\d+\]`)
 )
 
 // MDStat holds info parsed from /proc/mdstat.
@@ -39,12 +42,20 @@
 	DisksTotal int64
 	// Number of failed disks.
 	DisksFailed int64
+	// Number of "down" disks. (the _ indicator in the status line)
+	DisksDown int64
 	// Spare disks in the device.
 	DisksSpare int64
 	// Number of blocks the device holds.
 	BlocksTotal int64
 	// Number of blocks on the device that are in sync.
 	BlocksSynced int64
+	// progress percentage of current sync
+	BlocksSyncedPct float64
+	// estimated finishing time for current sync (in minutes)
+	BlocksSyncedFinishTime float64
+	// current sync speed (in Kilobytes/sec)
+	BlocksSyncedSpeed float64
 	// Name of md component devices
 	Devices []string
 }
@@ -91,7 +102,7 @@
 		// Failed disks have the suffix (F) & Spare disks have the suffix (S).
 		fail := int64(strings.Count(line, "(F)"))
 		spare := int64(strings.Count(line, "(S)"))
-		active, total, size, err := evalStatusLine(lines[i], lines[i+1])
+		active, total, down, size, err := evalStatusLine(lines[i], lines[i+1])
 
 		if err != nil {
 			return nil, fmt.Errorf("error parsing md device lines: %w", err)
@@ -105,6 +116,9 @@
 		// If device is syncing at the moment, get the number of currently
 		// synced bytes, otherwise that number equals the size of the device.
 		syncedBlocks := size
+		speed := float64(0)
+		finish := float64(0)
+		pct := float64(0)
 		recovering := strings.Contains(lines[syncLineIdx], "recovery")
 		resyncing := strings.Contains(lines[syncLineIdx], "resync")
 		checking := strings.Contains(lines[syncLineIdx], "check")
@@ -124,7 +138,7 @@
 				strings.Contains(lines[syncLineIdx], "DELAYED") {
 				syncedBlocks = 0
 			} else {
-				syncedBlocks, err = evalRecoveryLine(lines[syncLineIdx])
+				syncedBlocks, pct, finish, speed, err = evalRecoveryLine(lines[syncLineIdx])
 				if err != nil {
 					return nil, fmt.Errorf("error parsing sync line in md device %q: %w", mdName, err)
 				}
@@ -132,77 +146,108 @@
 		}
 
 		mdStats = append(mdStats, MDStat{
-			Name:          mdName,
-			ActivityState: state,
-			DisksActive:   active,
-			DisksFailed:   fail,
-			DisksSpare:    spare,
-			DisksTotal:    total,
-			BlocksTotal:   size,
-			BlocksSynced:  syncedBlocks,
-			Devices:       evalComponentDevices(deviceFields),
+			Name:                   mdName,
+			ActivityState:          state,
+			DisksActive:            active,
+			DisksFailed:            fail,
+			DisksDown:              down,
+			DisksSpare:             spare,
+			DisksTotal:             total,
+			BlocksTotal:            size,
+			BlocksSynced:           syncedBlocks,
+			BlocksSyncedPct:        pct,
+			BlocksSyncedFinishTime: finish,
+			BlocksSyncedSpeed:      speed,
+			Devices:                evalComponentDevices(deviceFields),
 		})
 	}
 
 	return mdStats, nil
 }
 
-<<<<<<< HEAD
-func evalStatusLine(deviceLine, statusLine string) (active, total, size int64, err error) {
-=======
 func evalStatusLine(deviceLine, statusLine string) (active, total, down, size int64, err error) {
 	statusFields := strings.Fields(statusLine)
 	if len(statusFields) < 1 {
 		return 0, 0, 0, 0, fmt.Errorf("unexpected statusLine %q", statusLine)
 	}
->>>>>>> ffba3d33
 
 	sizeStr := statusFields[0]
 	size, err = strconv.ParseInt(sizeStr, 10, 64)
 	if err != nil {
-		return 0, 0, 0, fmt.Errorf("unexpected statusLine %q: %w", statusLine, err)
+		return 0, 0, 0, 0, fmt.Errorf("unexpected statusLine %q: %w", statusLine, err)
 	}
 
 	if strings.Contains(deviceLine, "raid0") || strings.Contains(deviceLine, "linear") {
 		// In the device deviceLine, only disks have a number associated with them in [].
 		total = int64(strings.Count(deviceLine, "["))
-		return total, total, size, nil
+		return total, total, 0, size, nil
 	}
 
 	if strings.Contains(deviceLine, "inactive") {
-		return 0, 0, size, nil
+		return 0, 0, 0, size, nil
 	}
 
 	matches := statusLineRE.FindStringSubmatch(statusLine)
-	if len(matches) != 4 {
-		return 0, 0, 0, fmt.Errorf("couldn't find all the substring matches: %s", statusLine)
+	if len(matches) != 5 {
+		return 0, 0, 0, 0, fmt.Errorf("couldn't find all the substring matches: %s", statusLine)
 	}
 
 	total, err = strconv.ParseInt(matches[2], 10, 64)
 	if err != nil {
-		return 0, 0, 0, fmt.Errorf("unexpected statusLine %q: %w", statusLine, err)
+		return 0, 0, 0, 0, fmt.Errorf("unexpected statusLine %q: %w", statusLine, err)
 	}
 
 	active, err = strconv.ParseInt(matches[3], 10, 64)
 	if err != nil {
-		return 0, 0, 0, fmt.Errorf("unexpected statusLine %q: %w", statusLine, err)
-	}
-
-	return active, total, size, nil
-}
-
-func evalRecoveryLine(recoveryLine string) (syncedBlocks int64, err error) {
-	matches := recoveryLineRE.FindStringSubmatch(recoveryLine)
-	if len(matches) != 2 {
-		return 0, fmt.Errorf("unexpected recoveryLine: %s", recoveryLine)
+		return 0, 0, 0, 0, fmt.Errorf("unexpected statusLine %q: %w", statusLine, err)
+	}
+	down = int64(strings.Count(matches[4], "_"))
+
+	return active, total, down, size, nil
+}
+
+func evalRecoveryLine(recoveryLine string) (syncedBlocks int64, pct float64, finish float64, speed float64, err error) {
+	matches := recoveryLineBlocksRE.FindStringSubmatch(recoveryLine)
+	if len(matches) != 2 {
+		return 0, 0, 0, 0, fmt.Errorf("unexpected recoveryLine: %s", recoveryLine)
 	}
 
 	syncedBlocks, err = strconv.ParseInt(matches[1], 10, 64)
 	if err != nil {
-		return 0, fmt.Errorf("error parsing int from recoveryLine %q: %w", recoveryLine, err)
-	}
-
-	return syncedBlocks, nil
+		return 0, 0, 0, 0, fmt.Errorf("error parsing int from recoveryLine %q: %w", recoveryLine, err)
+	}
+
+	// Get percentage complete
+	matches = recoveryLinePctRE.FindStringSubmatch(recoveryLine)
+	if len(matches) != 2 {
+		return syncedBlocks, 0, 0, 0, fmt.Errorf("unexpected recoveryLine matching percentage: %s", recoveryLine)
+	}
+	pct, err = strconv.ParseFloat(strings.TrimSpace(matches[1]), 64)
+	if err != nil {
+		return syncedBlocks, 0, 0, 0, fmt.Errorf("error parsing float from recoveryLine %q: %w", recoveryLine, err)
+	}
+
+	// Get time expected left to complete
+	matches = recoveryLineFinishRE.FindStringSubmatch(recoveryLine)
+	if len(matches) != 2 {
+		return syncedBlocks, pct, 0, 0, fmt.Errorf("unexpected recoveryLine matching est. finish time: %s", recoveryLine)
+	}
+	finish, err = strconv.ParseFloat(matches[1], 64)
+	if err != nil {
+		return syncedBlocks, pct, 0, 0, fmt.Errorf("error parsing float from recoveryLine %q: %w", recoveryLine, err)
+	}
+
+	// Get recovery speed
+	matches = recoveryLineSpeedRE.FindStringSubmatch(recoveryLine)
+	if len(matches) != 2 {
+		return syncedBlocks, pct, finish, 0, fmt.Errorf("unexpected recoveryLine matching speed: %s", recoveryLine)
+	}
+	speed, err = strconv.ParseFloat(matches[1], 64)
+	if err != nil {
+		return syncedBlocks, pct, finish, 0, fmt.Errorf("error parsing float from recoveryLine %q: %w", recoveryLine, err)
+	}
+
+	return syncedBlocks, pct, finish, speed, nil
 }
 
 func evalComponentDevices(deviceFields []string) []string {
