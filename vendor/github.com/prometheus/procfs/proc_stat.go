// Copyright 2018 The Prometheus Authors
// Licensed under the Apache License, Version 2.0 (the "License");
// you may not use this file except in compliance with the License.
// You may obtain a copy of the License at
//
// http://www.apache.org/licenses/LICENSE-2.0
//
// Unless required by applicable law or agreed to in writing, software
// distributed under the License is distributed on an "AS IS" BASIS,
// WITHOUT WARRANTIES OR CONDITIONS OF ANY KIND, either express or implied.
// See the License for the specific language governing permissions and
// limitations under the License.

package procfs

import (
	"bytes"
	"fmt"
	"os"

	"github.com/prometheus/procfs/internal/fs"
	"github.com/prometheus/procfs/internal/util"
)

// Originally, this USER_HZ value was dynamically retrieved via a sysconf call
// which required cgo. However, that caused a lot of problems regarding
// cross-compilation. Alternatives such as running a binary to determine the
// value, or trying to derive it in some other way were all problematic.  After
// much research it was determined that USER_HZ is actually hardcoded to 100 on
// all Go-supported platforms as of the time of this writing. This is why we
// decided to hardcode it here as well. It is not impossible that there could
// be systems with exceptions, but they should be very exotic edge cases, and
// in that case, the worst outcome will be two misreported metrics.
//
// See also the following discussions:
//
// - https://github.com/prometheus/node_exporter/issues/52
// - https://github.com/prometheus/procfs/pull/2
// - http://stackoverflow.com/questions/17410841/how-does-user-hz-solve-the-jiffy-scaling-issue
const userHZ = 100

// ProcStat provides status information about the process,
// read from /proc/[pid]/stat.
type ProcStat struct {
	// The process ID.
	PID int
	// The filename of the executable.
	Comm string
	// The process state.
	State string
	// The PID of the parent of this process.
	PPID int
	// The process group ID of the process.
	PGRP int
	// The session ID of the process.
	Session int
	// The controlling terminal of the process.
	TTY int
	// The ID of the foreground process group of the controlling terminal of
	// the process.
	TPGID int
	// The kernel flags word of the process.
	Flags uint
	// The number of minor faults the process has made which have not required
	// loading a memory page from disk.
	MinFlt uint
	// The number of minor faults that the process's waited-for children have
	// made.
	CMinFlt uint
	// The number of major faults the process has made which have required
	// loading a memory page from disk.
	MajFlt uint
	// The number of major faults that the process's waited-for children have
	// made.
	CMajFlt uint
	// Amount of time that this process has been scheduled in user mode,
	// measured in clock ticks.
	UTime uint
	// Amount of time that this process has been scheduled in kernel mode,
	// measured in clock ticks.
	STime uint
	// Amount of time that this process's waited-for children have been
	// scheduled in user mode, measured in clock ticks.
	CUTime int
	// Amount of time that this process's waited-for children have been
	// scheduled in kernel mode, measured in clock ticks.
	CSTime int
	// For processes running a real-time scheduling policy, this is the negated
	// scheduling priority, minus one.
	Priority int
	// The nice value, a value in the range 19 (low priority) to -20 (high
	// priority).
	Nice int
	// Number of threads in this process.
	NumThreads int
	// The time the process started after system boot, the value is expressed
	// in clock ticks.
	Starttime uint64
	// Virtual memory size in bytes.
	VSize uint
	// Resident set size in pages.
	RSS int
<<<<<<< HEAD
=======
	// Soft limit in bytes on the rss of the process.
	RSSLimit uint64
	// CPU number last executed on.
	Processor uint
	// Real-time scheduling priority, a number in the range 1 to 99 for processes
	// scheduled under a real-time policy, or 0, for non-real-time processes.
	RTPriority uint
	// Scheduling policy.
	Policy uint
	// Aggregated block I/O delays, measured in clock ticks (centiseconds).
	DelayAcctBlkIOTicks uint64
>>>>>>> ffba3d33

	proc fs.FS
}

// NewStat returns the current status information of the process.
//
// Deprecated: Use p.Stat() instead.
func (p Proc) NewStat() (ProcStat, error) {
	return p.Stat()
}

// Stat returns the current status information of the process.
func (p Proc) Stat() (ProcStat, error) {
	data, err := util.ReadFileNoStat(p.path("stat"))
	if err != nil {
		return ProcStat{}, err
	}

	var (
		ignore int

		s = ProcStat{PID: p.PID, proc: p.fs}
		l = bytes.Index(data, []byte("("))
		r = bytes.LastIndex(data, []byte(")"))
	)

	if l < 0 || r < 0 {
		return ProcStat{}, fmt.Errorf("unexpected format, couldn't extract comm %q", data)
	}

	s.Comm = string(data[l+1 : r])

	// Check the following resources for the details about the particular stat
	// fields and their data types:
	// * https://man7.org/linux/man-pages/man5/proc.5.html
	// * https://man7.org/linux/man-pages/man3/scanf.3.html
	_, err = fmt.Fscan(
		bytes.NewBuffer(data[r+2:]),
		&s.State,
		&s.PPID,
		&s.PGRP,
		&s.Session,
		&s.TTY,
		&s.TPGID,
		&s.Flags,
		&s.MinFlt,
		&s.CMinFlt,
		&s.MajFlt,
		&s.CMajFlt,
		&s.UTime,
		&s.STime,
		&s.CUTime,
		&s.CSTime,
		&s.Priority,
		&s.Nice,
		&s.NumThreads,
		&ignore,
		&s.Starttime,
		&s.VSize,
		&s.RSS,
<<<<<<< HEAD
=======
		&s.RSSLimit,
		&ignoreUint64,
		&ignoreUint64,
		&ignoreUint64,
		&ignoreUint64,
		&ignoreUint64,
		&ignoreUint64,
		&ignoreUint64,
		&ignoreUint64,
		&ignoreUint64,
		&ignoreUint64,
		&ignoreUint64,
		&ignoreUint64,
		&ignoreInt64,
		&s.Processor,
		&s.RTPriority,
		&s.Policy,
		&s.DelayAcctBlkIOTicks,
>>>>>>> ffba3d33
	)
	if err != nil {
		return ProcStat{}, err
	}

	return s, nil
}

// VirtualMemory returns the virtual memory size in bytes.
func (s ProcStat) VirtualMemory() uint {
	return s.VSize
}

// ResidentMemory returns the resident memory size in bytes.
func (s ProcStat) ResidentMemory() int {
	return s.RSS * os.Getpagesize()
}

// StartTime returns the unix timestamp of the process in seconds.
func (s ProcStat) StartTime() (float64, error) {
	fs := FS{proc: s.proc}
	stat, err := fs.Stat()
	if err != nil {
		return 0, err
	}
	return float64(stat.BootTime) + (float64(s.Starttime) / userHZ), nil
}

// CPUTime returns the total CPU user and system time in seconds.
func (s ProcStat) CPUTime() float64 {
	return float64(s.UTime+s.STime) / userHZ
}<|MERGE_RESOLUTION|>--- conflicted
+++ resolved
@@ -100,8 +100,6 @@
 	VSize uint
 	// Resident set size in pages.
 	RSS int
-<<<<<<< HEAD
-=======
 	// Soft limit in bytes on the rss of the process.
 	RSSLimit uint64
 	// CPU number last executed on.
@@ -113,7 +111,6 @@
 	Policy uint
 	// Aggregated block I/O delays, measured in clock ticks (centiseconds).
 	DelayAcctBlkIOTicks uint64
->>>>>>> ffba3d33
 
 	proc fs.FS
 }
@@ -133,7 +130,8 @@
 	}
 
 	var (
-		ignore int
+		ignoreInt64  int64
+		ignoreUint64 uint64
 
 		s = ProcStat{PID: p.PID, proc: p.fs}
 		l = bytes.Index(data, []byte("("))
@@ -170,12 +168,10 @@
 		&s.Priority,
 		&s.Nice,
 		&s.NumThreads,
-		&ignore,
+		&ignoreInt64,
 		&s.Starttime,
 		&s.VSize,
 		&s.RSS,
-<<<<<<< HEAD
-=======
 		&s.RSSLimit,
 		&ignoreUint64,
 		&ignoreUint64,
@@ -194,7 +190,6 @@
 		&s.RTPriority,
 		&s.Policy,
 		&s.DelayAcctBlkIOTicks,
->>>>>>> ffba3d33
 	)
 	if err != nil {
 		return ProcStat{}, err
