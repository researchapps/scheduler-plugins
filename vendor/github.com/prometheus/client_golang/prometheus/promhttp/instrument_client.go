// Copyright 2017 The Prometheus Authors
// Licensed under the Apache License, Version 2.0 (the "License");
// you may not use this file except in compliance with the License.
// You may obtain a copy of the License at
//
// http://www.apache.org/licenses/LICENSE-2.0
//
// Unless required by applicable law or agreed to in writing, software
// distributed under the License is distributed on an "AS IS" BASIS,
// WITHOUT WARRANTIES OR CONDITIONS OF ANY KIND, either express or implied.
// See the License for the specific language governing permissions and
// limitations under the License.

package promhttp

import (
	"crypto/tls"
	"net/http"
	"net/http/httptrace"
	"time"

	"github.com/prometheus/client_golang/prometheus"
)

// The RoundTripperFunc type is an adapter to allow the use of ordinary
// functions as RoundTrippers. If f is a function with the appropriate
// signature, RountTripperFunc(f) is a RoundTripper that calls f.
type RoundTripperFunc func(req *http.Request) (*http.Response, error)

// RoundTrip implements the RoundTripper interface.
func (rt RoundTripperFunc) RoundTrip(r *http.Request) (*http.Response, error) {
	return rt(r)
}

// InstrumentRoundTripperInFlight is a middleware that wraps the provided
// http.RoundTripper. It sets the provided prometheus.Gauge to the number of
// requests currently handled by the wrapped http.RoundTripper.
//
// See the example for ExampleInstrumentRoundTripperDuration for example usage.
func InstrumentRoundTripperInFlight(gauge prometheus.Gauge, next http.RoundTripper) RoundTripperFunc {
	return func(r *http.Request) (*http.Response, error) {
		gauge.Inc()
		defer gauge.Dec()
		return next.RoundTrip(r)
	}
}

// InstrumentRoundTripperCounter is a middleware that wraps the provided
// http.RoundTripper to observe the request result with the provided CounterVec.
// The CounterVec must have zero, one, or two non-const non-curried labels. For
// those, the only allowed label names are "code" and "method". The function
// panics otherwise. Partitioning of the CounterVec happens by HTTP status code
// and/or HTTP method if the respective instance label names are present in the
// CounterVec. For unpartitioned counting, use a CounterVec with zero labels.
//
// If the wrapped RoundTripper panics or returns a non-nil error, the Counter
// is not incremented.
//
// Use with WithExemplarFromContext to instrument the exemplars on the counter of requests.
//
// See the example for ExampleInstrumentRoundTripperDuration for example usage.
<<<<<<< HEAD
func InstrumentRoundTripperCounter(counter *prometheus.CounterVec, next http.RoundTripper) RoundTripperFunc {
	code, method := checkLabels(counter)
=======
func InstrumentRoundTripperCounter(counter *prometheus.CounterVec, next http.RoundTripper, opts ...Option) RoundTripperFunc {
	rtOpts := defaultOptions()
	for _, o := range opts {
		o.apply(rtOpts)
	}

	// Curry the counter with dynamic labels before checking the remaining labels.
	code, method := checkLabels(counter.MustCurryWith(rtOpts.emptyDynamicLabels()))
>>>>>>> ffba3d33

	return func(r *http.Request) (*http.Response, error) {
		resp, err := next.RoundTrip(r)
		if err == nil {
<<<<<<< HEAD
			counter.With(labels(code, method, r.Method, resp.StatusCode)).Inc()
=======
			l := labels(code, method, r.Method, resp.StatusCode, rtOpts.extraMethods...)
			for label, resolve := range rtOpts.extraLabelsFromCtx {
				l[label] = resolve(resp.Request.Context())
			}
			addWithExemplar(counter.With(l), 1, rtOpts.getExemplarFn(r.Context()))
>>>>>>> ffba3d33
		}
		return resp, err
	}
}

// InstrumentRoundTripperDuration is a middleware that wraps the provided
// http.RoundTripper to observe the request duration with the provided
// ObserverVec.  The ObserverVec must have zero, one, or two non-const
// non-curried labels. For those, the only allowed label names are "code" and
// "method". The function panics otherwise. The Observe method of the Observer
// in the ObserverVec is called with the request duration in
// seconds. Partitioning happens by HTTP status code and/or HTTP method if the
// respective instance label names are present in the ObserverVec. For
// unpartitioned observations, use an ObserverVec with zero labels. Note that
// partitioning of Histograms is expensive and should be used judiciously.
//
// If the wrapped RoundTripper panics or returns a non-nil error, no values are
// reported.
//
// Use with WithExemplarFromContext to instrument the exemplars on the duration histograms.
//
// Note that this method is only guaranteed to never observe negative durations
// if used with Go1.9+.
<<<<<<< HEAD
func InstrumentRoundTripperDuration(obs prometheus.ObserverVec, next http.RoundTripper) RoundTripperFunc {
	code, method := checkLabels(obs)
=======
func InstrumentRoundTripperDuration(obs prometheus.ObserverVec, next http.RoundTripper, opts ...Option) RoundTripperFunc {
	rtOpts := defaultOptions()
	for _, o := range opts {
		o.apply(rtOpts)
	}

	// Curry the observer with dynamic labels before checking the remaining labels.
	code, method := checkLabels(obs.MustCurryWith(rtOpts.emptyDynamicLabels()))
>>>>>>> ffba3d33

	return func(r *http.Request) (*http.Response, error) {
		start := time.Now()
		resp, err := next.RoundTrip(r)
		if err == nil {
<<<<<<< HEAD
			obs.With(labels(code, method, r.Method, resp.StatusCode)).Observe(time.Since(start).Seconds())
=======
			l := labels(code, method, r.Method, resp.StatusCode, rtOpts.extraMethods...)
			for label, resolve := range rtOpts.extraLabelsFromCtx {
				l[label] = resolve(resp.Request.Context())
			}
			observeWithExemplar(obs.With(l), time.Since(start).Seconds(), rtOpts.getExemplarFn(r.Context()))
>>>>>>> ffba3d33
		}
		return resp, err
	}
}

// InstrumentTrace is used to offer flexibility in instrumenting the available
// httptrace.ClientTrace hook functions. Each function is passed a float64
// representing the time in seconds since the start of the http request. A user
// may choose to use separately buckets Histograms, or implement custom
// instance labels on a per function basis.
type InstrumentTrace struct {
	GotConn              func(float64)
	PutIdleConn          func(float64)
	GotFirstResponseByte func(float64)
	Got100Continue       func(float64)
	DNSStart             func(float64)
	DNSDone              func(float64)
	ConnectStart         func(float64)
	ConnectDone          func(float64)
	TLSHandshakeStart    func(float64)
	TLSHandshakeDone     func(float64)
	WroteHeaders         func(float64)
	Wait100Continue      func(float64)
	WroteRequest         func(float64)
}

// InstrumentRoundTripperTrace is a middleware that wraps the provided
// RoundTripper and reports times to hook functions provided in the
// InstrumentTrace struct. Hook functions that are not present in the provided
// InstrumentTrace struct are ignored. Times reported to the hook functions are
// time since the start of the request. Only with Go1.9+, those times are
// guaranteed to never be negative. (Earlier Go versions are not using a
// monotonic clock.) Note that partitioning of Histograms is expensive and
// should be used judiciously.
//
// For hook functions that receive an error as an argument, no observations are
// made in the event of a non-nil error value.
//
// See the example for ExampleInstrumentRoundTripperDuration for example usage.
func InstrumentRoundTripperTrace(it *InstrumentTrace, next http.RoundTripper) RoundTripperFunc {
	return func(r *http.Request) (*http.Response, error) {
		start := time.Now()

		trace := &httptrace.ClientTrace{
			GotConn: func(_ httptrace.GotConnInfo) {
				if it.GotConn != nil {
					it.GotConn(time.Since(start).Seconds())
				}
			},
			PutIdleConn: func(err error) {
				if err != nil {
					return
				}
				if it.PutIdleConn != nil {
					it.PutIdleConn(time.Since(start).Seconds())
				}
			},
			DNSStart: func(_ httptrace.DNSStartInfo) {
				if it.DNSStart != nil {
					it.DNSStart(time.Since(start).Seconds())
				}
			},
			DNSDone: func(_ httptrace.DNSDoneInfo) {
				if it.DNSDone != nil {
					it.DNSDone(time.Since(start).Seconds())
				}
			},
			ConnectStart: func(_, _ string) {
				if it.ConnectStart != nil {
					it.ConnectStart(time.Since(start).Seconds())
				}
			},
			ConnectDone: func(_, _ string, err error) {
				if err != nil {
					return
				}
				if it.ConnectDone != nil {
					it.ConnectDone(time.Since(start).Seconds())
				}
			},
			GotFirstResponseByte: func() {
				if it.GotFirstResponseByte != nil {
					it.GotFirstResponseByte(time.Since(start).Seconds())
				}
			},
			Got100Continue: func() {
				if it.Got100Continue != nil {
					it.Got100Continue(time.Since(start).Seconds())
				}
			},
			TLSHandshakeStart: func() {
				if it.TLSHandshakeStart != nil {
					it.TLSHandshakeStart(time.Since(start).Seconds())
				}
			},
			TLSHandshakeDone: func(_ tls.ConnectionState, err error) {
				if err != nil {
					return
				}
				if it.TLSHandshakeDone != nil {
					it.TLSHandshakeDone(time.Since(start).Seconds())
				}
			},
			WroteHeaders: func() {
				if it.WroteHeaders != nil {
					it.WroteHeaders(time.Since(start).Seconds())
				}
			},
			Wait100Continue: func() {
				if it.Wait100Continue != nil {
					it.Wait100Continue(time.Since(start).Seconds())
				}
			},
			WroteRequest: func(_ httptrace.WroteRequestInfo) {
				if it.WroteRequest != nil {
					it.WroteRequest(time.Since(start).Seconds())
				}
			},
		}
		r = r.WithContext(httptrace.WithClientTrace(r.Context(), trace))

		return next.RoundTrip(r)
	}
}<|MERGE_RESOLUTION|>--- conflicted
+++ resolved
@@ -49,7 +49,10 @@
 // http.RoundTripper to observe the request result with the provided CounterVec.
 // The CounterVec must have zero, one, or two non-const non-curried labels. For
 // those, the only allowed label names are "code" and "method". The function
-// panics otherwise. Partitioning of the CounterVec happens by HTTP status code
+// panics otherwise. For the "method" label a predefined default label value set
+// is used to filter given values. Values besides predefined values will count
+// as `unknown` method.`WithExtraMethods` can be used to add more
+// methods to the set. Partitioning of the CounterVec happens by HTTP status code
 // and/or HTTP method if the respective instance label names are present in the
 // CounterVec. For unpartitioned counting, use a CounterVec with zero labels.
 //
@@ -59,10 +62,6 @@
 // Use with WithExemplarFromContext to instrument the exemplars on the counter of requests.
 //
 // See the example for ExampleInstrumentRoundTripperDuration for example usage.
-<<<<<<< HEAD
-func InstrumentRoundTripperCounter(counter *prometheus.CounterVec, next http.RoundTripper) RoundTripperFunc {
-	code, method := checkLabels(counter)
-=======
 func InstrumentRoundTripperCounter(counter *prometheus.CounterVec, next http.RoundTripper, opts ...Option) RoundTripperFunc {
 	rtOpts := defaultOptions()
 	for _, o := range opts {
@@ -71,20 +70,15 @@
 
 	// Curry the counter with dynamic labels before checking the remaining labels.
 	code, method := checkLabels(counter.MustCurryWith(rtOpts.emptyDynamicLabels()))
->>>>>>> ffba3d33
 
 	return func(r *http.Request) (*http.Response, error) {
 		resp, err := next.RoundTrip(r)
 		if err == nil {
-<<<<<<< HEAD
-			counter.With(labels(code, method, r.Method, resp.StatusCode)).Inc()
-=======
 			l := labels(code, method, r.Method, resp.StatusCode, rtOpts.extraMethods...)
 			for label, resolve := range rtOpts.extraLabelsFromCtx {
 				l[label] = resolve(resp.Request.Context())
 			}
 			addWithExemplar(counter.With(l), 1, rtOpts.getExemplarFn(r.Context()))
->>>>>>> ffba3d33
 		}
 		return resp, err
 	}
@@ -94,7 +88,10 @@
 // http.RoundTripper to observe the request duration with the provided
 // ObserverVec.  The ObserverVec must have zero, one, or two non-const
 // non-curried labels. For those, the only allowed label names are "code" and
-// "method". The function panics otherwise. The Observe method of the Observer
+// "method". The function panics otherwise. For the "method" label a predefined
+// default label value set is used to filter given values. Values besides
+// predefined values will count as `unknown` method. `WithExtraMethods`
+// can be used to add more methods to the set. The Observe method of the Observer
 // in the ObserverVec is called with the request duration in
 // seconds. Partitioning happens by HTTP status code and/or HTTP method if the
 // respective instance label names are present in the ObserverVec. For
@@ -108,10 +105,6 @@
 //
 // Note that this method is only guaranteed to never observe negative durations
 // if used with Go1.9+.
-<<<<<<< HEAD
-func InstrumentRoundTripperDuration(obs prometheus.ObserverVec, next http.RoundTripper) RoundTripperFunc {
-	code, method := checkLabels(obs)
-=======
 func InstrumentRoundTripperDuration(obs prometheus.ObserverVec, next http.RoundTripper, opts ...Option) RoundTripperFunc {
 	rtOpts := defaultOptions()
 	for _, o := range opts {
@@ -120,21 +113,16 @@
 
 	// Curry the observer with dynamic labels before checking the remaining labels.
 	code, method := checkLabels(obs.MustCurryWith(rtOpts.emptyDynamicLabels()))
->>>>>>> ffba3d33
 
 	return func(r *http.Request) (*http.Response, error) {
 		start := time.Now()
 		resp, err := next.RoundTrip(r)
 		if err == nil {
-<<<<<<< HEAD
-			obs.With(labels(code, method, r.Method, resp.StatusCode)).Observe(time.Since(start).Seconds())
-=======
 			l := labels(code, method, r.Method, resp.StatusCode, rtOpts.extraMethods...)
 			for label, resolve := range rtOpts.extraLabelsFromCtx {
 				l[label] = resolve(resp.Request.Context())
 			}
 			observeWithExemplar(obs.With(l), time.Since(start).Seconds(), rtOpts.getExemplarFn(r.Context()))
->>>>>>> ffba3d33
 		}
 		return resp, err
 	}
