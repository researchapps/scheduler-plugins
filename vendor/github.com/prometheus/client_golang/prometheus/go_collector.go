--- conflicted
+++ resolved
@@ -16,13 +16,9 @@
 import (
 	"runtime"
 	"runtime/debug"
-	"sync"
 	"time"
 )
 
-<<<<<<< HEAD
-type goCollector struct {
-=======
 // goRuntimeMemStats provides the metrics initially provided by runtime.ReadMemStats.
 // From Go 1.17 those similar (and better) statistics are provided by runtime/metrics, so
 // while eval closure works on runtime.MemStats, the struct from Go 1.17+ is
@@ -210,28 +206,15 @@
 }
 
 type baseGoCollector struct {
->>>>>>> ffba3d33
 	goroutinesDesc *Desc
 	threadsDesc    *Desc
 	gcDesc         *Desc
+	gcLastTimeDesc *Desc
 	goInfoDesc     *Desc
-
-	// ms... are memstats related.
-	msLast          *runtime.MemStats // Previously collected memstats.
-	msLastTimestamp time.Time
-	msMtx           sync.Mutex // Protects msLast and msLastTimestamp.
-	msMetrics       memStatsMetrics
-	msRead          func(*runtime.MemStats) // For mocking in tests.
-	msMaxWait       time.Duration           // Wait time for fresh memstats.
-	msMaxAge        time.Duration           // Maximum allowed age of old memstats.
-}
-
-// NewGoCollector is the obsolete version of collectors.NewGoCollector.
-// See there for documentation.
-//
-// Deprecated: Use collectors.NewGoCollector instead.
-func NewGoCollector() Collector {
-	return &goCollector{
+}
+
+func newBaseGoCollector() baseGoCollector {
+	return baseGoCollector{
 		goroutinesDesc: NewDesc(
 			"go_goroutines",
 			"Number of goroutines that currently exist.",
@@ -244,250 +227,28 @@
 			"go_gc_duration_seconds",
 			"A summary of the pause duration of garbage collection cycles.",
 			nil, nil),
-<<<<<<< HEAD
-=======
 		gcLastTimeDesc: NewDesc(
 			"go_memstats_last_gc_time_seconds",
 			"Number of seconds since 1970 of last garbage collection.",
 			nil, nil),
->>>>>>> ffba3d33
 		goInfoDesc: NewDesc(
 			"go_info",
 			"Information about the Go environment.",
 			nil, Labels{"version": runtime.Version()}),
-		msLast:    &runtime.MemStats{},
-		msRead:    runtime.ReadMemStats,
-		msMaxWait: time.Second,
-		msMaxAge:  5 * time.Minute,
-		msMetrics: memStatsMetrics{
-			{
-				desc: NewDesc(
-					memstatNamespace("alloc_bytes"),
-					"Number of bytes allocated and still in use.",
-					nil, nil,
-				),
-				eval:    func(ms *runtime.MemStats) float64 { return float64(ms.Alloc) },
-				valType: GaugeValue,
-			}, {
-				desc: NewDesc(
-					memstatNamespace("alloc_bytes_total"),
-					"Total number of bytes allocated, even if freed.",
-					nil, nil,
-				),
-				eval:    func(ms *runtime.MemStats) float64 { return float64(ms.TotalAlloc) },
-				valType: CounterValue,
-			}, {
-				desc: NewDesc(
-					memstatNamespace("sys_bytes"),
-					"Number of bytes obtained from system.",
-					nil, nil,
-				),
-				eval:    func(ms *runtime.MemStats) float64 { return float64(ms.Sys) },
-				valType: GaugeValue,
-			}, {
-				desc: NewDesc(
-					memstatNamespace("lookups_total"),
-					"Total number of pointer lookups.",
-					nil, nil,
-				),
-				eval:    func(ms *runtime.MemStats) float64 { return float64(ms.Lookups) },
-				valType: CounterValue,
-			}, {
-				desc: NewDesc(
-					memstatNamespace("mallocs_total"),
-					"Total number of mallocs.",
-					nil, nil,
-				),
-				eval:    func(ms *runtime.MemStats) float64 { return float64(ms.Mallocs) },
-				valType: CounterValue,
-			}, {
-				desc: NewDesc(
-					memstatNamespace("frees_total"),
-					"Total number of frees.",
-					nil, nil,
-				),
-				eval:    func(ms *runtime.MemStats) float64 { return float64(ms.Frees) },
-				valType: CounterValue,
-			}, {
-				desc: NewDesc(
-					memstatNamespace("heap_alloc_bytes"),
-					"Number of heap bytes allocated and still in use.",
-					nil, nil,
-				),
-				eval:    func(ms *runtime.MemStats) float64 { return float64(ms.HeapAlloc) },
-				valType: GaugeValue,
-			}, {
-				desc: NewDesc(
-					memstatNamespace("heap_sys_bytes"),
-					"Number of heap bytes obtained from system.",
-					nil, nil,
-				),
-				eval:    func(ms *runtime.MemStats) float64 { return float64(ms.HeapSys) },
-				valType: GaugeValue,
-			}, {
-				desc: NewDesc(
-					memstatNamespace("heap_idle_bytes"),
-					"Number of heap bytes waiting to be used.",
-					nil, nil,
-				),
-				eval:    func(ms *runtime.MemStats) float64 { return float64(ms.HeapIdle) },
-				valType: GaugeValue,
-			}, {
-				desc: NewDesc(
-					memstatNamespace("heap_inuse_bytes"),
-					"Number of heap bytes that are in use.",
-					nil, nil,
-				),
-				eval:    func(ms *runtime.MemStats) float64 { return float64(ms.HeapInuse) },
-				valType: GaugeValue,
-			}, {
-				desc: NewDesc(
-					memstatNamespace("heap_released_bytes"),
-					"Number of heap bytes released to OS.",
-					nil, nil,
-				),
-				eval:    func(ms *runtime.MemStats) float64 { return float64(ms.HeapReleased) },
-				valType: GaugeValue,
-			}, {
-				desc: NewDesc(
-					memstatNamespace("heap_objects"),
-					"Number of allocated objects.",
-					nil, nil,
-				),
-				eval:    func(ms *runtime.MemStats) float64 { return float64(ms.HeapObjects) },
-				valType: GaugeValue,
-			}, {
-				desc: NewDesc(
-					memstatNamespace("stack_inuse_bytes"),
-					"Number of bytes in use by the stack allocator.",
-					nil, nil,
-				),
-				eval:    func(ms *runtime.MemStats) float64 { return float64(ms.StackInuse) },
-				valType: GaugeValue,
-			}, {
-				desc: NewDesc(
-					memstatNamespace("stack_sys_bytes"),
-					"Number of bytes obtained from system for stack allocator.",
-					nil, nil,
-				),
-				eval:    func(ms *runtime.MemStats) float64 { return float64(ms.StackSys) },
-				valType: GaugeValue,
-			}, {
-				desc: NewDesc(
-					memstatNamespace("mspan_inuse_bytes"),
-					"Number of bytes in use by mspan structures.",
-					nil, nil,
-				),
-				eval:    func(ms *runtime.MemStats) float64 { return float64(ms.MSpanInuse) },
-				valType: GaugeValue,
-			}, {
-				desc: NewDesc(
-					memstatNamespace("mspan_sys_bytes"),
-					"Number of bytes used for mspan structures obtained from system.",
-					nil, nil,
-				),
-				eval:    func(ms *runtime.MemStats) float64 { return float64(ms.MSpanSys) },
-				valType: GaugeValue,
-			}, {
-				desc: NewDesc(
-					memstatNamespace("mcache_inuse_bytes"),
-					"Number of bytes in use by mcache structures.",
-					nil, nil,
-				),
-				eval:    func(ms *runtime.MemStats) float64 { return float64(ms.MCacheInuse) },
-				valType: GaugeValue,
-			}, {
-				desc: NewDesc(
-					memstatNamespace("mcache_sys_bytes"),
-					"Number of bytes used for mcache structures obtained from system.",
-					nil, nil,
-				),
-				eval:    func(ms *runtime.MemStats) float64 { return float64(ms.MCacheSys) },
-				valType: GaugeValue,
-			}, {
-				desc: NewDesc(
-					memstatNamespace("buck_hash_sys_bytes"),
-					"Number of bytes used by the profiling bucket hash table.",
-					nil, nil,
-				),
-				eval:    func(ms *runtime.MemStats) float64 { return float64(ms.BuckHashSys) },
-				valType: GaugeValue,
-			}, {
-				desc: NewDesc(
-					memstatNamespace("gc_sys_bytes"),
-					"Number of bytes used for garbage collection system metadata.",
-					nil, nil,
-				),
-				eval:    func(ms *runtime.MemStats) float64 { return float64(ms.GCSys) },
-				valType: GaugeValue,
-			}, {
-				desc: NewDesc(
-					memstatNamespace("other_sys_bytes"),
-					"Number of bytes used for other system allocations.",
-					nil, nil,
-				),
-				eval:    func(ms *runtime.MemStats) float64 { return float64(ms.OtherSys) },
-				valType: GaugeValue,
-			}, {
-				desc: NewDesc(
-					memstatNamespace("next_gc_bytes"),
-					"Number of heap bytes when next garbage collection will take place.",
-					nil, nil,
-				),
-				eval:    func(ms *runtime.MemStats) float64 { return float64(ms.NextGC) },
-				valType: GaugeValue,
-			}, {
-				desc: NewDesc(
-					memstatNamespace("last_gc_time_seconds"),
-					"Number of seconds since 1970 of last garbage collection.",
-					nil, nil,
-				),
-				eval:    func(ms *runtime.MemStats) float64 { return float64(ms.LastGC) / 1e9 },
-				valType: GaugeValue,
-			}, {
-				desc: NewDesc(
-					memstatNamespace("gc_cpu_fraction"),
-					"The fraction of this program's available CPU time used by the GC since the program started.",
-					nil, nil,
-				),
-				eval:    func(ms *runtime.MemStats) float64 { return ms.GCCPUFraction },
-				valType: GaugeValue,
-			},
-		},
 	}
 }
 
-func memstatNamespace(s string) string {
-	return "go_memstats_" + s
-}
-
 // Describe returns all descriptions of the collector.
-func (c *goCollector) Describe(ch chan<- *Desc) {
+func (c *baseGoCollector) Describe(ch chan<- *Desc) {
 	ch <- c.goroutinesDesc
 	ch <- c.threadsDesc
 	ch <- c.gcDesc
+	ch <- c.gcLastTimeDesc
 	ch <- c.goInfoDesc
-	for _, i := range c.msMetrics {
-		ch <- i.desc
-	}
 }
 
 // Collect returns the current state of all metrics of the collector.
-func (c *goCollector) Collect(ch chan<- Metric) {
-	var (
-		ms   = &runtime.MemStats{}
-		done = make(chan struct{})
-	)
-	// Start reading memstats first as it might take a while.
-	go func() {
-		c.msRead(ms)
-		c.msMtx.Lock()
-		c.msLast = ms
-		c.msLastTimestamp = time.Now()
-		c.msMtx.Unlock()
-		close(done)
-	}()
-
+func (c *baseGoCollector) Collect(ch chan<- Metric) {
 	ch <- MustNewConstMetric(c.goroutinesDesc, GaugeValue, float64(runtime.NumGoroutine()))
 
 	n := getRuntimeNumThreads()
@@ -503,67 +264,18 @@
 	}
 	quantiles[0.0] = stats.PauseQuantiles[0].Seconds()
 	ch <- MustNewConstSummary(c.gcDesc, uint64(stats.NumGC), stats.PauseTotal.Seconds(), quantiles)
-<<<<<<< HEAD
-
-=======
 	ch <- MustNewConstMetric(c.gcLastTimeDesc, GaugeValue, float64(stats.LastGC.UnixNano())/1e9)
->>>>>>> ffba3d33
 	ch <- MustNewConstMetric(c.goInfoDesc, GaugeValue, 1)
-
-	timer := time.NewTimer(c.msMaxWait)
-	select {
-	case <-done: // Our own ReadMemStats succeeded in time. Use it.
-		timer.Stop() // Important for high collection frequencies to not pile up timers.
-		c.msCollect(ch, ms)
-		return
-	case <-timer.C: // Time out, use last memstats if possible. Continue below.
-	}
-	c.msMtx.Lock()
-	if time.Since(c.msLastTimestamp) < c.msMaxAge {
-		// Last memstats are recent enough. Collect from them under the lock.
-		c.msCollect(ch, c.msLast)
-		c.msMtx.Unlock()
-		return
-	}
-	// If we are here, the last memstats are too old or don't exist. We have
-	// to wait until our own ReadMemStats finally completes. For that to
-	// happen, we have to release the lock.
-	c.msMtx.Unlock()
-	<-done
-	c.msCollect(ch, ms)
-}
-
-func (c *goCollector) msCollect(ch chan<- Metric, ms *runtime.MemStats) {
-	for _, i := range c.msMetrics {
-		ch <- MustNewConstMetric(i.desc, i.valType, i.eval(ms))
-	}
-}
-
-// memStatsMetrics provide description, value, and value type for memstat metrics.
+}
+
+func memstatNamespace(s string) string {
+	return "go_memstats_" + s
+}
+
+// memStatsMetrics provide description, evaluator, runtime/metrics name, and
+// value type for memstat metrics.
 type memStatsMetrics []struct {
 	desc    *Desc
 	eval    func(*runtime.MemStats) float64
 	valType ValueType
-}
-
-// NewBuildInfoCollector is the obsolete version of collectors.NewBuildInfoCollector.
-// See there for documentation.
-//
-// Deprecated: Use collectors.NewBuildInfoCollector instead.
-func NewBuildInfoCollector() Collector {
-	path, version, sum := "unknown", "unknown", "unknown"
-	if bi, ok := debug.ReadBuildInfo(); ok {
-		path = bi.Main.Path
-		version = bi.Main.Version
-		sum = bi.Main.Sum
-	}
-	c := &selfCollector{MustNewConstMetric(
-		NewDesc(
-			"go_build_info",
-			"Build information about the main Go module.",
-			nil, Labels{"path": path, "version": version, "checksum": sum},
-		),
-		GaugeValue, 1)}
-	c.init(c.self)
-	return c
 }