// Copyright 2014 The Prometheus Authors
// Licensed under the Apache License, Version 2.0 (the "License");
// you may not use this file except in compliance with the License.
// You may obtain a copy of the License at
//
// http://www.apache.org/licenses/LICENSE-2.0
//
// Unless required by applicable law or agreed to in writing, software
// distributed under the License is distributed on an "AS IS" BASIS,
// WITHOUT WARRANTIES OR CONDITIONS OF ANY KIND, either express or implied.
// See the License for the specific language governing permissions and
// limitations under the License.

package prometheus

import (
	"fmt"
	"sort"
	"time"
	"unicode/utf8"

<<<<<<< HEAD
	//nolint:staticcheck // Ignore SA1019. Need to keep deprecated package for compatibility.
	"github.com/golang/protobuf/proto"
	"github.com/golang/protobuf/ptypes"
=======
	"github.com/prometheus/client_golang/prometheus/internal"
>>>>>>> ffba3d33

	dto "github.com/prometheus/client_model/go"
	"google.golang.org/protobuf/proto"
	"google.golang.org/protobuf/types/known/timestamppb"
)

// ValueType is an enumeration of metric types that represent a simple value.
type ValueType int

// Possible values for the ValueType enum. Use UntypedValue to mark a metric
// with an unknown type.
const (
	_ ValueType = iota
	CounterValue
	GaugeValue
	UntypedValue
)

var (
	CounterMetricTypePtr = func() *dto.MetricType { d := dto.MetricType_COUNTER; return &d }()
	GaugeMetricTypePtr   = func() *dto.MetricType { d := dto.MetricType_GAUGE; return &d }()
	UntypedMetricTypePtr = func() *dto.MetricType { d := dto.MetricType_UNTYPED; return &d }()
)

func (v ValueType) ToDTO() *dto.MetricType {
	switch v {
	case CounterValue:
		return CounterMetricTypePtr
	case GaugeValue:
		return GaugeMetricTypePtr
	default:
		return UntypedMetricTypePtr
	}
}

// valueFunc is a generic metric for simple values retrieved on collect time
// from a function. It implements Metric and Collector. Its effective type is
// determined by ValueType. This is a low-level building block used by the
// library to back the implementations of CounterFunc, GaugeFunc, and
// UntypedFunc.
type valueFunc struct {
	selfCollector

	desc       *Desc
	valType    ValueType
	function   func() float64
	labelPairs []*dto.LabelPair
}

// newValueFunc returns a newly allocated valueFunc with the given Desc and
// ValueType. The value reported is determined by calling the given function
// from within the Write method. Take into account that metric collection may
// happen concurrently. If that results in concurrent calls to Write, like in
// the case where a valueFunc is directly registered with Prometheus, the
// provided function must be concurrency-safe.
func newValueFunc(desc *Desc, valueType ValueType, function func() float64) *valueFunc {
	result := &valueFunc{
		desc:       desc,
		valType:    valueType,
		function:   function,
		labelPairs: MakeLabelPairs(desc, nil),
	}
	result.init(result)
	return result
}

func (v *valueFunc) Desc() *Desc {
	return v.desc
}

func (v *valueFunc) Write(out *dto.Metric) error {
	return populateMetric(v.valType, v.function(), v.labelPairs, nil, out)
}

// NewConstMetric returns a metric with one fixed value that cannot be
// changed. Users of this package will not have much use for it in regular
// operations. However, when implementing custom Collectors, it is useful as a
// throw-away metric that is generated on the fly to send it to Prometheus in
// the Collect method. NewConstMetric returns an error if the length of
// labelValues is not consistent with the variable labels in Desc or if Desc is
// invalid.
func NewConstMetric(desc *Desc, valueType ValueType, value float64, labelValues ...string) (Metric, error) {
	if desc.err != nil {
		return nil, desc.err
	}
	if err := validateLabelValues(labelValues, len(desc.variableLabels)); err != nil {
		return nil, err
	}

	metric := &dto.Metric{}
	if err := populateMetric(valueType, value, MakeLabelPairs(desc, labelValues), nil, metric); err != nil {
		return nil, err
	}

	return &constMetric{
		desc:   desc,
		metric: metric,
	}, nil
}

// MustNewConstMetric is a version of NewConstMetric that panics where
// NewConstMetric would have returned an error.
func MustNewConstMetric(desc *Desc, valueType ValueType, value float64, labelValues ...string) Metric {
	m, err := NewConstMetric(desc, valueType, value, labelValues...)
	if err != nil {
		panic(err)
	}
	return m
}

type constMetric struct {
	desc   *Desc
	metric *dto.Metric
}

func (m *constMetric) Desc() *Desc {
	return m.desc
}

func (m *constMetric) Write(out *dto.Metric) error {
	out.Label = m.metric.Label
	out.Counter = m.metric.Counter
	out.Gauge = m.metric.Gauge
	out.Untyped = m.metric.Untyped
	return nil
}

func populateMetric(
	t ValueType,
	v float64,
	labelPairs []*dto.LabelPair,
	e *dto.Exemplar,
	m *dto.Metric,
) error {
	m.Label = labelPairs
	switch t {
	case CounterValue:
		m.Counter = &dto.Counter{Value: proto.Float64(v), Exemplar: e}
	case GaugeValue:
		m.Gauge = &dto.Gauge{Value: proto.Float64(v)}
	case UntypedValue:
		m.Untyped = &dto.Untyped{Value: proto.Float64(v)}
	default:
		return fmt.Errorf("encountered unknown type %v", t)
	}
	return nil
}

// MakeLabelPairs is a helper function to create protobuf LabelPairs from the
// variable and constant labels in the provided Desc. The values for the
// variable labels are defined by the labelValues slice, which must be in the
// same order as the corresponding variable labels in the Desc.
//
// This function is only needed for custom Metric implementations. See MetricVec
// example.
func MakeLabelPairs(desc *Desc, labelValues []string) []*dto.LabelPair {
	totalLen := len(desc.variableLabels) + len(desc.constLabelPairs)
	if totalLen == 0 {
		// Super fast path.
		return nil
	}
	if len(desc.variableLabels) == 0 {
		// Moderately fast path.
		return desc.constLabelPairs
	}
	labelPairs := make([]*dto.LabelPair, 0, totalLen)
	for i, l := range desc.variableLabels {
		labelPairs = append(labelPairs, &dto.LabelPair{
			Name:  proto.String(l.Name),
			Value: proto.String(labelValues[i]),
		})
	}
	labelPairs = append(labelPairs, desc.constLabelPairs...)
	sort.Sort(internal.LabelPairSorter(labelPairs))
	return labelPairs
}

// ExemplarMaxRunes is the max total number of runes allowed in exemplar labels.
const ExemplarMaxRunes = 128

// newExemplar creates a new dto.Exemplar from the provided values. An error is
// returned if any of the label names or values are invalid or if the total
// number of runes in the label names and values exceeds ExemplarMaxRunes.
func newExemplar(value float64, ts time.Time, l Labels) (*dto.Exemplar, error) {
	e := &dto.Exemplar{}
	e.Value = proto.Float64(value)
	tsProto, err := ptypes.TimestampProto(ts)
	if err != nil {
		return nil, err
	}
	e.Timestamp = tsProto
	labelPairs := make([]*dto.LabelPair, 0, len(l))
	var runes int
	for name, value := range l {
		if !checkLabelName(name) {
			return nil, fmt.Errorf("exemplar label name %q is invalid", name)
		}
		runes += utf8.RuneCountInString(name)
		if !utf8.ValidString(value) {
			return nil, fmt.Errorf("exemplar label value %q is not valid UTF-8", value)
		}
		runes += utf8.RuneCountInString(value)
		labelPairs = append(labelPairs, &dto.LabelPair{
			Name:  proto.String(name),
			Value: proto.String(value),
		})
	}
	if runes > ExemplarMaxRunes {
		return nil, fmt.Errorf("exemplar labels have %d runes, exceeding the limit of %d", runes, ExemplarMaxRunes)
	}
	e.Label = labelPairs
	return e, nil
}<|MERGE_RESOLUTION|>--- conflicted
+++ resolved
@@ -19,13 +19,7 @@
 	"time"
 	"unicode/utf8"
 
-<<<<<<< HEAD
-	//nolint:staticcheck // Ignore SA1019. Need to keep deprecated package for compatibility.
-	"github.com/golang/protobuf/proto"
-	"github.com/golang/protobuf/ptypes"
-=======
 	"github.com/prometheus/client_golang/prometheus/internal"
->>>>>>> ffba3d33
 
 	dto "github.com/prometheus/client_model/go"
 	"google.golang.org/protobuf/proto"
@@ -212,8 +206,8 @@
 func newExemplar(value float64, ts time.Time, l Labels) (*dto.Exemplar, error) {
 	e := &dto.Exemplar{}
 	e.Value = proto.Float64(value)
-	tsProto, err := ptypes.TimestampProto(ts)
-	if err != nil {
+	tsProto := timestamppb.New(ts)
+	if err := tsProto.CheckValid(); err != nil {
 		return nil, err
 	}
 	e.Timestamp = tsProto
