// Copyright 2014 The Prometheus Authors
// Licensed under the Apache License, Version 2.0 (the "License");
// you may not use this file except in compliance with the License.
// You may obtain a copy of the License at
//
// http://www.apache.org/licenses/LICENSE-2.0
//
// Unless required by applicable law or agreed to in writing, software
// distributed under the License is distributed on an "AS IS" BASIS,
// WITHOUT WARRANTIES OR CONDITIONS OF ANY KIND, either express or implied.
// See the License for the specific language governing permissions and
// limitations under the License.

package prometheus

import (
	"errors"
	"math"
	"sync/atomic"
	"time"

	dto "github.com/prometheus/client_model/go"
)

// Counter is a Metric that represents a single numerical value that only ever
// goes up. That implies that it cannot be used to count items whose number can
// also go down, e.g. the number of currently running goroutines. Those
// "counters" are represented by Gauges.
//
// A Counter is typically used to count requests served, tasks completed, errors
// occurred, etc.
//
// To create Counter instances, use NewCounter.
type Counter interface {
	Metric
	Collector

	// Inc increments the counter by 1. Use Add to increment it by arbitrary
	// non-negative values.
	Inc()
	// Add adds the given value to the counter. It panics if the value is <
	// 0.
	Add(float64)
}

// ExemplarAdder is implemented by Counters that offer the option of adding a
// value to the Counter together with an exemplar. Its AddWithExemplar method
// works like the Add method of the Counter interface but also replaces the
// currently saved exemplar (if any) with a new one, created from the provided
// value, the current time as timestamp, and the provided labels. Empty Labels
// will lead to a valid (label-less) exemplar. But if Labels is nil, the current
// exemplar is left in place. AddWithExemplar panics if the value is < 0, if any
// of the provided labels are invalid, or if the provided labels contain more
// than 128 runes in total.
type ExemplarAdder interface {
	AddWithExemplar(value float64, exemplar Labels)
}

// CounterOpts is an alias for Opts. See there for doc comments.
type CounterOpts Opts

// CounterVecOpts bundles the options to create a CounterVec metric.
// It is mandatory to set CounterOpts, see there for mandatory fields. VariableLabels
// is optional and can safely be left to its default value.
type CounterVecOpts struct {
	CounterOpts

	// VariableLabels are used to partition the metric vector by the given set
	// of labels. Each label value will be constrained with the optional Contraint
	// function, if provided.
	VariableLabels ConstrainableLabels
}

// NewCounter creates a new Counter based on the provided CounterOpts.
//
// The returned implementation also implements ExemplarAdder. It is safe to
// perform the corresponding type assertion.
//
// The returned implementation tracks the counter value in two separate
// variables, a float64 and a uint64. The latter is used to track calls of the
// Inc method and calls of the Add method with a value that can be represented
// as a uint64. This allows atomic increments of the counter with optimal
// performance. (It is common to have an Inc call in very hot execution paths.)
// Both internal tracking values are added up in the Write method. This has to
// be taken into account when it comes to precision and overflow behavior.
func NewCounter(opts CounterOpts) Counter {
	desc := NewDesc(
		BuildFQName(opts.Namespace, opts.Subsystem, opts.Name),
		opts.Help,
		nil,
		opts.ConstLabels,
	)
	result := &counter{desc: desc, labelPairs: desc.constLabelPairs, now: time.Now}
	result.init(result) // Init self-collection.
	return result
}

type counter struct {
	// valBits contains the bits of the represented float64 value, while
	// valInt stores values that are exact integers. Both have to go first
	// in the struct to guarantee alignment for atomic operations.
	// http://golang.org/pkg/sync/atomic/#pkg-note-BUG
	valBits uint64
	valInt  uint64

	selfCollector
	desc *Desc

	labelPairs []*dto.LabelPair
	exemplar   atomic.Value // Containing nil or a *dto.Exemplar.

	now func() time.Time // To mock out time.Now() for testing.
}

func (c *counter) Desc() *Desc {
	return c.desc
}

func (c *counter) Add(v float64) {
	if v < 0 {
		panic(errors.New("counter cannot decrease in value"))
	}

	ival := uint64(v)
	if float64(ival) == v {
		atomic.AddUint64(&c.valInt, ival)
		return
	}

	for {
		oldBits := atomic.LoadUint64(&c.valBits)
		newBits := math.Float64bits(math.Float64frombits(oldBits) + v)
		if atomic.CompareAndSwapUint64(&c.valBits, oldBits, newBits) {
			return
		}
	}
}

func (c *counter) AddWithExemplar(v float64, e Labels) {
	c.Add(v)
	c.updateExemplar(v, e)
}

func (c *counter) Inc() {
	atomic.AddUint64(&c.valInt, 1)
}

func (c *counter) Write(out *dto.Metric) error {
	fval := math.Float64frombits(atomic.LoadUint64(&c.valBits))
	ival := atomic.LoadUint64(&c.valInt)
<<<<<<< HEAD
	val := fval + float64(ival)

=======
	return fval + float64(ival)
}

func (c *counter) Write(out *dto.Metric) error {
	// Read the Exemplar first and the value second. This is to avoid a race condition
	// where users see an exemplar for a not-yet-existing observation.
>>>>>>> ffba3d33
	var exemplar *dto.Exemplar
	if e := c.exemplar.Load(); e != nil {
		exemplar = e.(*dto.Exemplar)
	}
	val := c.get()

	return populateMetric(CounterValue, val, c.labelPairs, exemplar, out)
}

func (c *counter) updateExemplar(v float64, l Labels) {
	if l == nil {
		return
	}
	e, err := newExemplar(v, c.now(), l)
	if err != nil {
		panic(err)
	}
	c.exemplar.Store(e)
}

// CounterVec is a Collector that bundles a set of Counters that all share the
// same Desc, but have different values for their variable labels. This is used
// if you want to count the same thing partitioned by various dimensions
// (e.g. number of HTTP requests, partitioned by response code and
// method). Create instances with NewCounterVec.
type CounterVec struct {
	*MetricVec
}

// NewCounterVec creates a new CounterVec based on the provided CounterOpts and
// partitioned by the given label names.
func NewCounterVec(opts CounterOpts, labelNames []string) *CounterVec {
	return V2.NewCounterVec(CounterVecOpts{
		CounterOpts:    opts,
		VariableLabels: UnconstrainedLabels(labelNames),
	})
}

// NewCounterVec creates a new CounterVec based on the provided CounterVecOpts.
func (v2) NewCounterVec(opts CounterVecOpts) *CounterVec {
	desc := V2.NewDesc(
		BuildFQName(opts.Namespace, opts.Subsystem, opts.Name),
		opts.Help,
		opts.VariableLabels,
		opts.ConstLabels,
	)
	return &CounterVec{
		MetricVec: NewMetricVec(desc, func(lvs ...string) Metric {
			if len(lvs) != len(desc.variableLabels) {
				panic(makeInconsistentCardinalityError(desc.fqName, desc.variableLabels.labelNames(), lvs))
			}
			result := &counter{desc: desc, labelPairs: MakeLabelPairs(desc, lvs), now: time.Now}
			result.init(result) // Init self-collection.
			return result
		}),
	}
}

// GetMetricWithLabelValues returns the Counter for the given slice of label
// values (same order as the variable labels in Desc). If that combination of
// label values is accessed for the first time, a new Counter is created.
//
// It is possible to call this method without using the returned Counter to only
// create the new Counter but leave it at its starting value 0. See also the
// SummaryVec example.
//
// Keeping the Counter for later use is possible (and should be considered if
// performance is critical), but keep in mind that Reset, DeleteLabelValues and
// Delete can be used to delete the Counter from the CounterVec. In that case,
// the Counter will still exist, but it will not be exported anymore, even if a
// Counter with the same label values is created later.
//
// An error is returned if the number of label values is not the same as the
// number of variable labels in Desc (minus any curried labels).
//
// Note that for more than one label value, this method is prone to mistakes
// caused by an incorrect order of arguments. Consider GetMetricWith(Labels) as
// an alternative to avoid that type of mistake. For higher label numbers, the
// latter has a much more readable (albeit more verbose) syntax, but it comes
// with a performance overhead (for creating and processing the Labels map).
// See also the GaugeVec example.
func (v *CounterVec) GetMetricWithLabelValues(lvs ...string) (Counter, error) {
	metric, err := v.MetricVec.GetMetricWithLabelValues(lvs...)
	if metric != nil {
		return metric.(Counter), err
	}
	return nil, err
}

// GetMetricWith returns the Counter for the given Labels map (the label names
// must match those of the variable labels in Desc). If that label map is
// accessed for the first time, a new Counter is created. Implications of
// creating a Counter without using it and keeping the Counter for later use are
// the same as for GetMetricWithLabelValues.
//
// An error is returned if the number and names of the Labels are inconsistent
// with those of the variable labels in Desc (minus any curried labels).
//
// This method is used for the same purpose as
// GetMetricWithLabelValues(...string). See there for pros and cons of the two
// methods.
func (v *CounterVec) GetMetricWith(labels Labels) (Counter, error) {
	metric, err := v.MetricVec.GetMetricWith(labels)
	if metric != nil {
		return metric.(Counter), err
	}
	return nil, err
}

// WithLabelValues works as GetMetricWithLabelValues, but panics where
// GetMetricWithLabelValues would have returned an error. Not returning an
// error allows shortcuts like
//
//	myVec.WithLabelValues("404", "GET").Add(42)
func (v *CounterVec) WithLabelValues(lvs ...string) Counter {
	c, err := v.GetMetricWithLabelValues(lvs...)
	if err != nil {
		panic(err)
	}
	return c
}

// With works as GetMetricWith, but panics where GetMetricWithLabels would have
// returned an error. Not returning an error allows shortcuts like
//
//	myVec.With(prometheus.Labels{"code": "404", "method": "GET"}).Add(42)
func (v *CounterVec) With(labels Labels) Counter {
	c, err := v.GetMetricWith(labels)
	if err != nil {
		panic(err)
	}
	return c
}

// CurryWith returns a vector curried with the provided labels, i.e. the
// returned vector has those labels pre-set for all labeled operations performed
// on it. The cardinality of the curried vector is reduced accordingly. The
// order of the remaining labels stays the same (just with the curried labels
// taken out of the sequence – which is relevant for the
// (GetMetric)WithLabelValues methods). It is possible to curry a curried
// vector, but only with labels not yet used for currying before.
//
// The metrics contained in the CounterVec are shared between the curried and
// uncurried vectors. They are just accessed differently. Curried and uncurried
// vectors behave identically in terms of collection. Only one must be
// registered with a given registry (usually the uncurried version). The Reset
// method deletes all metrics, even if called on a curried vector.
func (v *CounterVec) CurryWith(labels Labels) (*CounterVec, error) {
	vec, err := v.MetricVec.CurryWith(labels)
	if vec != nil {
		return &CounterVec{vec}, err
	}
	return nil, err
}

// MustCurryWith works as CurryWith but panics where CurryWith would have
// returned an error.
func (v *CounterVec) MustCurryWith(labels Labels) *CounterVec {
	vec, err := v.CurryWith(labels)
	if err != nil {
		panic(err)
	}
	return vec
}

// CounterFunc is a Counter whose value is determined at collect time by calling a
// provided function.
//
// To create CounterFunc instances, use NewCounterFunc.
type CounterFunc interface {
	Metric
	Collector
}

// NewCounterFunc creates a new CounterFunc based on the provided
// CounterOpts. The value reported is determined by calling the given function
// from within the Write method. Take into account that metric collection may
// happen concurrently. If that results in concurrent calls to Write, like in
// the case where a CounterFunc is directly registered with Prometheus, the
// provided function must be concurrency-safe. The function should also honor
// the contract for a Counter (values only go up, not down), but compliance will
// not be checked.
//
// Check out the ExampleGaugeFunc examples for the similar GaugeFunc.
func NewCounterFunc(opts CounterOpts, function func() float64) CounterFunc {
	return newValueFunc(NewDesc(
		BuildFQName(opts.Namespace, opts.Subsystem, opts.Name),
		opts.Help,
		nil,
		opts.ConstLabels,
	), CounterValue, function)
}<|MERGE_RESOLUTION|>--- conflicted
+++ resolved
@@ -145,20 +145,15 @@
 	atomic.AddUint64(&c.valInt, 1)
 }
 
-func (c *counter) Write(out *dto.Metric) error {
+func (c *counter) get() float64 {
 	fval := math.Float64frombits(atomic.LoadUint64(&c.valBits))
 	ival := atomic.LoadUint64(&c.valInt)
-<<<<<<< HEAD
-	val := fval + float64(ival)
-
-=======
 	return fval + float64(ival)
 }
 
 func (c *counter) Write(out *dto.Metric) error {
 	// Read the Exemplar first and the value second. This is to avoid a race condition
 	// where users see an exemplar for a not-yet-existing observation.
->>>>>>> ffba3d33
 	var exemplar *dto.Exemplar
 	if e := c.exemplar.Load(); e != nil {
 		exemplar = e.(*dto.Exemplar)
