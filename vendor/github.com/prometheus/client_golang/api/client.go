// Copyright 2015 The Prometheus Authors
// Licensed under the Apache License, Version 2.0 (the "License");
// you may not use this file except in compliance with the License.
// You may obtain a copy of the License at
//
// http://www.apache.org/licenses/LICENSE-2.0
//
// Unless required by applicable law or agreed to in writing, software
// distributed under the License is distributed on an "AS IS" BASIS,
// WITHOUT WARRANTIES OR CONDITIONS OF ANY KIND, either express or implied.
// See the License for the specific language governing permissions and
// limitations under the License.

// Package api provides clients for the HTTP APIs.
package api

import (
	"context"
<<<<<<< HEAD
	"io/ioutil"
=======
	"errors"
>>>>>>> ffba3d33
	"net"
	"net/http"
	"net/url"
	"path"
	"strings"
	"time"
)

// DefaultRoundTripper is used if no RoundTripper is set in Config.
var DefaultRoundTripper http.RoundTripper = &http.Transport{
	Proxy: http.ProxyFromEnvironment,
	DialContext: (&net.Dialer{
		Timeout:   30 * time.Second,
		KeepAlive: 30 * time.Second,
	}).DialContext,
	TLSHandshakeTimeout: 10 * time.Second,
}

// Config defines configuration parameters for a new client.
type Config struct {
	// The address of the Prometheus to connect to.
	Address string

	// Client is used by the Client to drive HTTP requests. If not provided,
	// a new one based on the provided RoundTripper (or DefaultRoundTripper) will be used.
	Client *http.Client

	// RoundTripper is used by the Client to drive HTTP requests. If not
	// provided, DefaultRoundTripper will be used.
	RoundTripper http.RoundTripper
}

func (cfg *Config) roundTripper() http.RoundTripper {
	if cfg.RoundTripper == nil {
		return DefaultRoundTripper
	}
	return cfg.RoundTripper
}

func (cfg *Config) client() http.Client {
	if cfg.Client == nil {
		return http.Client{
			Transport: cfg.roundTripper(),
		}
	}
	return *cfg.Client
}

func (cfg *Config) validate() error {
	if cfg.Client != nil && cfg.RoundTripper != nil {
		return errors.New("api.Config.RoundTripper and api.Config.Client are mutually exclusive")
	}
	return nil
}

// Client is the interface for an API client.
type Client interface {
	URL(ep string, args map[string]string) *url.URL
	Do(context.Context, *http.Request) (*http.Response, []byte, error)
}

// NewClient returns a new Client.
//
// It is safe to use the returned Client from multiple goroutines.
func NewClient(cfg Config) (Client, error) {
	u, err := url.Parse(cfg.Address)
	if err != nil {
		return nil, err
	}
	u.Path = strings.TrimRight(u.Path, "/")

	if err := cfg.validate(); err != nil {
		return nil, err
	}

	return &httpClient{
		endpoint: u,
		client:   cfg.client(),
	}, nil
}

type httpClient struct {
	endpoint *url.URL
	client   http.Client
}

func (c *httpClient) URL(ep string, args map[string]string) *url.URL {
	p := path.Join(c.endpoint.Path, ep)

	for arg, val := range args {
		arg = ":" + arg
		p = strings.ReplaceAll(p, arg, val)
	}

	u := *c.endpoint
	u.Path = p

	return &u
}

func (c *httpClient) Do(ctx context.Context, req *http.Request) (*http.Response, []byte, error) {
	if ctx != nil {
		req = req.WithContext(ctx)
	}
	resp, err := c.client.Do(req)
	defer func() {
		if resp != nil {
			resp.Body.Close()
		}
	}()

	if err != nil {
		return nil, nil, err
	}

	var body []byte
	done := make(chan struct{})
	go func() {
		body, err = ioutil.ReadAll(resp.Body)
		close(done)
	}()

	select {
	case <-ctx.Done():
		<-done
		err = resp.Body.Close()
		if err == nil {
			err = ctx.Err()
		}
	case <-done:
	}

	return resp, body, err
}<|MERGE_RESOLUTION|>--- conflicted
+++ resolved
@@ -15,12 +15,9 @@
 package api
 
 import (
+	"bytes"
 	"context"
-<<<<<<< HEAD
-	"io/ioutil"
-=======
 	"errors"
->>>>>>> ffba3d33
 	"net"
 	"net/http"
 	"net/url"
@@ -139,7 +136,9 @@
 	var body []byte
 	done := make(chan struct{})
 	go func() {
-		body, err = ioutil.ReadAll(resp.Body)
+		var buf bytes.Buffer
+		_, err = buf.ReadFrom(resp.Body)
+		body = buf.Bytes()
 		close(done)
 	}()
 
