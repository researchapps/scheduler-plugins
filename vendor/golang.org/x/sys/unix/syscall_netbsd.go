--- conflicted
+++ resolved
@@ -109,9 +109,6 @@
 	return readInt(buf, unsafe.Offsetof(Dirent{}.Namlen), unsafe.Sizeof(Dirent{}.Namlen))
 }
 
-<<<<<<< HEAD
-//sysnb	pipe() (fd1 int, fd2 int, err error)
-=======
 func SysctlUvmexp(name string) (*Uvmexp, error) {
 	mib, err := sysctlmib(name)
 	if err != nil {
@@ -125,14 +122,9 @@
 	}
 	return &u, nil
 }
->>>>>>> ffba3d33
 
 func Pipe(p []int) (err error) {
-	if len(p) != 2 {
-		return EINVAL
-	}
-	p[0], p[1], err = pipe()
-	return
+	return Pipe2(p, 0)
 }
 
 //sysnb	pipe2(p *[2]_C_int, flags int) (err error)
@@ -143,8 +135,10 @@
 	}
 	var pp [2]_C_int
 	err := pipe2(&pp, flags)
-	p[0] = int(pp[0])
-	p[1] = int(pp[1])
+	if err == nil {
+		p[0] = int(pp[0])
+		p[1] = int(pp[1])
+	}
 	return err
 }
 
