--- conflicted
+++ resolved
@@ -192,8 +192,6 @@
 
 func (e *InvalidVersionError) Unwrap() error { return e.Err }
 
-<<<<<<< HEAD
-=======
 // An InvalidPathError indicates a module, import, or file path doesn't
 // satisfy all naming constraints. See [CheckPath], [CheckImportPath],
 // and [CheckFilePath] for specific restrictions.
@@ -209,7 +207,6 @@
 
 func (e *InvalidPathError) Unwrap() error { return e.Err }
 
->>>>>>> ffba3d33
 // Check checks that a given module path, version pair is valid.
 // In addition to the path being a valid module path
 // and the version being a valid semantic version,
@@ -289,12 +286,7 @@
 		if '0' <= r && r <= '9' || 'A' <= r && r <= 'Z' || 'a' <= r && r <= 'z' {
 			return true
 		}
-		for i := 0; i < len(allowed); i++ {
-			if rune(allowed[i]) == r {
-				return true
-			}
-		}
-		return false
+		return strings.ContainsRune(allowed, r)
 	}
 	// It may be OK to add more ASCII punctuation here, but only carefully.
 	// For example Windows disallows < > \, and macOS disallows :, so we must not allow those.
@@ -314,30 +306,36 @@
 // this second requirement is replaced by a requirement that the path
 // follow the gopkg.in server's conventions.
 // Third, no path element may begin with a dot.
-func CheckPath(path string) error {
+func CheckPath(path string) (err error) {
+	defer func() {
+		if err != nil {
+			err = &InvalidPathError{Kind: "module", Path: path, Err: err}
+		}
+	}()
+
 	if err := checkPath(path, modulePath); err != nil {
-		return fmt.Errorf("malformed module path %q: %v", path, err)
+		return err
 	}
 	i := strings.Index(path, "/")
 	if i < 0 {
 		i = len(path)
 	}
 	if i == 0 {
-		return fmt.Errorf("malformed module path %q: leading slash", path)
+		return fmt.Errorf("leading slash")
 	}
 	if !strings.Contains(path[:i], ".") {
-		return fmt.Errorf("malformed module path %q: missing dot in first path element", path)
+		return fmt.Errorf("missing dot in first path element")
 	}
 	if path[0] == '-' {
-		return fmt.Errorf("malformed module path %q: leading dash in first path element", path)
+		return fmt.Errorf("leading dash in first path element")
 	}
 	for _, r := range path[:i] {
 		if !firstPathOK(r) {
-			return fmt.Errorf("malformed module path %q: invalid char %q in first path element", path, r)
+			return fmt.Errorf("invalid char %q in first path element", r)
 		}
 	}
 	if _, _, ok := SplitPathVersion(path); !ok {
-		return fmt.Errorf("malformed module path %q: invalid version", path)
+		return fmt.Errorf("invalid version")
 	}
 	return nil
 }
@@ -361,7 +359,7 @@
 // subtleties of Unicode.
 func CheckImportPath(path string) error {
 	if err := checkPath(path, importPath); err != nil {
-		return fmt.Errorf("malformed import path %q: %v", path, err)
+		return &InvalidPathError{Kind: "import", Path: path, Err: err}
 	}
 	return nil
 }
@@ -376,14 +374,6 @@
 	filePath
 )
 
-<<<<<<< HEAD
-// checkPath checks that a general path is valid.
-// It returns an error describing why but not mentioning path.
-// Because these checks apply to both module paths and import paths,
-// the caller is expected to add the "malformed ___ path %q: " prefix.
-// fileName indicates whether the final element of the path is a file name
-// (as opposed to a directory name).
-=======
 // checkPath checks that a general path is valid. kind indicates what
 // specific constraints should be applied.
 //
@@ -391,7 +381,6 @@
 // Because these checks apply to module, import, and file paths,
 // and because other checks may be applied, the caller is expected to wrap
 // this error with [InvalidPathError].
->>>>>>> ffba3d33
 func checkPath(path string, kind pathKind) error {
 	if !utf8.ValidString(path) {
 		return fmt.Errorf("invalid UTF-8")
@@ -399,7 +388,7 @@
 	if path == "" {
 		return fmt.Errorf("empty string")
 	}
-	if path[0] == '-' {
+	if path[0] == '-' && kind != filePath {
 		return fmt.Errorf("leading dash")
 	}
 	if strings.Contains(path, "//") {
@@ -505,7 +494,7 @@
 // subtleties of Unicode.
 func CheckFilePath(path string) error {
 	if err := checkPath(path, filePath); err != nil {
-		return fmt.Errorf("malformed file path %q: %v", path, err)
+		return &InvalidPathError{Kind: "file", Path: path, Err: err}
 	}
 	return nil
 }
@@ -809,6 +798,7 @@
 // GOPRIVATE environment variable, as described by 'go help module-private'.
 //
 // It ignores any empty or malformed patterns in the list.
+// Trailing slashes on patterns are ignored.
 func MatchPrefixPatterns(globs, target string) bool {
 	for globs != "" {
 		// Extract next non-empty glob in comma-separated list.
@@ -818,6 +808,7 @@
 		} else {
 			glob, globs = globs, ""
 		}
+		glob = strings.TrimSuffix(glob, "/")
 		if glob == "" {
 			continue
 		}
