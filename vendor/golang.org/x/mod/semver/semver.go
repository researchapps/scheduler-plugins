// Copyright 2018 The Go Authors. All rights reserved.
// Use of this source code is governed by a BSD-style
// license that can be found in the LICENSE file.

// Package semver implements comparison of semantic version strings.
// In this package, semantic version strings must begin with a leading "v",
// as in "v1.0.0".
//
// The general form of a semantic version string accepted by this package is
//
//	vMAJOR[.MINOR[.PATCH[-PRERELEASE][+BUILD]]]
//
// where square brackets indicate optional parts of the syntax;
// MAJOR, MINOR, and PATCH are decimal integers without extra leading zeros;
// PRERELEASE and BUILD are each a series of non-empty dot-separated identifiers
// using only alphanumeric characters and hyphens; and
// all-numeric PRERELEASE identifiers must not have leading zeros.
//
// This package follows Semantic Versioning 2.0.0 (see semver.org)
// with two exceptions. First, it requires the "v" prefix. Second, it recognizes
// vMAJOR and vMAJOR.MINOR (with no prerelease or build suffixes)
// as shorthands for vMAJOR.0.0 and vMAJOR.MINOR.0.
package semver

// parsed returns the parsed form of a semantic version string.
type parsed struct {
	major      string
	minor      string
	patch      string
	short      string
	prerelease string
	build      string
	err        string
}

// IsValid reports whether v is a valid semantic version string.
func IsValid(v string) bool {
	_, ok := parse(v)
	return ok
}

// Canonical returns the canonical formatting of the semantic version v.
// It fills in any missing .MINOR or .PATCH and discards build metadata.
// Two semantic versions compare equal only if their canonical formattings
// are identical strings.
// The canonical invalid semantic version is the empty string.
func Canonical(v string) string {
	p, ok := parse(v)
	if !ok {
		return ""
	}
	if p.build != "" {
		return v[:len(v)-len(p.build)]
	}
	if p.short != "" {
		return v + p.short
	}
	return v
}

// Major returns the major version prefix of the semantic version v.
// For example, Major("v2.1.0") == "v2".
// If v is an invalid semantic version string, Major returns the empty string.
func Major(v string) string {
	pv, ok := parse(v)
	if !ok {
		return ""
	}
	return v[:1+len(pv.major)]
}

// MajorMinor returns the major.minor version prefix of the semantic version v.
// For example, MajorMinor("v2.1.0") == "v2.1".
// If v is an invalid semantic version string, MajorMinor returns the empty string.
func MajorMinor(v string) string {
	pv, ok := parse(v)
	if !ok {
		return ""
	}
	i := 1 + len(pv.major)
	if j := i + 1 + len(pv.minor); j <= len(v) && v[i] == '.' && v[i+1:j] == pv.minor {
		return v[:j]
	}
	return v[:i] + "." + pv.minor
}

// Prerelease returns the prerelease suffix of the semantic version v.
// For example, Prerelease("v2.1.0-pre+meta") == "-pre".
// If v is an invalid semantic version string, Prerelease returns the empty string.
func Prerelease(v string) string {
	pv, ok := parse(v)
	if !ok {
		return ""
	}
	return pv.prerelease
}

// Build returns the build suffix of the semantic version v.
// For example, Build("v2.1.0+meta") == "+meta".
// If v is an invalid semantic version string, Build returns the empty string.
func Build(v string) string {
	pv, ok := parse(v)
	if !ok {
		return ""
	}
	return pv.build
}

// Compare returns an integer comparing two versions according to
// semantic version precedence.
// The result will be 0 if v == w, -1 if v < w, or +1 if v > w.
//
// An invalid semantic version string is considered less than a valid one.
// All invalid semantic version strings compare equal to each other.
func Compare(v, w string) int {
	pv, ok1 := parse(v)
	pw, ok2 := parse(w)
	if !ok1 && !ok2 {
		return 0
	}
	if !ok1 {
		return -1
	}
	if !ok2 {
		return +1
	}
	if c := compareInt(pv.major, pw.major); c != 0 {
		return c
	}
	if c := compareInt(pv.minor, pw.minor); c != 0 {
		return c
	}
	if c := compareInt(pv.patch, pw.patch); c != 0 {
		return c
	}
	return comparePrerelease(pv.prerelease, pw.prerelease)
}

// Max canonicalizes its arguments and then returns the version string
// that compares greater.
//
// Deprecated: use [Compare] instead. In most cases, returning a canonicalized
// version is not expected or desired.
func Max(v, w string) string {
	v = Canonical(v)
	w = Canonical(w)
	if Compare(v, w) > 0 {
		return v
	}
	return w
}

<<<<<<< HEAD
=======
// ByVersion implements [sort.Interface] for sorting semantic version strings.
type ByVersion []string

func (vs ByVersion) Len() int      { return len(vs) }
func (vs ByVersion) Swap(i, j int) { vs[i], vs[j] = vs[j], vs[i] }
func (vs ByVersion) Less(i, j int) bool {
	cmp := Compare(vs[i], vs[j])
	if cmp != 0 {
		return cmp < 0
	}
	return vs[i] < vs[j]
}

// Sort sorts a list of semantic version strings using [ByVersion].
func Sort(list []string) {
	sort.Sort(ByVersion(list))
}

>>>>>>> ffba3d33
func parse(v string) (p parsed, ok bool) {
	if v == "" || v[0] != 'v' {
		p.err = "missing v prefix"
		return
	}
	p.major, v, ok = parseInt(v[1:])
	if !ok {
		p.err = "bad major version"
		return
	}
	if v == "" {
		p.minor = "0"
		p.patch = "0"
		p.short = ".0.0"
		return
	}
	if v[0] != '.' {
		p.err = "bad minor prefix"
		ok = false
		return
	}
	p.minor, v, ok = parseInt(v[1:])
	if !ok {
		p.err = "bad minor version"
		return
	}
	if v == "" {
		p.patch = "0"
		p.short = ".0"
		return
	}
	if v[0] != '.' {
		p.err = "bad patch prefix"
		ok = false
		return
	}
	p.patch, v, ok = parseInt(v[1:])
	if !ok {
		p.err = "bad patch version"
		return
	}
	if len(v) > 0 && v[0] == '-' {
		p.prerelease, v, ok = parsePrerelease(v)
		if !ok {
			p.err = "bad prerelease"
			return
		}
	}
	if len(v) > 0 && v[0] == '+' {
		p.build, v, ok = parseBuild(v)
		if !ok {
			p.err = "bad build"
			return
		}
	}
	if v != "" {
		p.err = "junk on end"
		ok = false
		return
	}
	ok = true
	return
}

func parseInt(v string) (t, rest string, ok bool) {
	if v == "" {
		return
	}
	if v[0] < '0' || '9' < v[0] {
		return
	}
	i := 1
	for i < len(v) && '0' <= v[i] && v[i] <= '9' {
		i++
	}
	if v[0] == '0' && i != 1 {
		return
	}
	return v[:i], v[i:], true
}

func parsePrerelease(v string) (t, rest string, ok bool) {
	// "A pre-release version MAY be denoted by appending a hyphen and
	// a series of dot separated identifiers immediately following the patch version.
	// Identifiers MUST comprise only ASCII alphanumerics and hyphen [0-9A-Za-z-].
	// Identifiers MUST NOT be empty. Numeric identifiers MUST NOT include leading zeroes."
	if v == "" || v[0] != '-' {
		return
	}
	i := 1
	start := 1
	for i < len(v) && v[i] != '+' {
		if !isIdentChar(v[i]) && v[i] != '.' {
			return
		}
		if v[i] == '.' {
			if start == i || isBadNum(v[start:i]) {
				return
			}
			start = i + 1
		}
		i++
	}
	if start == i || isBadNum(v[start:i]) {
		return
	}
	return v[:i], v[i:], true
}

func parseBuild(v string) (t, rest string, ok bool) {
	if v == "" || v[0] != '+' {
		return
	}
	i := 1
	start := 1
	for i < len(v) {
		if !isIdentChar(v[i]) && v[i] != '.' {
			return
		}
		if v[i] == '.' {
			if start == i {
				return
			}
			start = i + 1
		}
		i++
	}
	if start == i {
		return
	}
	return v[:i], v[i:], true
}

func isIdentChar(c byte) bool {
	return 'A' <= c && c <= 'Z' || 'a' <= c && c <= 'z' || '0' <= c && c <= '9' || c == '-'
}

func isBadNum(v string) bool {
	i := 0
	for i < len(v) && '0' <= v[i] && v[i] <= '9' {
		i++
	}
	return i == len(v) && i > 1 && v[0] == '0'
}

func isNum(v string) bool {
	i := 0
	for i < len(v) && '0' <= v[i] && v[i] <= '9' {
		i++
	}
	return i == len(v)
}

func compareInt(x, y string) int {
	if x == y {
		return 0
	}
	if len(x) < len(y) {
		return -1
	}
	if len(x) > len(y) {
		return +1
	}
	if x < y {
		return -1
	} else {
		return +1
	}
}

func comparePrerelease(x, y string) int {
	// "When major, minor, and patch are equal, a pre-release version has
	// lower precedence than a normal version.
	// Example: 1.0.0-alpha < 1.0.0.
	// Precedence for two pre-release versions with the same major, minor,
	// and patch version MUST be determined by comparing each dot separated
	// identifier from left to right until a difference is found as follows:
	// identifiers consisting of only digits are compared numerically and
	// identifiers with letters or hyphens are compared lexically in ASCII
	// sort order. Numeric identifiers always have lower precedence than
	// non-numeric identifiers. A larger set of pre-release fields has a
	// higher precedence than a smaller set, if all of the preceding
	// identifiers are equal.
	// Example: 1.0.0-alpha < 1.0.0-alpha.1 < 1.0.0-alpha.beta <
	// 1.0.0-beta < 1.0.0-beta.2 < 1.0.0-beta.11 < 1.0.0-rc.1 < 1.0.0."
	if x == y {
		return 0
	}
	if x == "" {
		return +1
	}
	if y == "" {
		return -1
	}
	for x != "" && y != "" {
		x = x[1:] // skip - or .
		y = y[1:] // skip - or .
		var dx, dy string
		dx, x = nextIdent(x)
		dy, y = nextIdent(y)
		if dx != dy {
			ix := isNum(dx)
			iy := isNum(dy)
			if ix != iy {
				if ix {
					return -1
				} else {
					return +1
				}
			}
			if ix {
				if len(dx) < len(dy) {
					return -1
				}
				if len(dx) > len(dy) {
					return +1
				}
			}
			if dx < dy {
				return -1
			} else {
				return +1
			}
		}
	}
	if x == "" {
		return -1
	} else {
		return +1
	}
}

func nextIdent(x string) (dx, rest string) {
	i := 0
	for i < len(x) && x[i] != '.' {
		i++
	}
	return x[:i], x[i:]
}<|MERGE_RESOLUTION|>--- conflicted
+++ resolved
@@ -21,6 +21,8 @@
 // vMAJOR and vMAJOR.MINOR (with no prerelease or build suffixes)
 // as shorthands for vMAJOR.0.0 and vMAJOR.MINOR.0.
 package semver
+
+import "sort"
 
 // parsed returns the parsed form of a semantic version string.
 type parsed struct {
@@ -30,7 +32,6 @@
 	short      string
 	prerelease string
 	build      string
-	err        string
 }
 
 // IsValid reports whether v is a valid semantic version string.
@@ -150,8 +151,6 @@
 	return w
 }
 
-<<<<<<< HEAD
-=======
 // ByVersion implements [sort.Interface] for sorting semantic version strings.
 type ByVersion []string
 
@@ -170,15 +169,12 @@
 	sort.Sort(ByVersion(list))
 }
 
->>>>>>> ffba3d33
 func parse(v string) (p parsed, ok bool) {
 	if v == "" || v[0] != 'v' {
-		p.err = "missing v prefix"
 		return
 	}
 	p.major, v, ok = parseInt(v[1:])
 	if !ok {
-		p.err = "bad major version"
 		return
 	}
 	if v == "" {
@@ -188,13 +184,11 @@
 		return
 	}
 	if v[0] != '.' {
-		p.err = "bad minor prefix"
 		ok = false
 		return
 	}
 	p.minor, v, ok = parseInt(v[1:])
 	if !ok {
-		p.err = "bad minor version"
 		return
 	}
 	if v == "" {
@@ -203,31 +197,26 @@
 		return
 	}
 	if v[0] != '.' {
-		p.err = "bad patch prefix"
 		ok = false
 		return
 	}
 	p.patch, v, ok = parseInt(v[1:])
 	if !ok {
-		p.err = "bad patch version"
 		return
 	}
 	if len(v) > 0 && v[0] == '-' {
 		p.prerelease, v, ok = parsePrerelease(v)
 		if !ok {
-			p.err = "bad prerelease"
 			return
 		}
 	}
 	if len(v) > 0 && v[0] == '+' {
 		p.build, v, ok = parseBuild(v)
 		if !ok {
-			p.err = "bad build"
 			return
 		}
 	}
 	if v != "" {
-		p.err = "junk on end"
 		ok = false
 		return
 	}
