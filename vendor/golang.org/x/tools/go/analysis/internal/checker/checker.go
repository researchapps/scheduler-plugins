--- conflicted
+++ resolved
@@ -11,6 +11,7 @@
 import (
 	"bytes"
 	"encoding/gob"
+	"errors"
 	"flag"
 	"fmt"
 	"go/format"
@@ -133,8 +134,13 @@
 	allSyntax := needFacts(analyzers)
 	initial, err := load(args, allSyntax)
 	if err != nil {
-		log.Print(err)
-		return 1 // load errors
+		if _, ok := err.(typeParseError); !ok {
+			// Fail when some of the errors are not
+			// related to parsing nor typing.
+			log.Print(err)
+			return 1
+		}
+		// TODO: filter analyzers based on RunDespiteError?
 	}
 
 	// Run the analysis.
@@ -148,18 +154,19 @@
 			return 1
 		}
 	}
-<<<<<<< HEAD
-=======
 
 	// Print the results.
 	return printDiagnostics(roots)
 }
->>>>>>> ffba3d33
-
-	return printDiagnostics(roots)
-}
-
-// load loads the initial packages.
+
+// typeParseError represents a package load error
+// that is related to typing and parsing.
+type typeParseError struct {
+	error
+}
+
+// load loads the initial packages. If all loading issues are related to
+// typing and parsing, the returned error is of type typeParseError.
 func load(patterns []string, allSyntax bool) ([]*packages.Package, error) {
 	mode := packages.LoadSyntax
 	if allSyntax {
@@ -172,16 +179,41 @@
 	}
 	initial, err := packages.Load(&conf, patterns...)
 	if err == nil {
-		if n := packages.PrintErrors(initial); n > 1 {
-			err = fmt.Errorf("%d errors during loading", n)
-		} else if n == 1 {
-			err = fmt.Errorf("error during loading")
-		} else if len(initial) == 0 {
+		if len(initial) == 0 {
 			err = fmt.Errorf("%s matched no packages", strings.Join(patterns, " "))
-		}
-	}
-
+		} else {
+			err = loadingError(initial)
+		}
+	}
 	return initial, err
+}
+
+// loadingError checks for issues during the loading of initial
+// packages. Returns nil if there are no issues. Returns error
+// of type typeParseError if all errors, including those in
+// dependencies, are related to typing or parsing. Otherwise,
+// a plain error is returned with an appropriate message.
+func loadingError(initial []*packages.Package) error {
+	var err error
+	if n := packages.PrintErrors(initial); n > 1 {
+		err = fmt.Errorf("%d errors during loading", n)
+	} else if n == 1 {
+		err = errors.New("error during loading")
+	} else {
+		// no errors
+		return nil
+	}
+	all := true
+	packages.Visit(initial, nil, func(pkg *packages.Package) {
+		for _, err := range pkg.Errors {
+			typeOrParse := err.Kind == packages.TypeError || err.Kind == packages.ParseError
+			all = all && typeOrParse
+		}
+	})
+	if all {
+		return typeParseError{err}
+	}
+	return err
 }
 
 // TestAnalyzer applies an analyzer to a set of packages (and their
@@ -944,7 +976,7 @@
 func factType(fact analysis.Fact) reflect.Type {
 	t := reflect.TypeOf(fact)
 	if t.Kind() != reflect.Ptr {
-		log.Fatalf("invalid Fact type: got %T, want pointer", t)
+		log.Fatalf("invalid Fact type: got %T, want pointer", fact)
 	}
 	return t
 }
