// Copyright 2018 The Go Authors. All rights reserved.
// Use of this source code is governed by a BSD-style
// license that can be found in the LICENSE file.

// The unitchecker package defines the main function for an analysis
// driver that analyzes a single compilation unit during a build.
// It is invoked by a build system such as "go vet":
//
//	$ go vet -vettool=$(which vet)
//
// It supports the following command-line protocol:
//
//	-V=full         describe executable               (to the build tool)
//	-flags          describe flags                    (to the build tool)
//	foo.cfg         description of compilation unit (from the build tool)
//
// This package does not depend on go/packages.
// If you need a standalone tool, use multichecker,
// which supports this mode but can also load packages
// from source using go/packages.
package unitchecker

// TODO(adonovan):
// - with gccgo, go build does not build standard library,
//   so we will not get to analyze it. Yet we must in order
//   to create base facts for, say, the fmt package for the
//   printf checker.

import (
	"encoding/gob"
	"encoding/json"
	"flag"
	"fmt"
	"go/ast"
	"go/build"
	"go/importer"
	"go/parser"
	"go/token"
	"go/types"
	"io"
	"io/ioutil"
	"log"
	"os"
	"path/filepath"
	"reflect"
	"sort"
	"strings"
	"sync"
	"time"

	"golang.org/x/tools/go/analysis"
	"golang.org/x/tools/go/analysis/internal/analysisflags"
<<<<<<< HEAD
	"golang.org/x/tools/go/analysis/internal/facts"
=======
	"golang.org/x/tools/internal/facts"
	"golang.org/x/tools/internal/typeparams"
>>>>>>> ffba3d33
)

// A Config describes a compilation unit to be analyzed.
// It is provided to the tool in a JSON-encoded file
// whose name ends with ".cfg".
type Config struct {
	ID                        string // e.g. "fmt [fmt.test]"
	Compiler                  string
	Dir                       string
	ImportPath                string
	GoVersion                 string // minimum required Go version, such as "go1.21.0"
	GoFiles                   []string
	NonGoFiles                []string
	IgnoredFiles              []string
	ImportMap                 map[string]string
	PackageFile               map[string]string
	Standard                  map[string]bool
	PackageVetx               map[string]string
	VetxOnly                  bool
	VetxOutput                string
	SucceedOnTypecheckFailure bool
}

// Main is the main function of a vet-like analysis tool that must be
// invoked by a build system to analyze a single package.
//
// The protocol required by 'go vet -vettool=...' is that the tool must support:
//
//	-flags          describe flags in JSON
//	-V=full         describe executable for build caching
//	foo.cfg         perform separate modular analyze on the single
//	                unit described by a JSON config file foo.cfg.
func Main(analyzers ...*analysis.Analyzer) {
	progname := filepath.Base(os.Args[0])
	log.SetFlags(0)
	log.SetPrefix(progname + ": ")

	if err := analysis.Validate(analyzers); err != nil {
		log.Fatal(err)
	}

	flag.Usage = func() {
		fmt.Fprintf(os.Stderr, `%[1]s is a tool for static analysis of Go programs.

Usage of %[1]s:
	%.16[1]s unit.cfg	# execute analysis specified by config file
	%.16[1]s help    	# general help, including listing analyzers and flags
	%.16[1]s help name	# help on specific analyzer and its flags
`, progname)
		os.Exit(1)
	}

	analyzers = analysisflags.Parse(analyzers, true)

	args := flag.Args()
	if len(args) == 0 {
		flag.Usage()
	}
	if args[0] == "help" {
		analysisflags.Help(progname, analyzers, args[1:])
		os.Exit(0)
	}
	if len(args) != 1 || !strings.HasSuffix(args[0], ".cfg") {
		log.Fatalf(`invoking "go tool vet" directly is unsupported; use "go vet"`)
	}
	Run(args[0], analyzers)
}

// Run reads the *.cfg file, runs the analysis,
// and calls os.Exit with an appropriate error code.
// It assumes flags have already been set.
func Run(configFile string, analyzers []*analysis.Analyzer) {
	cfg, err := readConfig(configFile)
	if err != nil {
		log.Fatal(err)
	}

	fset := token.NewFileSet()
	results, err := run(fset, cfg, analyzers)
	if err != nil {
		log.Fatal(err)
	}

	// In VetxOnly mode, the analysis is run only for facts.
	if !cfg.VetxOnly {
		if analysisflags.JSON {
			// JSON output
			tree := make(analysisflags.JSONTree)
			for _, res := range results {
				tree.Add(fset, cfg.ID, res.a.Name, res.diagnostics, res.err)
			}
			tree.Print()
		} else {
			// plain text
			exit := 0
			for _, res := range results {
				if res.err != nil {
					log.Println(res.err)
					exit = 1
				}
			}
			for _, res := range results {
				for _, diag := range res.diagnostics {
					analysisflags.PrintPlain(fset, diag)
					exit = 1
				}
			}
			os.Exit(exit)
		}
	}

	os.Exit(0)
}

func readConfig(filename string) (*Config, error) {
	data, err := ioutil.ReadFile(filename)
	if err != nil {
		return nil, err
	}
	cfg := new(Config)
	if err := json.Unmarshal(data, cfg); err != nil {
		return nil, fmt.Errorf("cannot decode JSON config file %s: %v", filename, err)
	}
	if len(cfg.GoFiles) == 0 {
		// The go command disallows packages with no files.
		// The only exception is unsafe, but the go command
		// doesn't call vet on it.
		return nil, fmt.Errorf("package has no files: %s", cfg.ImportPath)
	}
	return cfg, nil
}

func run(fset *token.FileSet, cfg *Config, analyzers []*analysis.Analyzer) ([]result, error) {
	// Load, parse, typecheck.
	var files []*ast.File
	for _, name := range cfg.GoFiles {
		f, err := parser.ParseFile(fset, name, nil, parser.ParseComments)
		if err != nil {
			if cfg.SucceedOnTypecheckFailure {
				// Silently succeed; let the compiler
				// report parse errors.
				err = nil
			}
			return nil, err
		}
		files = append(files, f)
	}
	compilerImporter := importer.ForCompiler(fset, cfg.Compiler, func(path string) (io.ReadCloser, error) {
		// path is a resolved package path, not an import path.
		file, ok := cfg.PackageFile[path]
		if !ok {
			if cfg.Compiler == "gccgo" && cfg.Standard[path] {
				return nil, nil // fall back to default gccgo lookup
			}
			return nil, fmt.Errorf("no package file for %q", path)
		}
		return os.Open(file)
	})
	importer := importerFunc(func(importPath string) (*types.Package, error) {
		path, ok := cfg.ImportMap[importPath] // resolve vendoring, etc
		if !ok {
			return nil, fmt.Errorf("can't resolve import %q", path)
		}
		return compilerImporter.Import(path)
	})
	tc := &types.Config{
		Importer:  importer,
		Sizes:     types.SizesFor("gc", build.Default.GOARCH), // assume gccgo ≡ gc?
		GoVersion: cfg.GoVersion,
	}
	info := &types.Info{
		Types:      make(map[ast.Expr]types.TypeAndValue),
		Defs:       make(map[*ast.Ident]types.Object),
		Uses:       make(map[*ast.Ident]types.Object),
		Implicits:  make(map[ast.Node]types.Object),
		Scopes:     make(map[ast.Node]*types.Scope),
		Selections: make(map[*ast.SelectorExpr]*types.Selection),
	}
	pkg, err := tc.Check(cfg.ImportPath, fset, files, info)
	if err != nil {
		if cfg.SucceedOnTypecheckFailure {
			// Silently succeed; let the compiler
			// report type errors.
			err = nil
		}
		return nil, err
	}

	// Register fact types with gob.
	// In VetxOnly mode, analyzers are only for their facts,
	// so we can skip any analysis that neither produces facts
	// nor depends on any analysis that produces facts.
	//
	// TODO(adonovan): fix: the command (and logic!) here are backwards.
	// It should say "...nor is required by any...". (Issue 443099)
	//
	// Also build a map to hold working state and result.
	type action struct {
		once        sync.Once
		result      interface{}
		err         error
		usesFacts   bool // (transitively uses)
		diagnostics []analysis.Diagnostic
	}
	actions := make(map[*analysis.Analyzer]*action)
	var registerFacts func(a *analysis.Analyzer) bool
	registerFacts = func(a *analysis.Analyzer) bool {
		act, ok := actions[a]
		if !ok {
			act = new(action)
			var usesFacts bool
			for _, f := range a.FactTypes {
				usesFacts = true
				gob.Register(f)
			}
			for _, req := range a.Requires {
				if registerFacts(req) {
					usesFacts = true
				}
			}
			act.usesFacts = usesFacts
			actions[a] = act
		}
		return act.usesFacts
	}
	var filtered []*analysis.Analyzer
	for _, a := range analyzers {
		if registerFacts(a) || !cfg.VetxOnly {
			filtered = append(filtered, a)
		}
	}
	analyzers = filtered

	// Read facts from imported packages.
	read := func(pkgPath string) ([]byte, error) {
		if vetx, ok := cfg.PackageVetx[pkgPath]; ok {
			return ioutil.ReadFile(vetx)
		}
		return nil, nil // no .vetx file, no facts
	}
	facts, err := facts.NewDecoder(pkg).Decode(false, read)
	if err != nil {
		return nil, err
	}

	// In parallel, execute the DAG of analyzers.
	var exec func(a *analysis.Analyzer) *action
	var execAll func(analyzers []*analysis.Analyzer)
	exec = func(a *analysis.Analyzer) *action {
		act := actions[a]
		act.once.Do(func() {
			execAll(a.Requires) // prefetch dependencies in parallel

			// The inputs to this analysis are the
			// results of its prerequisites.
			inputs := make(map[*analysis.Analyzer]interface{})
			var failed []string
			for _, req := range a.Requires {
				reqact := exec(req)
				if reqact.err != nil {
					failed = append(failed, req.String())
					continue
				}
				inputs[req] = reqact.result
			}

			// Report an error if any dependency failed.
			if failed != nil {
				sort.Strings(failed)
				act.err = fmt.Errorf("failed prerequisites: %s", strings.Join(failed, ", "))
				return
			}

			factFilter := make(map[reflect.Type]bool)
			for _, f := range a.FactTypes {
				factFilter[reflect.TypeOf(f)] = true
			}

			pass := &analysis.Pass{
				Analyzer:          a,
				Fset:              fset,
				Files:             files,
				OtherFiles:        cfg.NonGoFiles,
				IgnoredFiles:      cfg.IgnoredFiles,
				Pkg:               pkg,
				TypesInfo:         info,
				TypesSizes:        tc.Sizes,
				TypeErrors:        nil, // unitchecker doesn't RunDespiteErrors
				ResultOf:          inputs,
				Report:            func(d analysis.Diagnostic) { act.diagnostics = append(act.diagnostics, d) },
				ImportObjectFact:  facts.ImportObjectFact,
				ExportObjectFact:  facts.ExportObjectFact,
				AllObjectFacts:    func() []analysis.ObjectFact { return facts.AllObjectFacts(factFilter) },
				ImportPackageFact: facts.ImportPackageFact,
				ExportPackageFact: facts.ExportPackageFact,
				AllPackageFacts:   func() []analysis.PackageFact { return facts.AllPackageFacts(factFilter) },
			}

			t0 := time.Now()
			act.result, act.err = a.Run(pass)

			if act.err == nil { // resolve URLs on diagnostics.
				for i := range act.diagnostics {
					if url, uerr := analysisflags.ResolveURL(a, act.diagnostics[i]); uerr == nil {
						act.diagnostics[i].URL = url
					} else {
						act.err = uerr // keep the last error
					}
				}
			}
			if false {
				log.Printf("analysis %s = %s", pass, time.Since(t0))
			}
		})
		return act
	}
	execAll = func(analyzers []*analysis.Analyzer) {
		var wg sync.WaitGroup
		for _, a := range analyzers {
			wg.Add(1)
			go func(a *analysis.Analyzer) {
				_ = exec(a)
				wg.Done()
			}(a)
		}
		wg.Wait()
	}

	execAll(analyzers)

	// Return diagnostics and errors from root analyzers.
	results := make([]result, len(analyzers))
	for i, a := range analyzers {
		act := actions[a]
		results[i].a = a
		results[i].err = act.err
		results[i].diagnostics = act.diagnostics
	}

	data := facts.Encode(false)
	if err := ioutil.WriteFile(cfg.VetxOutput, data, 0666); err != nil {
		return nil, fmt.Errorf("failed to write analysis facts: %v", err)
	}

	return results, nil
}

type result struct {
	a           *analysis.Analyzer
	diagnostics []analysis.Diagnostic
	err         error
}

type importerFunc func(path string) (*types.Package, error)

func (f importerFunc) Import(path string) (*types.Package, error) { return f(path) }<|MERGE_RESOLUTION|>--- conflicted
+++ resolved
@@ -50,12 +50,8 @@
 
 	"golang.org/x/tools/go/analysis"
 	"golang.org/x/tools/go/analysis/internal/analysisflags"
-<<<<<<< HEAD
-	"golang.org/x/tools/go/analysis/internal/facts"
-=======
 	"golang.org/x/tools/internal/facts"
 	"golang.org/x/tools/internal/typeparams"
->>>>>>> ffba3d33
 )
 
 // A Config describes a compilation unit to be analyzed.
@@ -234,6 +230,8 @@
 		Scopes:     make(map[ast.Node]*types.Scope),
 		Selections: make(map[*ast.SelectorExpr]*types.Selection),
 	}
+	typeparams.InitInstanceInfo(info)
+
 	pkg, err := tc.Check(cfg.ImportPath, fset, files, info)
 	if err != nil {
 		if cfg.SucceedOnTypecheckFailure {
