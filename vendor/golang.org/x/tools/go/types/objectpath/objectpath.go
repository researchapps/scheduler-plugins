--- conflicted
+++ resolved
@@ -25,11 +25,13 @@
 
 import (
 	"fmt"
+	"go/types"
+	"sort"
 	"strconv"
 	"strings"
 	_ "unsafe"
 
-	"go/types"
+	"golang.org/x/tools/internal/typeparams"
 )
 
 // A Path is an opaque name that identifies a types.Object
@@ -57,17 +59,6 @@
 //	objectpath = PO (OT TT* TO)*
 //
 // The concrete encoding follows directly:
-<<<<<<< HEAD
-// - The only PO operator is Package.Scope.Lookup, which requires an identifier.
-// - The only OT operator is Object.Type,
-//   which we encode as '.' because dot cannot appear in an identifier.
-// - The TT operators are encoded as [EKPRU].
-// - The TO operators are encoded as [AFMO];
-//   three of these (At,Field,Method) require an integer operand,
-//   which is encoded as a string of decimal digits.
-//   These indices are stable across different representations
-//   of the same package, even source and export data.
-=======
 //   - The only PO operator is Package.Scope.Lookup, which requires an identifier.
 //   - The only OT operator is Object.Type,
 //     which we encode as '.' because dot cannot appear in an identifier.
@@ -81,7 +72,6 @@
 //     of the same package, even source and export data.
 //     The indices used are implementation specific and may not correspond to
 //     the argument to the go/types function.
->>>>>>> ffba3d33
 //
 // In the example below,
 //
@@ -107,17 +97,19 @@
 	opType = '.' // .Type()		  (Object)
 
 	// type->type operators
-	opElem       = 'E' // .Elem()		(Pointer, Slice, Array, Chan, Map)
-	opKey        = 'K' // .Key()		(Map)
-	opParams     = 'P' // .Params()		(Signature)
-	opResults    = 'R' // .Results()	(Signature)
-	opUnderlying = 'U' // .Underlying()	(Named)
+	opElem       = 'E' // .Elem()		        (Pointer, Slice, Array, Chan, Map)
+	opKey        = 'K' // .Key()		        (Map)
+	opParams     = 'P' // .Params()		      (Signature)
+	opResults    = 'R' // .Results()	      (Signature)
+	opUnderlying = 'U' // .Underlying()	    (Named)
+	opTypeParam  = 'T' // .TypeParams.At(i) (Named, Signature)
+	opConstraint = 'C' // .Constraint()     (TypeParam)
 
 	// type->object operators
-	opAt     = 'A' // .At(i)		(Tuple)
-	opField  = 'F' // .Field(i)		(Struct)
-	opMethod = 'M' // .Method(i)		(Named or Interface; not Struct: "promoted" names are ignored)
-	opObj    = 'O' // .Obj()		(Named)
+	opAt     = 'A' // .At(i)		 (Tuple)
+	opField  = 'F' // .Field(i)	 (Struct)
+	opMethod = 'M' // .Method(i) (Named or Interface; not Struct: "promoted" names are ignored)
+	opObj    = 'O' // .Obj()		 (Named, TypeParam)
 )
 
 // For is equivalent to new(Encoder).For(obj).
@@ -242,10 +234,15 @@
 	// 3. Not a package-level object.
 	//    Reject obviously non-viable cases.
 	switch obj := obj.(type) {
+	case *types.TypeName:
+		if _, ok := obj.Type().(*typeparams.TypeParam); !ok {
+			// With the exception of type parameters, only package-level type names
+			// have a path.
+			return "", fmt.Errorf("no path for %v", obj)
+		}
 	case *types.Const, // Only package-level constants have a path.
-		*types.TypeName, // Only package-level types have a path.
-		*types.Label,    // Labels are function-local.
-		*types.PkgName:  // PkgNames are file-local.
+		*types.Label,   // Labels are function-local.
+		*types.PkgName: // PkgNames are file-local.
 		return "", fmt.Errorf("no path for %v", obj)
 
 	case *types.Var:
@@ -297,15 +294,12 @@
 				return Path(r), nil
 			}
 		} else {
-<<<<<<< HEAD
-=======
 			if named, _ := T.(*types.Named); named != nil {
 				if r := findTypeParam(obj, typeparams.ForNamed(named), path, nil); r != nil {
 					// generic named type
 					return Path(r), nil
 				}
 			}
->>>>>>> ffba3d33
 			// defined (named) type
 			if r := find(obj, T.Underlying(), append(path, opUnderlying), nil); r != nil {
 				return Path(r), nil
@@ -330,13 +324,6 @@
 		// Inspect declared methods of defined types.
 		if T, ok := o.Type().(*types.Named); ok {
 			path = append(path, opType)
-<<<<<<< HEAD
-			for i := 0; i < T.NumMethods(); i++ {
-				m := T.Method(i)
-				path2 := appendOpArg(path, opMethod, i)
-				if m == obj {
-					return Path(path2), nil // found declared method
-=======
 			if !enc.skipMethodSorting {
 				// Note that method index here is always with respect
 				// to canonical ordering of methods, regardless of how
@@ -349,7 +336,6 @@
 					if r := find(obj, m.Type(), append(path2, opType), nil); r != nil {
 						return Path(r), nil
 					}
->>>>>>> ffba3d33
 				}
 			} else {
 				// This branch must match the logic in the branch above, using go/types
@@ -510,14 +496,10 @@
 		}
 		return find(obj, T.Elem(), append(path, opElem), seen)
 	case *types.Signature:
-<<<<<<< HEAD
-		if r := find(obj, T.Params(), append(path, opParams)); r != nil {
-=======
 		if r := findTypeParam(obj, typeparams.ForSignature(T), path, seen); r != nil {
 			return r
 		}
 		if r := find(obj, T.Params(), append(path, opParams), seen); r != nil {
->>>>>>> ffba3d33
 			return r
 		}
 		return find(obj, T.Results(), append(path, opResults), seen)
@@ -557,8 +539,6 @@
 			}
 		}
 		return nil
-<<<<<<< HEAD
-=======
 	case *typeparams.TypeParam:
 		name := T.Obj()
 		if name == obj {
@@ -575,13 +555,10 @@
 			return r
 		}
 		return nil
->>>>>>> ffba3d33
 	}
 	panic(T)
 }
 
-<<<<<<< HEAD
-=======
 func findTypeParam(obj types.Object, list *typeparams.TypeParamList, path []byte, seen map[*types.TypeName]bool) []byte {
 	for i := 0; i < list.Len(); i++ {
 		tparam := list.At(i)
@@ -593,7 +570,6 @@
 	return nil
 }
 
->>>>>>> ffba3d33
 // Object returns the object denoted by path p within the package pkg.
 func Object(pkg *types.Package, p Path) (types.Object, error) {
 	return object(pkg, p, false)
@@ -624,10 +600,13 @@
 	type hasElem interface {
 		Elem() types.Type
 	}
-	// abstraction of *types.{Interface,Named}
-	type hasMethods interface {
-		Method(int) *types.Func
-		NumMethods() int
+	// abstraction of *types.{Named,Signature}
+	type hasTypeParams interface {
+		TypeParams() *typeparams.TypeParamList
+	}
+	// abstraction of *types.{Named,TypeParam}
+	type hasObj interface {
+		Obj() *types.TypeName
 	}
 
 	// The loop state is the pair (t, obj),
@@ -644,7 +623,7 @@
 		// Codes [AFM] have an integer operand.
 		var index int
 		switch code {
-		case opAt, opField, opMethod:
+		case opAt, opField, opMethod, opTypeParam:
 			rest := strings.TrimLeft(suffix, "0123456789")
 			numerals := suffix[:len(suffix)-len(rest)]
 			suffix = rest
@@ -709,14 +688,32 @@
 		case opUnderlying:
 			named, ok := t.(*types.Named)
 			if !ok {
-				return nil, fmt.Errorf("cannot apply %q to %s (got %s, want named)", code, t, t)
+				return nil, fmt.Errorf("cannot apply %q to %s (got %T, want named)", code, t, t)
 			}
 			t = named.Underlying()
+
+		case opTypeParam:
+			hasTypeParams, ok := t.(hasTypeParams) // Named, Signature
+			if !ok {
+				return nil, fmt.Errorf("cannot apply %q to %s (got %T, want named or signature)", code, t, t)
+			}
+			tparams := hasTypeParams.TypeParams()
+			if n := tparams.Len(); index >= n {
+				return nil, fmt.Errorf("tuple index %d out of range [0-%d)", index, n)
+			}
+			t = tparams.At(index)
+
+		case opConstraint:
+			tparam, ok := t.(*typeparams.TypeParam)
+			if !ok {
+				return nil, fmt.Errorf("cannot apply %q to %s (got %T, want type parameter)", code, t, t)
+			}
+			t = tparam.Constraint()
 
 		case opAt:
 			tuple, ok := t.(*types.Tuple)
 			if !ok {
-				return nil, fmt.Errorf("cannot apply %q to %s (got %s, want tuple)", code, t, t)
+				return nil, fmt.Errorf("cannot apply %q to %s (got %T, want tuple)", code, t, t)
 			}
 			if n := tuple.Len(); index >= n {
 				return nil, fmt.Errorf("tuple index %d out of range [0-%d)", index, n)
@@ -736,16 +733,6 @@
 			t = nil
 
 		case opMethod:
-<<<<<<< HEAD
-			hasMethods, ok := t.(hasMethods) // Interface or Named
-			if !ok {
-				return nil, fmt.Errorf("cannot apply %q to %s (got %s, want interface or named)", code, t, t)
-			}
-			if n := hasMethods.NumMethods(); index >= n {
-				return nil, fmt.Errorf("method index %d out of range [0-%d)", index, n)
-			}
-			obj = hasMethods.Method(index)
-=======
 			switch t := t.(type) {
 			case *types.Interface:
 				if index >= t.NumMethods() {
@@ -767,15 +754,14 @@
 			default:
 				return nil, fmt.Errorf("cannot apply %q to %s (got %T, want interface or named)", code, t, t)
 			}
->>>>>>> ffba3d33
 			t = nil
 
 		case opObj:
-			named, ok := t.(*types.Named)
-			if !ok {
-				return nil, fmt.Errorf("cannot apply %q to %s (got %s, want named)", code, t, t)
-			}
-			obj = named.Obj()
+			hasObj, ok := t.(hasObj)
+			if !ok {
+				return nil, fmt.Errorf("cannot apply %q to %s (got %T, want named or type param)", code, t, t)
+			}
+			obj = hasObj.Obj()
 			t = nil
 
 		default:
@@ -788,8 +774,6 @@
 	}
 
 	return obj, nil // success
-<<<<<<< HEAD
-=======
 }
 
 // namedMethods returns the methods of a Named type in ascending Id order.
@@ -837,5 +821,4 @@
 		m[scope] = objs
 	}
 	return objs
->>>>>>> ffba3d33
 }