--- conflicted
+++ resolved
@@ -10,6 +10,7 @@
 import (
 	"go/ast"
 	"go/token"
+	"log"
 	"sort"
 	"strconv"
 )
@@ -64,12 +65,8 @@
 
 // mergeImports merges all the import declarations into the first one.
 // Taken from golang.org/x/tools/ast/astutil.
-<<<<<<< HEAD
-func mergeImports(fset *token.FileSet, f *ast.File) {
-=======
 // This does not adjust line numbers properly
 func mergeImports(f *ast.File) {
->>>>>>> ffba3d33
 	if len(f.Decls) <= 1 {
 		return
 	}
@@ -248,10 +245,6 @@
 		p := s.Pos()
 		line := tokFile.Line(p)
 		for previousLine := line - 1; previousLine >= firstSpecLine; {
-<<<<<<< HEAD
-			fset.File(p).MergeLine(previousLine)
-			previousLine--
-=======
 			// MergeLine can panic. Avoid the panic at the cost of not removing the blank line
 			// golang/go#50329
 			if previousLine > 0 && previousLine < tokFile.LineCount() {
@@ -263,7 +256,6 @@
 				log.Printf("panic avoided: first:%d line:%d previous:%d max:%d. %s",
 					firstSpecLine, line, previousLine, tokFile.LineCount(), req)
 			}
->>>>>>> ffba3d33
 		}
 	}
 	return specs
