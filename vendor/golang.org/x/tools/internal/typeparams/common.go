// Copyright 2021 The Go Authors. All rights reserved.
// Use of this source code is governed by a BSD-style
// license that can be found in the LICENSE file.

// Package typeparams provides functions to work indirectly with type parameter
// data stored in go/ast and go/types objects, while these API are guarded by a
// build constraint.
//
<<<<<<< HEAD
// This package exists to make it easier for tools to work with generic code,
// while also compiling against older Go versions.
=======
// Many of the types and functions in this package are proxies for the new APIs
// introduced in the standard library with Go 1.18. For example, the
// typeparams.Union type is an alias for go/types.Union, and the ForTypeSpec
// function returns the value of the go/ast.TypeSpec.TypeParams field. At Go
// versions older than 1.18 these helpers are implemented as stubs, allowing
// users of this package to write code that handles generic constructs inline,
// even if the Go version being used to compile does not support generics.
//
// Additionally, this package contains common utilities for working with the
// new generic constructs, to supplement the standard library APIs. Notably,
// the StructuralTerms API computes a minimal representation of the structural
// restrictions on a type parameter.
//
// An external version of these APIs is available in the
// golang.org/x/exp/typeparams module.
>>>>>>> ffba3d33
package typeparams

import (
	"fmt"
	"go/ast"
	"go/token"
)

<<<<<<< HEAD
// A IndexExprData holds data from both ast.IndexExpr and the new
// ast.MultiIndexExpr, which was introduced in Go 1.18.
type IndexExprData struct {
	X       ast.Expr   // expression
	Lbrack  token.Pos  // position of "["
	Indices []ast.Expr // index expressions
	Rbrack  token.Pos  // position of "]"
=======
// UnpackIndexExpr extracts data from AST nodes that represent index
// expressions.
//
// For an ast.IndexExpr, the resulting indices slice will contain exactly one
// index expression. For an ast.IndexListExpr (go1.18+), it may have a variable
// number of index expressions.
//
// For nodes that don't represent index expressions, the first return value of
// UnpackIndexExpr will be nil.
func UnpackIndexExpr(n ast.Node) (x ast.Expr, lbrack token.Pos, indices []ast.Expr, rbrack token.Pos) {
	switch e := n.(type) {
	case *ast.IndexExpr:
		return e.X, e.Lbrack, []ast.Expr{e.Index}, e.Rbrack
	case *IndexListExpr:
		return e.X, e.Lbrack, e.Indices, e.Rbrack
	}
	return nil, token.NoPos, nil, token.NoPos
}

// PackIndexExpr returns an *ast.IndexExpr or *ast.IndexListExpr, depending on
// the cardinality of indices. Calling PackIndexExpr with len(indices) == 0
// will panic.
func PackIndexExpr(x ast.Expr, lbrack token.Pos, indices []ast.Expr, rbrack token.Pos) ast.Expr {
	switch len(indices) {
	case 0:
		panic("empty indices")
	case 1:
		return &ast.IndexExpr{
			X:      x,
			Lbrack: lbrack,
			Index:  indices[0],
			Rbrack: rbrack,
		}
	default:
		return &IndexListExpr{
			X:       x,
			Lbrack:  lbrack,
			Indices: indices,
			Rbrack:  rbrack,
		}
	}
}

// IsTypeParam reports whether t is a type parameter.
func IsTypeParam(t types.Type) bool {
	_, ok := t.(*TypeParam)
	return ok
}

// OriginMethod returns the origin method associated with the method fn.
// For methods on a non-generic receiver base type, this is just
// fn. However, for methods with a generic receiver, OriginMethod returns the
// corresponding method in the method set of the origin type.
//
// As a special case, if fn is not a method (has no receiver), OriginMethod
// returns fn.
func OriginMethod(fn *types.Func) *types.Func {
	recv := fn.Type().(*types.Signature).Recv()
	if recv == nil {
		return fn
	}
	base := recv.Type()
	p, isPtr := base.(*types.Pointer)
	if isPtr {
		base = p.Elem()
	}
	named, isNamed := base.(*types.Named)
	if !isNamed {
		// Receiver is a *types.Interface.
		return fn
	}
	if ForNamed(named).Len() == 0 {
		// Receiver base has no type parameters, so we can avoid the lookup below.
		return fn
	}
	orig := NamedTypeOrigin(named)
	gfn, _, _ := types.LookupFieldOrMethod(orig, true, fn.Pkg(), fn.Name())

	// This is a fix for a gopls crash (#60628) due to a go/types bug (#60634). In:
	// 	package p
	//      type T *int
	//      func (*T) f() {}
	// LookupFieldOrMethod(T, true, p, f)=nil, but NewMethodSet(*T)={(*T).f}.
	// Here we make them consistent by force.
	// (The go/types bug is general, but this workaround is reached only
	// for generic T thanks to the early return above.)
	if gfn == nil {
		mset := types.NewMethodSet(types.NewPointer(orig))
		for i := 0; i < mset.Len(); i++ {
			m := mset.At(i)
			if m.Obj().Id() == fn.Id() {
				gfn = m.Obj()
				break
			}
		}
	}

	// In golang/go#61196, we observe another crash, this time inexplicable.
	if gfn == nil {
		panic(fmt.Sprintf("missing origin method for %s.%s; named == origin: %t, named.NumMethods(): %d, origin.NumMethods(): %d", named, fn, named == orig, named.NumMethods(), orig.NumMethods()))
	}

	return gfn.(*types.Func)
}

// GenericAssignableTo is a generalization of types.AssignableTo that
// implements the following rule for uninstantiated generic types:
//
// If V and T are generic named types, then V is considered assignable to T if,
// for every possible instantation of V[A_1, ..., A_N], the instantiation
// T[A_1, ..., A_N] is valid and V[A_1, ..., A_N] implements T[A_1, ..., A_N].
//
// If T has structural constraints, they must be satisfied by V.
//
// For example, consider the following type declarations:
//
//	type Interface[T any] interface {
//		Accept(T)
//	}
//
//	type Container[T any] struct {
//		Element T
//	}
//
//	func (c Container[T]) Accept(t T) { c.Element = t }
//
// In this case, GenericAssignableTo reports that instantiations of Container
// are assignable to the corresponding instantiation of Interface.
func GenericAssignableTo(ctxt *Context, V, T types.Type) bool {
	// If V and T are not both named, or do not have matching non-empty type
	// parameter lists, fall back on types.AssignableTo.

	VN, Vnamed := V.(*types.Named)
	TN, Tnamed := T.(*types.Named)
	if !Vnamed || !Tnamed {
		return types.AssignableTo(V, T)
	}

	vtparams := ForNamed(VN)
	ttparams := ForNamed(TN)
	if vtparams.Len() == 0 || vtparams.Len() != ttparams.Len() || NamedTypeArgs(VN).Len() != 0 || NamedTypeArgs(TN).Len() != 0 {
		return types.AssignableTo(V, T)
	}

	// V and T have the same (non-zero) number of type params. Instantiate both
	// with the type parameters of V. This must always succeed for V, and will
	// succeed for T if and only if the type set of each type parameter of V is a
	// subset of the type set of the corresponding type parameter of T, meaning
	// that every instantiation of V corresponds to a valid instantiation of T.

	// Minor optimization: ensure we share a context across the two
	// instantiations below.
	if ctxt == nil {
		ctxt = NewContext()
	}

	var targs []types.Type
	for i := 0; i < vtparams.Len(); i++ {
		targs = append(targs, vtparams.At(i))
	}

	vinst, err := Instantiate(ctxt, V, targs, true)
	if err != nil {
		panic("type parameters should satisfy their own constraints")
	}

	tinst, err := Instantiate(ctxt, T, targs, true)
	if err != nil {
		return false
	}

	return types.AssignableTo(vinst, tinst)
>>>>>>> ffba3d33
}<|MERGE_RESOLUTION|>--- conflicted
+++ resolved
@@ -2,14 +2,9 @@
 // Use of this source code is governed by a BSD-style
 // license that can be found in the LICENSE file.
 
-// Package typeparams provides functions to work indirectly with type parameter
-// data stored in go/ast and go/types objects, while these API are guarded by a
-// build constraint.
-//
-<<<<<<< HEAD
-// This package exists to make it easier for tools to work with generic code,
-// while also compiling against older Go versions.
-=======
+// Package typeparams contains common utilities for writing tools that interact
+// with generic Go code, as introduced with Go 1.18.
+//
 // Many of the types and functions in this package are proxies for the new APIs
 // introduced in the standard library with Go 1.18. For example, the
 // typeparams.Union type is an alias for go/types.Union, and the ForTypeSpec
@@ -25,24 +20,15 @@
 //
 // An external version of these APIs is available in the
 // golang.org/x/exp/typeparams module.
->>>>>>> ffba3d33
 package typeparams
 
 import (
 	"fmt"
 	"go/ast"
 	"go/token"
+	"go/types"
 )
 
-<<<<<<< HEAD
-// A IndexExprData holds data from both ast.IndexExpr and the new
-// ast.MultiIndexExpr, which was introduced in Go 1.18.
-type IndexExprData struct {
-	X       ast.Expr   // expression
-	Lbrack  token.Pos  // position of "["
-	Indices []ast.Expr // index expressions
-	Rbrack  token.Pos  // position of "]"
-=======
 // UnpackIndexExpr extracts data from AST nodes that represent index
 // expressions.
 //
@@ -215,5 +201,4 @@
 	}
 
 	return types.AssignableTo(vinst, tinst)
->>>>>>> ffba3d33
 }