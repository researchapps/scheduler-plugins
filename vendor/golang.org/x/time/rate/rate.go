--- conflicted
+++ resolved
@@ -333,17 +333,15 @@
 // reserveN returns Reservation, not *Reservation, to avoid allocation in AllowN and WaitN.
 func (lim *Limiter) reserveN(t time.Time, n int, maxFutureReserve time.Duration) Reservation {
 	lim.mu.Lock()
+	defer lim.mu.Unlock()
 
 	if lim.limit == Inf {
-		lim.mu.Unlock()
 		return Reservation{
 			ok:        true,
 			lim:       lim,
 			tokens:    n,
 			timeToAct: t,
 		}
-<<<<<<< HEAD
-=======
 	} else if lim.limit == 0 {
 		var ok bool
 		if lim.burst >= n {
@@ -356,7 +354,6 @@
 			tokens:    lim.burst,
 			timeToAct: t,
 		}
->>>>>>> ffba3d33
 	}
 
 	t, tokens := lim.advance(t)
@@ -389,7 +386,6 @@
 		lim.lastEvent = r.timeToAct
 	}
 
-	lim.mu.Unlock()
 	return r
 }
 
@@ -415,6 +411,9 @@
 // durationFromTokens is a unit conversion function from the number of tokens to the duration
 // of time it takes to accumulate them at a rate of limit tokens per second.
 func (limit Limit) durationFromTokens(tokens float64) time.Duration {
+	if limit <= 0 {
+		return InfDuration
+	}
 	seconds := tokens / float64(limit)
 	return time.Duration(float64(time.Second) * seconds)
 }
@@ -422,5 +421,8 @@
 // tokensFromDuration is a unit conversion function from a time duration to the number of tokens
 // which could be accumulated during that duration at a rate of limit tokens per second.
 func (limit Limit) tokensFromDuration(d time.Duration) float64 {
+	if limit <= 0 {
+		return 0
+	}
 	return d.Seconds() * float64(limit)
 }