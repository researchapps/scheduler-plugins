/*
Copyright 2019 The Kubernetes Authors.

Licensed under the Apache License, Version 2.0 (the "License");
you may not use this file except in compliance with the License.
You may obtain a copy of the License at

    http://www.apache.org/licenses/LICENSE-2.0

Unless required by applicable law or agreed to in writing, software
distributed under the License is distributed on an "AS IS" BASIS,
WITHOUT WARRANTIES OR CONDITIONS OF ANY KIND, either express or implied.
See the License for the specific language governing permissions and
limitations under the License.
*/

package queueset

import (
	"context"
	"errors"
	"fmt"
	"math"
	"sync"
	"time"

	"k8s.io/apiserver/pkg/util/flowcontrol/debug"
	fq "k8s.io/apiserver/pkg/util/flowcontrol/fairqueuing"
	"k8s.io/apiserver/pkg/util/flowcontrol/fairqueuing/eventclock"
	"k8s.io/apiserver/pkg/util/flowcontrol/fairqueuing/promise"
	"k8s.io/apiserver/pkg/util/flowcontrol/metrics"
	fqrequest "k8s.io/apiserver/pkg/util/flowcontrol/request"
	"k8s.io/apiserver/pkg/util/shufflesharding"
	"k8s.io/klog/v2"

	// The following hack is needed to work around a tooling deficiency.
	// Packages imported only for test code are not included in vendor.
	// See https://kubernetes.slack.com/archives/C0EG7JC6T/p1626985671458800?thread_ts=1626983387.450800&cid=C0EG7JC6T
	_ "k8s.io/utils/clock/testing"
)

const nsTimeFmt = "2006-01-02 15:04:05.000000000"

// queueSetFactory implements the QueueSetFactory interface
// queueSetFactory makes QueueSet objects.
type queueSetFactory struct {
	clock                 eventclock.Interface
	promiseFactoryFactory promiseFactoryFactory
}

// promiseFactory returns a WriteOnce
// - whose Set method is invoked with the queueSet locked, and
// - whose Get method is invoked with the queueSet not locked.
// The parameters are the same as for `promise.NewWriteOnce`.
type promiseFactory func(initial interface{}, doneCh <-chan struct{}, doneVal interface{}) promise.WriteOnce

// promiseFactoryFactory returns the promiseFactory to use for the given queueSet
type promiseFactoryFactory func(*queueSet) promiseFactory

// `*queueSetCompleter` implements QueueSetCompleter.  Exactly one of
// the fields `factory` and `theSet` is non-nil.
type queueSetCompleter struct {
	factory              *queueSetFactory
	reqsGaugePair        metrics.RatioedGaugePair
	execSeatsGauge       metrics.RatioedGauge
	seatDemandIntegrator metrics.Gauge
	theSet               *queueSet
	qCfg                 fq.QueuingConfig
	dealer               *shufflesharding.Dealer
}

// queueSet implements the Fair Queuing for Server Requests technique
// described in this package's doc, and a pointer to one implements
// the QueueSet interface.  The fields listed before the lock
// should not be changed; the fields listed after the
// lock must be accessed only while holding the lock.
//
// The methods of this type follow the naming convention that the
// suffix "Locked" means the caller must hold the lock; for a method
// whose name does not end in "Locked" either acquires the lock or
// does not care about locking.
//
// The methods of this type also follow the convention that the suffix
// "ToBoundLocked" means that the caller may have to follow up with a
// call to `boundNextDispatchLocked`.  This is so for a method that
// changes what request is oldest in a queue, because that change means
// that the anti-windup hack in boundNextDispatchLocked needs to be
// applied wrt the revised oldest request in the queue.
type queueSet struct {
	clock                    eventclock.Interface
	estimatedServiceDuration time.Duration

	reqsGaugePair metrics.RatioedGaugePair // .RequestsExecuting covers regular phase only

	execSeatsGauge metrics.RatioedGauge // for all phases of execution

	seatDemandIntegrator metrics.Gauge

	promiseFactory promiseFactory

	lock sync.Mutex

	// qCfg holds the current queuing configuration.  Its
	// DesiredNumQueues may be less than the current number of queues.
	// If its DesiredNumQueues is zero then its other queuing
	// parameters retain the settings they had when DesiredNumQueues
	// was last non-zero (if ever).
	qCfg fq.QueuingConfig

	// the current dispatching configuration.
	dCfg fq.DispatchingConfig

	// If `qCfg.DesiredNumQueues` is non-zero then dealer is not nil
	// and is good for `qCfg`.
	dealer *shufflesharding.Dealer

	// queues may be longer than the desired number, while the excess
	// queues are still draining.
	queues []*queue

	// currentR is the amount of seat-seconds allocated per queue since process startup.
	// This is our generalization of the progress meter named R in the original fair queuing work.
	currentR fqrequest.SeatSeconds

	// lastRealTime is what `clock.Now()` yielded when `virtualTime` was last updated
	lastRealTime time.Time

	// robinIndex is the index of the last queue dispatched
	robinIndex int

	// totRequestsWaiting is the sum, over all the queues, of the
	// number of requests waiting in that queue
	totRequestsWaiting int

	// totRequestsExecuting is the total number of requests of this
	// queueSet that are currently executing.  That is the same as the
	// sum, over all the queues, of the number of requests executing
	// from that queue.
	totRequestsExecuting int

	// totSeatsInUse is the number of total "seats" in use by all the
	// request(s) that are currently executing in this queueset.
	totSeatsInUse int

	// totSeatsWaiting is the sum, over all the waiting requests, of their
	// max width.
	totSeatsWaiting int

	// enqueues is the number of requests that have ever been enqueued
	enqueues int

	// totRequestsDispatched is the total number of requests of this
	// queueSet that have been processed.
	totRequestsDispatched int

	// totRequestsRejected is the total number of requests of this
	// queueSet that have been rejected.
	totRequestsRejected int

	// totRequestsTimedout is the total number of requests of this
	// queueSet that have been timeouted.
	totRequestsTimedout int

	// totRequestsCancelled is the total number of requests of this
	// queueSet that have been cancelled.
	totRequestsCancelled int
}

// NewQueueSetFactory creates a new QueueSetFactory object
func NewQueueSetFactory(c eventclock.Interface) fq.QueueSetFactory {
	return newTestableQueueSetFactory(c, ordinaryPromiseFactoryFactory)
}

// newTestableQueueSetFactory creates a new QueueSetFactory object with the given promiseFactoryFactory
func newTestableQueueSetFactory(c eventclock.Interface, promiseFactoryFactory promiseFactoryFactory) fq.QueueSetFactory {
	return &queueSetFactory{
		clock:                 c,
		promiseFactoryFactory: promiseFactoryFactory,
	}
}

func (qsf *queueSetFactory) BeginConstruction(qCfg fq.QueuingConfig, reqsGaugePair metrics.RatioedGaugePair, execSeatsGauge metrics.RatioedGauge, seatDemandIntegrator metrics.Gauge) (fq.QueueSetCompleter, error) {
	dealer, err := checkConfig(qCfg)
	if err != nil {
		return nil, err
	}
	return &queueSetCompleter{
		factory:              qsf,
		reqsGaugePair:        reqsGaugePair,
		execSeatsGauge:       execSeatsGauge,
		seatDemandIntegrator: seatDemandIntegrator,
		qCfg:                 qCfg,
		dealer:               dealer}, nil
}

// checkConfig returns a non-nil Dealer if the config is valid and
// calls for one, and returns a non-nil error if the given config is
// invalid.
func checkConfig(qCfg fq.QueuingConfig) (*shufflesharding.Dealer, error) {
	if qCfg.DesiredNumQueues == 0 {
		return nil, nil
	}
	dealer, err := shufflesharding.NewDealer(qCfg.DesiredNumQueues, qCfg.HandSize)
	if err != nil {
		err = fmt.Errorf("the QueueSetConfig implies an invalid shuffle sharding config (DesiredNumQueues is deckSize): %w", err)
	}
	return dealer, err
}

func (qsc *queueSetCompleter) Complete(dCfg fq.DispatchingConfig) fq.QueueSet {
	qs := qsc.theSet
	if qs == nil {
		qs = &queueSet{
			clock:                    qsc.factory.clock,
			estimatedServiceDuration: 3 * time.Millisecond,
			reqsGaugePair:            qsc.reqsGaugePair,
			execSeatsGauge:           qsc.execSeatsGauge,
			seatDemandIntegrator:     qsc.seatDemandIntegrator,
			qCfg:                     qsc.qCfg,
			currentR:                 0,
			lastRealTime:             qsc.factory.clock.Now(),
		}
		qs.promiseFactory = qsc.factory.promiseFactoryFactory(qs)
	}
	qs.setConfiguration(context.Background(), qsc.qCfg, qsc.dealer, dCfg)
	return qs
}

// createQueues is a helper method for initializing an array of n queues
func createQueues(n, baseIndex int) []*queue {
	fqqueues := make([]*queue, n)
	for i := 0; i < n; i++ {
		fqqueues[i] = &queue{index: baseIndex + i, requests: newRequestFIFO()}
	}
	return fqqueues
}

func (qs *queueSet) BeginConfigChange(qCfg fq.QueuingConfig) (fq.QueueSetCompleter, error) {
	dealer, err := checkConfig(qCfg)
	if err != nil {
		return nil, err
	}
	return &queueSetCompleter{
		theSet: qs,
		qCfg:   qCfg,
		dealer: dealer}, nil
}

// setConfiguration is used to set the configuration for a queueSet.
// Update handling for when fields are updated is handled here as well -
// eg: if DesiredNum is increased, setConfiguration reconciles by
// adding more queues.
func (qs *queueSet) setConfiguration(ctx context.Context, qCfg fq.QueuingConfig, dealer *shufflesharding.Dealer, dCfg fq.DispatchingConfig) {
	qs.lockAndSyncTime(ctx)
	defer qs.lock.Unlock()

	if qCfg.DesiredNumQueues > 0 {
		// Adding queues is the only thing that requires immediate action
		// Removing queues is handled by attrition, removing a queue when
		// it goes empty and there are too many.
		numQueues := len(qs.queues)
		if qCfg.DesiredNumQueues > numQueues {
			qs.queues = append(qs.queues,
				createQueues(qCfg.DesiredNumQueues-numQueues, len(qs.queues))...)
		}
	} else {
		qCfg.QueueLengthLimit = qs.qCfg.QueueLengthLimit
		qCfg.HandSize = qs.qCfg.HandSize
		qCfg.RequestWaitLimit = qs.qCfg.RequestWaitLimit
	}

	qs.qCfg = qCfg
	qs.dCfg = dCfg
	qs.dealer = dealer
	qll := qCfg.QueueLengthLimit
	if qll < 1 {
		qll = 1
	}
	if qCfg.DesiredNumQueues > 0 {
		qll *= qCfg.DesiredNumQueues
	}
	qs.reqsGaugePair.RequestsWaiting.SetDenominator(float64(qll))
	qs.reqsGaugePair.RequestsExecuting.SetDenominator(float64(dCfg.ConcurrencyLimit))
	qs.execSeatsGauge.SetDenominator(float64(dCfg.ConcurrencyLimit))

	qs.dispatchAsMuchAsPossibleLocked()
}

// A decision about a request
type requestDecision int

// Values passed through a request's decision
const (
	// Serve this one
	decisionExecute requestDecision = iota

	// Reject this one due to APF queuing considerations
	decisionReject

	// This one's context timed out / was canceled
	decisionCancel
)

// StartRequest begins the process of handling a request.  We take the
// approach of updating the metrics about total requests queued and
// executing at each point where there is a change in that quantity,
// because the metrics --- and only the metrics --- track that
// quantity per FlowSchema.
// The queueSet's promiseFactory is invoked once if the returned Request is non-nil,
// not invoked if the Request is nil.
func (qs *queueSet) StartRequest(ctx context.Context, workEstimate *fqrequest.WorkEstimate, hashValue uint64, flowDistinguisher, fsName string, descr1, descr2 interface{}, queueNoteFn fq.QueueNoteFn) (fq.Request, bool) {
	qs.lockAndSyncTime(ctx)
	defer qs.lock.Unlock()
	var req *request

	// ========================================================================
	// Step 0:
	// Apply only concurrency limit, if zero queues desired
	if qs.qCfg.DesiredNumQueues < 1 {
		if !qs.canAccommodateSeatsLocked(workEstimate.MaxSeats()) {
			klog.V(5).Infof("QS(%s): rejecting request %q %#+v %#+v because %d seats are asked for, %d seats are in use (%d are executing) and the limit is %d",
				qs.qCfg.Name, fsName, descr1, descr2, workEstimate, qs.totSeatsInUse, qs.totRequestsExecuting, qs.dCfg.ConcurrencyLimit)
			qs.totRequestsRejected++
			metrics.AddReject(ctx, qs.qCfg.Name, fsName, "concurrency-limit")
			return nil, qs.isIdleLocked()
		}
		req = qs.dispatchSansQueueLocked(ctx, workEstimate, flowDistinguisher, fsName, descr1, descr2)
		return req, false
	}

	// ========================================================================
	// Step 1:
	// 1) Start with shuffle sharding, to pick a queue.
	// 2) Reject old requests that have been waiting too long
	// 3) Reject current request if there is not enough concurrency shares and
	// we are at max queue length
	// 4) If not rejected, create a request and enqueue
	req = qs.timeoutOldRequestsAndRejectOrEnqueueLocked(ctx, workEstimate, hashValue, flowDistinguisher, fsName, descr1, descr2, queueNoteFn)
	// req == nil means that the request was rejected - no remaining
	// concurrency shares and at max queue length already
	if req == nil {
		klog.V(5).Infof("QS(%s): rejecting request %q %#+v %#+v due to queue full", qs.qCfg.Name, fsName, descr1, descr2)
		qs.totRequestsRejected++
		metrics.AddReject(ctx, qs.qCfg.Name, fsName, "queue-full")
		return nil, qs.isIdleLocked()
	}

	// ========================================================================
	// Step 2:
	// The next step is to invoke the method that dequeues as much
	// as possible.
	// This method runs a loop, as long as there are non-empty
	// queues and the number currently executing is less than the
	// assured concurrency value.  The body of the loop uses the
	// fair queuing technique to pick a queue and dispatch a
	// request from that queue.
	qs.dispatchAsMuchAsPossibleLocked()

	return req, false
}

// ordinaryPromiseFactoryFactory is the promiseFactoryFactory that
// a queueSetFactory would ordinarily use.
// Test code might use something different.
func ordinaryPromiseFactoryFactory(qs *queueSet) promiseFactory {
	return promise.NewWriteOnce
}

// MaxSeats returns the maximum number of seats this request requires, it is
// the maxumum of the two - WorkEstimate.InitialSeats, WorkEstimate.FinalSeats.
func (req *request) MaxSeats() int {
	return req.workEstimate.MaxSeats()
}

func (req *request) InitialSeats() int {
	return int(req.workEstimate.InitialSeats)
}

func (req *request) NoteQueued(inQueue bool) {
	if req.queueNoteFn != nil {
		req.queueNoteFn(inQueue)
	}
}

func (req *request) Finish(execFn func()) bool {
	exec, idle := req.wait()
	if !exec {
		return idle
	}
	func() {
		defer func() {
			idle = req.qs.finishRequestAndDispatchAsMuchAsPossible(req)
		}()

		execFn()
	}()

	return idle
}

func (req *request) wait() (bool, bool) {
	qs := req.qs

	// ========================================================================
	// Step 3:
	// The final step is to wait on a decision from
	// somewhere and then act on it.
	decisionAny := req.decision.Get()
	qs.lockAndSyncTime(req.ctx)
	defer qs.lock.Unlock()
	if req.waitStarted {
		// This can not happen, because the client is forbidden to
		// call Wait twice on the same request
		klog.Errorf("Duplicate call to the Wait method!  Immediately returning execute=false.  QueueSet=%s, startTime=%s, descr1=%#+v, descr2=%#+v", req.qs.qCfg.Name, req.startTime, req.descr1, req.descr2)
		return false, qs.isIdleLocked()
	}
	req.waitStarted = true
	switch decisionAny {
	case decisionReject:
		klog.V(5).Infof("QS(%s): request %#+v %#+v timed out after being enqueued\n", qs.qCfg.Name, req.descr1, req.descr2)
		qs.totRequestsRejected++
		qs.totRequestsTimedout++
		metrics.AddReject(req.ctx, qs.qCfg.Name, req.fsName, "time-out")
		return false, qs.isIdleLocked()
	case decisionCancel:
	case decisionExecute:
		klog.V(5).Infof("QS(%s): Dispatching request %#+v %#+v from its queue", qs.qCfg.Name, req.descr1, req.descr2)
		return true, false
	default:
		// This can not happen, all possible values are handled above
		klog.Errorf("QS(%s): Impossible decision (type %T, value %#+v) for request %#+v %#+v!  Treating as cancel", qs.qCfg.Name, decisionAny, decisionAny, req.descr1, req.descr2)
	}
	// TODO(aaron-prindle) add metrics for this case
	klog.V(5).Infof("QS(%s): Ejecting request %#+v %#+v from its queue", qs.qCfg.Name, req.descr1, req.descr2)
	// remove the request from the queue as it has timed out
	queue := req.queue
	if req.removeFromQueueLocked() != nil {
		defer qs.boundNextDispatchLocked(queue)
		qs.totRequestsWaiting--
		qs.totSeatsWaiting -= req.MaxSeats()
		qs.totRequestsRejected++
		qs.totRequestsCancelled++
		metrics.AddReject(req.ctx, qs.qCfg.Name, req.fsName, "cancelled")
		metrics.AddRequestsInQueues(req.ctx, qs.qCfg.Name, req.fsName, -1)
		req.NoteQueued(false)
		qs.reqsGaugePair.RequestsWaiting.Add(-1)
		qs.seatDemandIntegrator.Set(float64(qs.totSeatsInUse + qs.totSeatsWaiting))
	}
	return false, qs.isIdleLocked()
}

func (qs *queueSet) IsIdle() bool {
	qs.lock.Lock()
	defer qs.lock.Unlock()
	return qs.isIdleLocked()
}

func (qs *queueSet) isIdleLocked() bool {
	return qs.totRequestsWaiting == 0 && qs.totRequestsExecuting == 0
}

// lockAndSyncTime acquires the lock and updates the virtual time.
// Doing them together avoids the mistake of modifying some queue state
// before calling syncTimeLocked.
func (qs *queueSet) lockAndSyncTime(ctx context.Context) {
	qs.lock.Lock()
	qs.syncTimeLocked(ctx)
}

// syncTimeLocked updates the virtual time based on the assumption
// that the current state of the queues has been in effect since
// `qs.lastRealTime`.  Thus, it should be invoked after acquiring the
// lock and before modifying the state of any queue.
func (qs *queueSet) syncTimeLocked(ctx context.Context) {
	realNow := qs.clock.Now()
	timeSinceLast := realNow.Sub(qs.lastRealTime)
	qs.lastRealTime = realNow
	prevR := qs.currentR
	incrR := fqrequest.SeatsTimesDuration(qs.getVirtualTimeRatioLocked(), timeSinceLast)
	qs.currentR = prevR + incrR
	switch {
	case prevR > qs.currentR:
		klog.ErrorS(errors.New("queueset::currentR overflow"), "Overflow", "QS", qs.qCfg.Name, "when", realNow.Format(nsTimeFmt), "prevR", prevR, "incrR", incrR, "currentR", qs.currentR)
	case qs.currentR >= highR:
		qs.advanceEpoch(ctx, realNow, incrR)
	}
	metrics.SetCurrentR(qs.qCfg.Name, qs.currentR.ToFloat())
}

// rDecrement is the amount by which the progress meter R is wound backwards
// when needed to avoid overflow.
const rDecrement = fqrequest.MaxSeatSeconds / 2

// highR is the threshold that triggers advance of the epoch.
// That is, decrementing the global progress meter R by rDecrement.
const highR = rDecrement + rDecrement/2

// advanceEpoch subtracts rDecrement from the global progress meter R
// and all the readings that have been taked from that meter.
// The now and incrR parameters are only used to add info to the log messages.
func (qs *queueSet) advanceEpoch(ctx context.Context, now time.Time, incrR fqrequest.SeatSeconds) {
	oldR := qs.currentR
	qs.currentR -= rDecrement
	klog.InfoS("Advancing epoch", "QS", qs.qCfg.Name, "when", now.Format(nsTimeFmt), "oldR", oldR, "newR", qs.currentR, "incrR", incrR)
	success := true
	for qIdx, queue := range qs.queues {
		if queue.requests.Length() == 0 && queue.requestsExecuting == 0 {
			// Do not just decrement, the value could be quite outdated.
			// It is safe to reset to zero in this case, because the next request
			// will overwrite the zero with `qs.currentR`.
			queue.nextDispatchR = 0
			continue
		}
		oldNextDispatchR := queue.nextDispatchR
		queue.nextDispatchR -= rDecrement
		if queue.nextDispatchR > oldNextDispatchR {
			klog.ErrorS(errors.New("queue::nextDispatchR underflow"), "Underflow", "QS", qs.qCfg.Name, "queue", qIdx, "oldNextDispatchR", oldNextDispatchR, "newNextDispatchR", queue.nextDispatchR, "incrR", incrR)
			success = false
		}
		queue.requests.Walk(func(req *request) bool {
			oldArrivalR := req.arrivalR
			req.arrivalR -= rDecrement
			if req.arrivalR > oldArrivalR {
				klog.ErrorS(errors.New("request::arrivalR underflow"), "Underflow", "QS", qs.qCfg.Name, "queue", qIdx, "request", *req, "oldArrivalR", oldArrivalR, "incrR", incrR)
				success = false
			}
			return true
		})
	}
	metrics.AddEpochAdvance(ctx, qs.qCfg.Name, success)
}

// getVirtualTimeRatio calculates the rate at which virtual time has
// been advancing, according to the logic in `doc.go`.
func (qs *queueSet) getVirtualTimeRatioLocked() float64 {
	activeQueues := 0
	seatsRequested := 0
	for _, queue := range qs.queues {
		// here we want the sum of the maximum width of the requests in this queue since our
		// goal is to find the maximum rate at which the queue could work.
		seatsRequested += (queue.seatsInUse + queue.requests.QueueSum().MaxSeatsSum)
		if queue.requests.Length() > 0 || queue.requestsExecuting > 0 {
			activeQueues++
		}
	}
	if activeQueues == 0 {
		return 0
	}
	return math.Min(float64(seatsRequested), float64(qs.dCfg.ConcurrencyLimit)) / float64(activeQueues)
}

// timeoutOldRequestsAndRejectOrEnqueueLocked encapsulates the logic required
// to validate and enqueue a request for the queueSet/QueueSet:
// 1) Start with shuffle sharding, to pick a queue.
// 2) Reject old requests that have been waiting too long
// 3) Reject current request if there is not enough concurrency shares and
// we are at max queue length
// 4) If not rejected, create a request and enqueue
// returns the enqueud request on a successful enqueue
// returns nil in the case that there is no available concurrency or
// the queuelengthlimit has been reached
func (qs *queueSet) timeoutOldRequestsAndRejectOrEnqueueLocked(ctx context.Context, workEstimate *fqrequest.WorkEstimate, hashValue uint64, flowDistinguisher, fsName string, descr1, descr2 interface{}, queueNoteFn fq.QueueNoteFn) *request {
	// Start with the shuffle sharding, to pick a queue.
	queueIdx := qs.shuffleShardLocked(hashValue, descr1, descr2)
	queue := qs.queues[queueIdx]
	// The next step is the logic to reject requests that have been waiting too long
	qs.removeTimedOutRequestsFromQueueToBoundLocked(queue, fsName)
	// NOTE: currently timeout is only checked for each new request.  This means that there can be
	// requests that are in the queue longer than the timeout if there are no new requests
	// We prefer the simplicity over the promptness, at least for now.

	defer qs.boundNextDispatchLocked(queue)

	// Create a request and enqueue
	req := &request{
		qs:                qs,
		fsName:            fsName,
		flowDistinguisher: flowDistinguisher,
		ctx:               ctx,
		decision:          qs.promiseFactory(nil, ctx.Done(), decisionCancel),
		arrivalTime:       qs.clock.Now(),
		arrivalR:          qs.currentR,
		queue:             queue,
		descr1:            descr1,
		descr2:            descr2,
		queueNoteFn:       queueNoteFn,
		workEstimate:      qs.completeWorkEstimate(workEstimate),
	}
	if ok := qs.rejectOrEnqueueToBoundLocked(req); !ok {
		return nil
	}
	metrics.ObserveQueueLength(ctx, qs.qCfg.Name, fsName, queue.requests.Length())
	return req
}

// shuffleShardLocked uses shuffle sharding to select a queue index
// using the given hashValue and the shuffle sharding parameters of the queueSet.
func (qs *queueSet) shuffleShardLocked(hashValue uint64, descr1, descr2 interface{}) int {
	var backHand [8]int
	// Deal into a data structure, so that the order of visit below is not necessarily the order of the deal.
	// This removes bias in the case of flows with overlapping hands.
	hand := qs.dealer.DealIntoHand(hashValue, backHand[:])
	handSize := len(hand)
	offset := qs.enqueues % handSize
	qs.enqueues++
	bestQueueIdx := -1
	minQueueSeatSeconds := fqrequest.MaxSeatSeconds
	for i := 0; i < handSize; i++ {
		queueIdx := hand[(offset+i)%handSize]
		queue := qs.queues[queueIdx]
		queueSum := queue.requests.QueueSum()

		// this is the total amount of work in seat-seconds for requests
		// waiting in this queue, we will select the queue with the minimum.
		thisQueueSeatSeconds := queueSum.TotalWorkSum
		klog.V(7).Infof("QS(%s): For request %#+v %#+v considering queue %d with sum: %#v and %d seats in use, nextDispatchR=%v", qs.qCfg.Name, descr1, descr2, queueIdx, queueSum, queue.seatsInUse, queue.nextDispatchR)
		if thisQueueSeatSeconds < minQueueSeatSeconds {
			minQueueSeatSeconds = thisQueueSeatSeconds
			bestQueueIdx = queueIdx
		}
	}
	if klog.V(6).Enabled() {
		chosenQueue := qs.queues[bestQueueIdx]
		klog.V(6).Infof("QS(%s) at t=%s R=%v: For request %#+v %#+v chose queue %d, with sum: %#v & %d seats in use & nextDispatchR=%v", qs.qCfg.Name, qs.clock.Now().Format(nsTimeFmt), qs.currentR, descr1, descr2, bestQueueIdx, chosenQueue.requests.QueueSum(), chosenQueue.seatsInUse, chosenQueue.nextDispatchR)
	}
	return bestQueueIdx
}

// removeTimedOutRequestsFromQueueToBoundLocked rejects old requests that have been enqueued
// past the requestWaitLimit
func (qs *queueSet) removeTimedOutRequestsFromQueueToBoundLocked(queue *queue, fsName string) {
	timeoutCount := 0
	disqueueSeats := 0
	now := qs.clock.Now()
	reqs := queue.requests
	// reqs are sorted oldest -> newest
	// can short circuit loop (break) if oldest requests are not timing out
	// as newer requests also will not have timed out

	// now - requestWaitLimit = arrivalLimit
	arrivalLimit := now.Add(-qs.qCfg.RequestWaitLimit)
	reqs.Walk(func(req *request) bool {
		if arrivalLimit.After(req.arrivalTime) {
			if req.decision.Set(decisionReject) && req.removeFromQueueLocked() != nil {
				timeoutCount++
				disqueueSeats += req.MaxSeats()
				req.NoteQueued(false)
				metrics.AddRequestsInQueues(req.ctx, qs.qCfg.Name, req.fsName, -1)
			}
			// we need to check if the next request has timed out.
			return true
		}
		// since reqs are sorted oldest -> newest, we are done here.
		return false
	})

	// remove timed out requests from queue
	if timeoutCount > 0 {
		qs.totRequestsWaiting -= timeoutCount
		qs.totSeatsWaiting -= disqueueSeats
		qs.reqsGaugePair.RequestsWaiting.Add(float64(-timeoutCount))
		qs.seatDemandIntegrator.Set(float64(qs.totSeatsInUse + qs.totSeatsWaiting))
	}
}

// rejectOrEnqueueToBoundLocked rejects or enqueues the newly arrived
// request, which has been assigned to a queue.  If up against the
// queue length limit and the concurrency limit then returns false.
// Otherwise enqueues and returns true.
func (qs *queueSet) rejectOrEnqueueToBoundLocked(request *request) bool {
	queue := request.queue
	curQueueLength := queue.requests.Length()
	// rejects the newly arrived request if resource criteria not met
	if qs.totSeatsInUse >= qs.dCfg.ConcurrencyLimit &&
		curQueueLength >= qs.qCfg.QueueLengthLimit {
		return false
	}

	qs.enqueueToBoundLocked(request)
	return true
}

// enqueues a request into its queue.
func (qs *queueSet) enqueueToBoundLocked(request *request) {
	queue := request.queue
	now := qs.clock.Now()
	if queue.requests.Length() == 0 && queue.requestsExecuting == 0 {
		// the queue’s start R is set to the virtual time.
		queue.nextDispatchR = qs.currentR
		if klog.V(6).Enabled() {
			klog.Infof("QS(%s) at t=%s R=%v: initialized queue %d start R due to request %#+v %#+v", qs.qCfg.Name, now.Format(nsTimeFmt), queue.nextDispatchR, queue.index, request.descr1, request.descr2)
		}
	}
	request.removeFromQueueLocked = queue.requests.Enqueue(request)
	qs.totRequestsWaiting++
	qs.totSeatsWaiting += request.MaxSeats()
	metrics.AddRequestsInQueues(request.ctx, qs.qCfg.Name, request.fsName, 1)
	request.NoteQueued(true)
	qs.reqsGaugePair.RequestsWaiting.Add(1)
	qs.seatDemandIntegrator.Set(float64(qs.totSeatsInUse + qs.totSeatsWaiting))
}

// dispatchAsMuchAsPossibleLocked does as many dispatches as possible now.
func (qs *queueSet) dispatchAsMuchAsPossibleLocked() {
	for qs.totRequestsWaiting != 0 && qs.totSeatsInUse < qs.dCfg.ConcurrencyLimit && qs.dispatchLocked() {
	}
}

func (qs *queueSet) dispatchSansQueueLocked(ctx context.Context, workEstimate *fqrequest.WorkEstimate, flowDistinguisher, fsName string, descr1, descr2 interface{}) *request {
	// does not call metrics.SetDispatchMetrics because there is no queuing and thus no interesting virtual world
	now := qs.clock.Now()
	req := &request{
		qs:                qs,
		fsName:            fsName,
		flowDistinguisher: flowDistinguisher,
		ctx:               ctx,
		startTime:         now,
		decision:          qs.promiseFactory(decisionExecute, ctx.Done(), decisionCancel),
		arrivalTime:       now,
		arrivalR:          qs.currentR,
		descr1:            descr1,
		descr2:            descr2,
		workEstimate:      qs.completeWorkEstimate(workEstimate),
	}
	qs.totRequestsExecuting++
	qs.totSeatsInUse += req.MaxSeats()
	metrics.AddRequestsExecuting(ctx, qs.qCfg.Name, fsName, 1)
	metrics.AddRequestConcurrencyInUse(qs.qCfg.Name, fsName, req.MaxSeats())
<<<<<<< HEAD
	qs.reqsObsPair.RequestsExecuting.Add(1)
	qs.execSeatsObs.Add(float64(req.MaxSeats()))
	if klog.V(5).Enabled() {
		klog.Infof("QS(%s) at t=%s R=%v: immediate dispatch of request %q %#+v %#+v, qs will have %d executing", qs.qCfg.Name, now.Format(nsTimeFmt), qs.currentR, fsName, descr1, descr2, qs.totRequestsExecuting)
=======
	qs.reqsGaugePair.RequestsExecuting.Add(1)
	qs.execSeatsGauge.Add(float64(req.MaxSeats()))
	qs.seatDemandIntegrator.Set(float64(qs.totSeatsInUse + qs.totSeatsWaiting))
	klogV := klog.V(5)
	if klogV.Enabled() {
		klogV.Infof("QS(%s) at t=%s R=%v: immediate dispatch of request %q %#+v %#+v, qs will have %d executing", qs.qCfg.Name, now.Format(nsTimeFmt), qs.currentR, fsName, descr1, descr2, qs.totRequestsExecuting)
>>>>>>> ffba3d33
	}
	return req
}

// dispatchLocked uses the Fair Queuing for Server Requests method to
// select a queue and dispatch the oldest request in that queue.  The
// return value indicates whether a request was dequeued; this will
// be false when either all queues are empty or the request at the head
// of the next queue cannot be dispatched.
func (qs *queueSet) dispatchLocked() bool {
	queue, request := qs.findDispatchQueueToBoundLocked()
	if queue == nil {
		return false
	}
	if request == nil { // This should never happen.  But if it does...
		return false
	}
	qs.totRequestsWaiting--
	qs.totSeatsWaiting -= request.MaxSeats()
	metrics.AddRequestsInQueues(request.ctx, qs.qCfg.Name, request.fsName, -1)
	request.NoteQueued(false)
	qs.reqsGaugePair.RequestsWaiting.Add(-1)
	defer qs.boundNextDispatchLocked(queue)
	if !request.decision.Set(decisionExecute) {
		qs.seatDemandIntegrator.Set(float64(qs.totSeatsInUse + qs.totSeatsWaiting))
		return true
	}
	request.startTime = qs.clock.Now()
	// At this moment the request leaves its queue and starts
	// executing.  We do not recognize any interim state between
	// "queued" and "executing".  While that means "executing"
	// includes a little overhead from this package, this is not a
	// problem because other overhead is also included.
	qs.totRequestsExecuting++
	qs.totSeatsInUse += request.MaxSeats()
	queue.requestsExecuting++
	queue.seatsInUse += request.MaxSeats()
	metrics.AddRequestsExecuting(request.ctx, qs.qCfg.Name, request.fsName, 1)
	metrics.AddRequestConcurrencyInUse(qs.qCfg.Name, request.fsName, request.MaxSeats())
<<<<<<< HEAD
	qs.reqsObsPair.RequestsExecuting.Add(1)
	qs.execSeatsObs.Add(float64(request.MaxSeats()))
	if klog.V(6).Enabled() {
		klog.Infof("QS(%s) at t=%s R=%v: dispatching request %#+v %#+v work %v from queue %d with start R %v, queue will have %d waiting & %d requests occupying %d seats, set will have %d seats occupied",
=======
	qs.reqsGaugePair.RequestsExecuting.Add(1)
	qs.execSeatsGauge.Add(float64(request.MaxSeats()))
	qs.seatDemandIntegrator.Set(float64(qs.totSeatsInUse + qs.totSeatsWaiting))
	klogV := klog.V(6)
	if klogV.Enabled() {
		klogV.Infof("QS(%s) at t=%s R=%v: dispatching request %#+v %#+v work %v from queue %d with start R %v, queue will have %d waiting & %d requests occupying %d seats, set will have %d seats occupied",
>>>>>>> ffba3d33
			qs.qCfg.Name, request.startTime.Format(nsTimeFmt), qs.currentR, request.descr1, request.descr2,
			request.workEstimate, queue.index, queue.nextDispatchR, queue.requests.Length(), queue.requestsExecuting, queue.seatsInUse, qs.totSeatsInUse)
	}
	// When a request is dequeued for service -> qs.virtualStart += G * width
	if request.totalWork() > rDecrement/100 { // A single increment should never be so big
		klog.Errorf("QS(%s) at t=%s R=%v: dispatching request %#+v %#+v with implausibly high work %v from queue %d with start R %v",
			qs.qCfg.Name, request.startTime.Format(nsTimeFmt), qs.currentR, request.descr1, request.descr2,
			request.workEstimate, queue.index, queue.nextDispatchR)
	}
	queue.nextDispatchR += request.totalWork()
	return true
}

// canAccommodateSeatsLocked returns true if this queueSet has enough
// seats available to accommodate a request with the given number of seats,
// otherwise it returns false.
func (qs *queueSet) canAccommodateSeatsLocked(seats int) bool {
	switch {
	case seats > qs.dCfg.ConcurrencyLimit:
		// we have picked the queue with the minimum virtual finish time, but
		// the number of seats this request asks for exceeds the concurrency limit.
		// TODO: this is a quick fix for now, once we have borrowing in place we will not need it
		if qs.totRequestsExecuting == 0 {
			// TODO: apply additional lateny associated with this request, as described in the KEP
			return true
		}
		// wait for all "currently" executing requests in this queueSet
		// to finish before we can execute this request.
		return false
	case qs.totSeatsInUse+seats > qs.dCfg.ConcurrencyLimit:
		return false
	}

	return true
}

// findDispatchQueueToBoundLocked examines the queues in round robin order and
// returns the first one of those for which the virtual finish time of
// the oldest waiting request is minimal, and also returns that request.
// Returns nils if the head of the selected queue can not be dispatched now,
// in which case the caller does not need to follow up with`qs.boundNextDispatchLocked`.
func (qs *queueSet) findDispatchQueueToBoundLocked() (*queue, *request) {
	minVirtualFinish := fqrequest.MaxSeatSeconds
	sMin := fqrequest.MaxSeatSeconds
	dsMin := fqrequest.MaxSeatSeconds
	sMax := fqrequest.MinSeatSeconds
	dsMax := fqrequest.MinSeatSeconds
	var minQueue *queue
	var minIndex int
	nq := len(qs.queues)
	for range qs.queues {
		qs.robinIndex = (qs.robinIndex + 1) % nq
		queue := qs.queues[qs.robinIndex]
		oldestWaiting, _ := queue.requests.Peek()
		if oldestWaiting != nil {
			sMin = ssMin(sMin, queue.nextDispatchR)
			sMax = ssMax(sMax, queue.nextDispatchR)
			estimatedWorkInProgress := fqrequest.SeatsTimesDuration(float64(queue.seatsInUse), qs.estimatedServiceDuration)
			dsMin = ssMin(dsMin, queue.nextDispatchR-estimatedWorkInProgress)
			dsMax = ssMax(dsMax, queue.nextDispatchR-estimatedWorkInProgress)
			currentVirtualFinish := queue.nextDispatchR + oldestWaiting.totalWork()
			klog.V(11).InfoS("Considering queue to dispatch", "queueSet", qs.qCfg.Name, "queue", qs.robinIndex, "finishR", currentVirtualFinish)
			if currentVirtualFinish < minVirtualFinish {
				minVirtualFinish = currentVirtualFinish
				minQueue = queue
				minIndex = qs.robinIndex
			}
		}
	}

	oldestReqFromMinQueue, _ := minQueue.requests.Peek()
	if oldestReqFromMinQueue == nil {
		// This cannot happen
		klog.ErrorS(errors.New("selected queue is empty"), "Impossible", "queueSet", qs.qCfg.Name)
		return nil, nil
	}
	if !qs.canAccommodateSeatsLocked(oldestReqFromMinQueue.MaxSeats()) {
		// since we have not picked the queue with the minimum virtual finish
		// time, we are not going to advance the round robin index here.
		if klog.V(4).Enabled() {
			klog.Infof("QS(%s): request %v %v seats %d cannot be dispatched from queue %d, waiting for currently executing requests to complete, %d requests are occupying %d seats and the limit is %d",
				qs.qCfg.Name, oldestReqFromMinQueue.descr1, oldestReqFromMinQueue.descr2, oldestReqFromMinQueue.MaxSeats(), minQueue.index, qs.totRequestsExecuting, qs.totSeatsInUse, qs.dCfg.ConcurrencyLimit)
		}
		return nil, nil
	}
	oldestReqFromMinQueue.removeFromQueueLocked()

	// If the requested final seats exceed capacity of that queue,
	// we reduce them to current capacity and adjust additional latency
	// to preserve the total amount of work.
	if oldestReqFromMinQueue.workEstimate.FinalSeats > uint64(qs.dCfg.ConcurrencyLimit) {
		finalSeats := uint64(qs.dCfg.ConcurrencyLimit)
		additionalLatency := oldestReqFromMinQueue.workEstimate.finalWork.DurationPerSeat(float64(finalSeats))
		oldestReqFromMinQueue.workEstimate.FinalSeats = finalSeats
		oldestReqFromMinQueue.workEstimate.AdditionalLatency = additionalLatency
	}

	// we set the round robin indexing to start at the chose queue
	// for the next round.  This way the non-selected queues
	// win in the case that the virtual finish times are the same
	qs.robinIndex = minIndex

	if minQueue.nextDispatchR < oldestReqFromMinQueue.arrivalR {
		klog.ErrorS(errors.New("dispatch before arrival"), "Inconceivable!", "QS", qs.qCfg.Name, "queue", minQueue.index, "dispatchR", minQueue.nextDispatchR, "request", oldestReqFromMinQueue)
	}
	metrics.SetDispatchMetrics(qs.qCfg.Name, qs.currentR.ToFloat(), minQueue.nextDispatchR.ToFloat(), sMin.ToFloat(), sMax.ToFloat(), dsMin.ToFloat(), dsMax.ToFloat())
	return minQueue, oldestReqFromMinQueue
}

func ssMin(a, b fqrequest.SeatSeconds) fqrequest.SeatSeconds {
	if a > b {
		return b
	}
	return a
}

func ssMax(a, b fqrequest.SeatSeconds) fqrequest.SeatSeconds {
	if a < b {
		return b
	}
	return a
}

// finishRequestAndDispatchAsMuchAsPossible is a convenience method
// which calls finishRequest for a given request and then dispatches
// as many requests as possible.  This is all of what needs to be done
// once a request finishes execution or is canceled.  This returns a bool
// indicating whether the QueueSet is now idle.
func (qs *queueSet) finishRequestAndDispatchAsMuchAsPossible(req *request) bool {
	qs.lockAndSyncTime(req.ctx)
	defer qs.lock.Unlock()

	qs.finishRequestLocked(req)
	qs.dispatchAsMuchAsPossibleLocked()
	return qs.isIdleLocked()
}

// finishRequestLocked is a callback that should be used when a
// previously dispatched request has completed it's service.  This
// callback updates important state in the queueSet
func (qs *queueSet) finishRequestLocked(r *request) {
	now := qs.clock.Now()
	qs.totRequestsExecuting--
	metrics.AddRequestsExecuting(r.ctx, qs.qCfg.Name, r.fsName, -1)
	qs.reqsGaugePair.RequestsExecuting.Add(-1)

	actualServiceDuration := now.Sub(r.startTime)

	// TODO: for now we keep the logic localized so it is easier to see
	//  how the counters are tracked for queueset and queue, in future we
	//  can refactor to move this function.
	releaseSeatsLocked := func() {
		defer qs.removeQueueIfEmptyLocked(r)

		qs.totSeatsInUse -= r.MaxSeats()
		metrics.AddRequestConcurrencyInUse(qs.qCfg.Name, r.fsName, -r.MaxSeats())
		qs.execSeatsGauge.Add(-float64(r.MaxSeats()))
		qs.seatDemandIntegrator.Set(float64(qs.totSeatsInUse + qs.totSeatsWaiting))
		if r.queue != nil {
			r.queue.seatsInUse -= r.MaxSeats()
		}
	}

	defer func() {
		if r.workEstimate.AdditionalLatency <= 0 {
			// release the seats allocated to this request immediately
			releaseSeatsLocked()
			if !klog.V(6).Enabled() {
			} else if r.queue != nil {
				klog.Infof("QS(%s) at t=%s R=%v: request %#+v %#+v finished all use of %d seats, adjusted queue %d start R to %v due to service time %.9fs, queue will have %d requests with %#v waiting & %d requests occupying %d seats",
					qs.qCfg.Name, now.Format(nsTimeFmt), qs.currentR, r.descr1, r.descr2, r.workEstimate.MaxSeats(), r.queue.index,
					r.queue.nextDispatchR, actualServiceDuration.Seconds(), r.queue.requests.Length(), r.queue.requests.QueueSum(), r.queue.requestsExecuting, r.queue.seatsInUse)
			} else {
				klog.Infof("QS(%s) at t=%s R=%v: request %#+v %#+v finished all use of %d seats, qs will have %d requests occupying %d seats", qs.qCfg.Name, now.Format(nsTimeFmt), qs.currentR, r.descr1, r.descr2, r.workEstimate.InitialSeats, qs.totRequestsExecuting, qs.totSeatsInUse)
			}
			return
		}

		additionalLatency := r.workEstimate.AdditionalLatency
		if !klog.V(6).Enabled() {
		} else if r.queue != nil {
			klog.Infof("QS(%s) at t=%s R=%v: request %#+v %#+v finished main use of %d seats but lingering on %d seats for %v seconds, adjusted queue %d start R to %v due to service time %.9fs, queue will have %d requests with %#v waiting & %d requests occupying %d seats",
				qs.qCfg.Name, now.Format(nsTimeFmt), qs.currentR, r.descr1, r.descr2, r.workEstimate.InitialSeats, r.workEstimate.FinalSeats, additionalLatency.Seconds(), r.queue.index,
				r.queue.nextDispatchR, actualServiceDuration.Seconds(), r.queue.requests.Length(), r.queue.requests.QueueSum(), r.queue.requestsExecuting, r.queue.seatsInUse)
		} else {
			klog.Infof("QS(%s) at t=%s R=%v: request %#+v %#+v finished main use of %d seats but lingering on %d seats for %v seconds, qs will have %d requests occupying %d seats", qs.qCfg.Name, now.Format(nsTimeFmt), qs.currentR, r.descr1, r.descr2, r.workEstimate.InitialSeats, r.workEstimate.FinalSeats, additionalLatency.Seconds(), qs.totRequestsExecuting, qs.totSeatsInUse)
		}
		// EventAfterDuration will execute the event func in a new goroutine,
		// so the seats allocated to this request will be released after
		// AdditionalLatency elapses, this ensures that the additional
		// latency has no impact on the user experience.
		qs.clock.EventAfterDuration(func(_ time.Time) {
			qs.lockAndSyncTime(r.ctx)
			defer qs.lock.Unlock()
			now := qs.clock.Now()
			releaseSeatsLocked()
			if !klog.V(6).Enabled() {
			} else if r.queue != nil {
				klog.Infof("QS(%s) at t=%s R=%v: request %#+v %#+v finished lingering on %d seats, queue %d will have %d requests with %#v waiting & %d requests occupying %d seats",
					qs.qCfg.Name, now.Format(nsTimeFmt), qs.currentR, r.descr1, r.descr2, r.workEstimate.FinalSeats, r.queue.index,
					r.queue.requests.Length(), r.queue.requests.QueueSum(), r.queue.requestsExecuting, r.queue.seatsInUse)
			} else {
				klog.Infof("QS(%s) at t=%s R=%v: request %#+v %#+v finished lingering on %d seats, qs will have %d requests occupying %d seats", qs.qCfg.Name, now.Format(nsTimeFmt), qs.currentR, r.descr1, r.descr2, r.workEstimate.FinalSeats, qs.totRequestsExecuting, qs.totSeatsInUse)
			}
			qs.dispatchAsMuchAsPossibleLocked()
		}, additionalLatency)
	}()

	if r.queue != nil {
		// request has finished, remove from requests executing
		r.queue.requestsExecuting--

		// When a request finishes being served, and the actual service time was S,
		// the queue’s start R is decremented by (G - S)*width.
		r.queue.nextDispatchR -= fqrequest.SeatsTimesDuration(float64(r.InitialSeats()), qs.estimatedServiceDuration-actualServiceDuration)
		qs.boundNextDispatchLocked(r.queue)
	}
}

// boundNextDispatchLocked applies the anti-windup hack.
// We need a hack because all non-empty queues are allocated the same
// number of seats.  A queue that can not use all those seats and does
// not go empty accumulates a progresively earlier `virtualStart` compared
// to queues that are using more than they are allocated.
// The following hack addresses the first side of that inequity,
// by insisting that dispatch in the virtual world not precede arrival.
func (qs *queueSet) boundNextDispatchLocked(queue *queue) {
	oldestReqFromMinQueue, _ := queue.requests.Peek()
	if oldestReqFromMinQueue == nil {
		return
	}
	var virtualStartBound = oldestReqFromMinQueue.arrivalR
	if queue.nextDispatchR < virtualStartBound {
		if klog.V(4).Enabled() {
			klog.InfoS("AntiWindup tweaked queue", "QS", qs.qCfg.Name, "queue", queue.index, "time", qs.clock.Now().Format(nsTimeFmt), "requestDescr1", oldestReqFromMinQueue.descr1, "requestDescr2", oldestReqFromMinQueue.descr2, "newVirtualStart", virtualStartBound, "deltaVirtualStart", (virtualStartBound - queue.nextDispatchR))
		}
		queue.nextDispatchR = virtualStartBound
	}
}

func (qs *queueSet) removeQueueIfEmptyLocked(r *request) {
	if r.queue == nil {
		return
	}

	// If there are more queues than desired and this one has no
	// requests then remove it
	if len(qs.queues) > qs.qCfg.DesiredNumQueues &&
		r.queue.requests.Length() == 0 &&
		r.queue.requestsExecuting == 0 {
		qs.queues = removeQueueAndUpdateIndexes(qs.queues, r.queue.index)

		// decrement here to maintain the invariant that (qs.robinIndex+1) % numQueues
		// is the index of the next queue after the one last dispatched from
		if qs.robinIndex >= r.queue.index {
			qs.robinIndex--
		}
	}
}

// removeQueueAndUpdateIndexes uses reslicing to remove an index from a slice
// and then updates the 'index' field of the queues to be correct
func removeQueueAndUpdateIndexes(queues []*queue, index int) []*queue {
	keptQueues := append(queues[:index], queues[index+1:]...)
	for i := index; i < len(keptQueues); i++ {
		keptQueues[i].index--
	}
	return keptQueues
}

func (qs *queueSet) Dump(includeRequestDetails bool) debug.QueueSetDump {
	qs.lock.Lock()
	defer qs.lock.Unlock()
	d := debug.QueueSetDump{
		Queues:       make([]debug.QueueDump, len(qs.queues)),
		Waiting:      qs.totRequestsWaiting,
		Executing:    qs.totRequestsExecuting,
		SeatsInUse:   qs.totSeatsInUse,
		SeatsWaiting: qs.totSeatsWaiting,
		Dispatched:   qs.totRequestsDispatched,
		Rejected:     qs.totRequestsRejected,
		Timedout:     qs.totRequestsTimedout,
		Cancelled:    qs.totRequestsCancelled,
	}
	for i, q := range qs.queues {
		d.Queues[i] = q.dumpLocked(includeRequestDetails)
	}
	return d
}

func OnRequestDispatched(r fq.Request) {
	req, ok := r.(*request)
	if !ok {
		return
	}

	qs := req.qs
	if qs != nil {
		qs.lock.Lock()
		defer qs.lock.Unlock()
		qs.totRequestsDispatched++
	}
}<|MERGE_RESOLUTION|>--- conflicted
+++ resolved
@@ -619,9 +619,9 @@
 			bestQueueIdx = queueIdx
 		}
 	}
-	if klog.V(6).Enabled() {
+	if klogV := klog.V(6); klogV.Enabled() {
 		chosenQueue := qs.queues[bestQueueIdx]
-		klog.V(6).Infof("QS(%s) at t=%s R=%v: For request %#+v %#+v chose queue %d, with sum: %#v & %d seats in use & nextDispatchR=%v", qs.qCfg.Name, qs.clock.Now().Format(nsTimeFmt), qs.currentR, descr1, descr2, bestQueueIdx, chosenQueue.requests.QueueSum(), chosenQueue.seatsInUse, chosenQueue.nextDispatchR)
+		klogV.Infof("QS(%s) at t=%s R=%v: For request %#+v %#+v chose queue %d, with sum: %#v & %d seats in use & nextDispatchR=%v", qs.qCfg.Name, qs.clock.Now().Format(nsTimeFmt), qs.currentR, descr1, descr2, bestQueueIdx, chosenQueue.requests.QueueSum(), chosenQueue.seatsInUse, chosenQueue.nextDispatchR)
 	}
 	return bestQueueIdx
 }
@@ -687,8 +687,9 @@
 	if queue.requests.Length() == 0 && queue.requestsExecuting == 0 {
 		// the queue’s start R is set to the virtual time.
 		queue.nextDispatchR = qs.currentR
-		if klog.V(6).Enabled() {
-			klog.Infof("QS(%s) at t=%s R=%v: initialized queue %d start R due to request %#+v %#+v", qs.qCfg.Name, now.Format(nsTimeFmt), queue.nextDispatchR, queue.index, request.descr1, request.descr2)
+		klogV := klog.V(6)
+		if klogV.Enabled() {
+			klogV.Infof("QS(%s) at t=%s R=%v: initialized queue %d start R due to request %#+v %#+v", qs.qCfg.Name, now.Format(nsTimeFmt), queue.nextDispatchR, queue.index, request.descr1, request.descr2)
 		}
 	}
 	request.removeFromQueueLocked = queue.requests.Enqueue(request)
@@ -726,19 +727,12 @@
 	qs.totSeatsInUse += req.MaxSeats()
 	metrics.AddRequestsExecuting(ctx, qs.qCfg.Name, fsName, 1)
 	metrics.AddRequestConcurrencyInUse(qs.qCfg.Name, fsName, req.MaxSeats())
-<<<<<<< HEAD
-	qs.reqsObsPair.RequestsExecuting.Add(1)
-	qs.execSeatsObs.Add(float64(req.MaxSeats()))
-	if klog.V(5).Enabled() {
-		klog.Infof("QS(%s) at t=%s R=%v: immediate dispatch of request %q %#+v %#+v, qs will have %d executing", qs.qCfg.Name, now.Format(nsTimeFmt), qs.currentR, fsName, descr1, descr2, qs.totRequestsExecuting)
-=======
 	qs.reqsGaugePair.RequestsExecuting.Add(1)
 	qs.execSeatsGauge.Add(float64(req.MaxSeats()))
 	qs.seatDemandIntegrator.Set(float64(qs.totSeatsInUse + qs.totSeatsWaiting))
 	klogV := klog.V(5)
 	if klogV.Enabled() {
 		klogV.Infof("QS(%s) at t=%s R=%v: immediate dispatch of request %q %#+v %#+v, qs will have %d executing", qs.qCfg.Name, now.Format(nsTimeFmt), qs.currentR, fsName, descr1, descr2, qs.totRequestsExecuting)
->>>>>>> ffba3d33
 	}
 	return req
 }
@@ -778,19 +772,12 @@
 	queue.seatsInUse += request.MaxSeats()
 	metrics.AddRequestsExecuting(request.ctx, qs.qCfg.Name, request.fsName, 1)
 	metrics.AddRequestConcurrencyInUse(qs.qCfg.Name, request.fsName, request.MaxSeats())
-<<<<<<< HEAD
-	qs.reqsObsPair.RequestsExecuting.Add(1)
-	qs.execSeatsObs.Add(float64(request.MaxSeats()))
-	if klog.V(6).Enabled() {
-		klog.Infof("QS(%s) at t=%s R=%v: dispatching request %#+v %#+v work %v from queue %d with start R %v, queue will have %d waiting & %d requests occupying %d seats, set will have %d seats occupied",
-=======
 	qs.reqsGaugePair.RequestsExecuting.Add(1)
 	qs.execSeatsGauge.Add(float64(request.MaxSeats()))
 	qs.seatDemandIntegrator.Set(float64(qs.totSeatsInUse + qs.totSeatsWaiting))
 	klogV := klog.V(6)
 	if klogV.Enabled() {
 		klogV.Infof("QS(%s) at t=%s R=%v: dispatching request %#+v %#+v work %v from queue %d with start R %v, queue will have %d waiting & %d requests occupying %d seats, set will have %d seats occupied",
->>>>>>> ffba3d33
 			qs.qCfg.Name, request.startTime.Format(nsTimeFmt), qs.currentR, request.descr1, request.descr2,
 			request.workEstimate, queue.index, queue.nextDispatchR, queue.requests.Length(), queue.requestsExecuting, queue.seatsInUse, qs.totSeatsInUse)
 	}
@@ -870,10 +857,12 @@
 	if !qs.canAccommodateSeatsLocked(oldestReqFromMinQueue.MaxSeats()) {
 		// since we have not picked the queue with the minimum virtual finish
 		// time, we are not going to advance the round robin index here.
-		if klog.V(4).Enabled() {
-			klog.Infof("QS(%s): request %v %v seats %d cannot be dispatched from queue %d, waiting for currently executing requests to complete, %d requests are occupying %d seats and the limit is %d",
+		klogV := klog.V(4)
+		if klogV.Enabled() {
+			klogV.Infof("QS(%s): request %v %v seats %d cannot be dispatched from queue %d, waiting for currently executing requests to complete, %d requests are occupying %d seats and the limit is %d",
 				qs.qCfg.Name, oldestReqFromMinQueue.descr1, oldestReqFromMinQueue.descr2, oldestReqFromMinQueue.MaxSeats(), minQueue.index, qs.totRequestsExecuting, qs.totSeatsInUse, qs.dCfg.ConcurrencyLimit)
 		}
+		metrics.AddDispatchWithNoAccommodation(qs.qCfg.Name, oldestReqFromMinQueue.fsName)
 		return nil, nil
 	}
 	oldestReqFromMinQueue.removeFromQueueLocked()
@@ -955,28 +944,29 @@
 	}
 
 	defer func() {
+		klogV := klog.V(6)
 		if r.workEstimate.AdditionalLatency <= 0 {
 			// release the seats allocated to this request immediately
 			releaseSeatsLocked()
-			if !klog.V(6).Enabled() {
+			if !klogV.Enabled() {
 			} else if r.queue != nil {
-				klog.Infof("QS(%s) at t=%s R=%v: request %#+v %#+v finished all use of %d seats, adjusted queue %d start R to %v due to service time %.9fs, queue will have %d requests with %#v waiting & %d requests occupying %d seats",
+				klogV.Infof("QS(%s) at t=%s R=%v: request %#+v %#+v finished all use of %d seats, adjusted queue %d start R to %v due to service time %.9fs, queue will have %d requests with %#v waiting & %d requests occupying %d seats",
 					qs.qCfg.Name, now.Format(nsTimeFmt), qs.currentR, r.descr1, r.descr2, r.workEstimate.MaxSeats(), r.queue.index,
 					r.queue.nextDispatchR, actualServiceDuration.Seconds(), r.queue.requests.Length(), r.queue.requests.QueueSum(), r.queue.requestsExecuting, r.queue.seatsInUse)
 			} else {
-				klog.Infof("QS(%s) at t=%s R=%v: request %#+v %#+v finished all use of %d seats, qs will have %d requests occupying %d seats", qs.qCfg.Name, now.Format(nsTimeFmt), qs.currentR, r.descr1, r.descr2, r.workEstimate.InitialSeats, qs.totRequestsExecuting, qs.totSeatsInUse)
+				klogV.Infof("QS(%s) at t=%s R=%v: request %#+v %#+v finished all use of %d seats, qs will have %d requests occupying %d seats", qs.qCfg.Name, now.Format(nsTimeFmt), qs.currentR, r.descr1, r.descr2, r.workEstimate.InitialSeats, qs.totRequestsExecuting, qs.totSeatsInUse)
 			}
 			return
 		}
 
 		additionalLatency := r.workEstimate.AdditionalLatency
-		if !klog.V(6).Enabled() {
+		if !klogV.Enabled() {
 		} else if r.queue != nil {
-			klog.Infof("QS(%s) at t=%s R=%v: request %#+v %#+v finished main use of %d seats but lingering on %d seats for %v seconds, adjusted queue %d start R to %v due to service time %.9fs, queue will have %d requests with %#v waiting & %d requests occupying %d seats",
+			klogV.Infof("QS(%s) at t=%s R=%v: request %#+v %#+v finished main use of %d seats but lingering on %d seats for %v seconds, adjusted queue %d start R to %v due to service time %.9fs, queue will have %d requests with %#v waiting & %d requests occupying %d seats",
 				qs.qCfg.Name, now.Format(nsTimeFmt), qs.currentR, r.descr1, r.descr2, r.workEstimate.InitialSeats, r.workEstimate.FinalSeats, additionalLatency.Seconds(), r.queue.index,
 				r.queue.nextDispatchR, actualServiceDuration.Seconds(), r.queue.requests.Length(), r.queue.requests.QueueSum(), r.queue.requestsExecuting, r.queue.seatsInUse)
 		} else {
-			klog.Infof("QS(%s) at t=%s R=%v: request %#+v %#+v finished main use of %d seats but lingering on %d seats for %v seconds, qs will have %d requests occupying %d seats", qs.qCfg.Name, now.Format(nsTimeFmt), qs.currentR, r.descr1, r.descr2, r.workEstimate.InitialSeats, r.workEstimate.FinalSeats, additionalLatency.Seconds(), qs.totRequestsExecuting, qs.totSeatsInUse)
+			klogV.Infof("QS(%s) at t=%s R=%v: request %#+v %#+v finished main use of %d seats but lingering on %d seats for %v seconds, qs will have %d requests occupying %d seats", qs.qCfg.Name, now.Format(nsTimeFmt), qs.currentR, r.descr1, r.descr2, r.workEstimate.InitialSeats, r.workEstimate.FinalSeats, additionalLatency.Seconds(), qs.totRequestsExecuting, qs.totSeatsInUse)
 		}
 		// EventAfterDuration will execute the event func in a new goroutine,
 		// so the seats allocated to this request will be released after
@@ -987,13 +977,13 @@
 			defer qs.lock.Unlock()
 			now := qs.clock.Now()
 			releaseSeatsLocked()
-			if !klog.V(6).Enabled() {
+			if !klogV.Enabled() {
 			} else if r.queue != nil {
-				klog.Infof("QS(%s) at t=%s R=%v: request %#+v %#+v finished lingering on %d seats, queue %d will have %d requests with %#v waiting & %d requests occupying %d seats",
+				klogV.Infof("QS(%s) at t=%s R=%v: request %#+v %#+v finished lingering on %d seats, queue %d will have %d requests with %#v waiting & %d requests occupying %d seats",
 					qs.qCfg.Name, now.Format(nsTimeFmt), qs.currentR, r.descr1, r.descr2, r.workEstimate.FinalSeats, r.queue.index,
 					r.queue.requests.Length(), r.queue.requests.QueueSum(), r.queue.requestsExecuting, r.queue.seatsInUse)
 			} else {
-				klog.Infof("QS(%s) at t=%s R=%v: request %#+v %#+v finished lingering on %d seats, qs will have %d requests occupying %d seats", qs.qCfg.Name, now.Format(nsTimeFmt), qs.currentR, r.descr1, r.descr2, r.workEstimate.FinalSeats, qs.totRequestsExecuting, qs.totSeatsInUse)
+				klogV.Infof("QS(%s) at t=%s R=%v: request %#+v %#+v finished lingering on %d seats, qs will have %d requests occupying %d seats", qs.qCfg.Name, now.Format(nsTimeFmt), qs.currentR, r.descr1, r.descr2, r.workEstimate.FinalSeats, qs.totRequestsExecuting, qs.totSeatsInUse)
 			}
 			qs.dispatchAsMuchAsPossibleLocked()
 		}, additionalLatency)
@@ -1024,8 +1014,8 @@
 	}
 	var virtualStartBound = oldestReqFromMinQueue.arrivalR
 	if queue.nextDispatchR < virtualStartBound {
-		if klog.V(4).Enabled() {
-			klog.InfoS("AntiWindup tweaked queue", "QS", qs.qCfg.Name, "queue", queue.index, "time", qs.clock.Now().Format(nsTimeFmt), "requestDescr1", oldestReqFromMinQueue.descr1, "requestDescr2", oldestReqFromMinQueue.descr2, "newVirtualStart", virtualStartBound, "deltaVirtualStart", (virtualStartBound - queue.nextDispatchR))
+		if klogV := klog.V(4); klogV.Enabled() {
+			klogV.InfoS("AntiWindup tweaked queue", "QS", qs.qCfg.Name, "queue", queue.index, "time", qs.clock.Now().Format(nsTimeFmt), "requestDescr1", oldestReqFromMinQueue.descr1, "requestDescr2", oldestReqFromMinQueue.descr2, "newVirtualStart", virtualStartBound, "deltaVirtualStart", (virtualStartBound - queue.nextDispatchR))
 		}
 		queue.nextDispatchR = virtualStartBound
 	}
