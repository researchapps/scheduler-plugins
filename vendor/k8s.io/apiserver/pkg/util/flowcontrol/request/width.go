--- conflicted
+++ resolved
@@ -25,17 +25,6 @@
 	"k8s.io/klog/v2"
 )
 
-<<<<<<< HEAD
-const (
-	// the minimum number of seats a request must occupy
-	minimumSeats = 1
-
-	// the maximum number of seats a request can occupy
-	maximumSeats = 10
-)
-
-=======
->>>>>>> ffba3d33
 // WorkEstimate carries three of the four parameters that determine the work in a request.
 // The fourth parameter is the duration of the initial phase of execution.
 type WorkEstimate struct {
