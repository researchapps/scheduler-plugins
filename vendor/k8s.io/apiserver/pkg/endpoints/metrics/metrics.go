/*
Copyright 2015 The Kubernetes Authors.

Licensed under the Apache License, Version 2.0 (the "License");
you may not use this file except in compliance with the License.
You may obtain a copy of the License at

    http://www.apache.org/licenses/LICENSE-2.0

Unless required by applicable law or agreed to in writing, software
distributed under the License is distributed on an "AS IS" BASIS,
WITHOUT WARRANTIES OR CONDITIONS OF ANY KIND, either express or implied.
See the License for the specific language governing permissions and
limitations under the License.
*/

package metrics

import (
	"context"
	"net/http"
	"net/url"
	"strconv"
	"strings"
	"sync"
	"time"

	restful "github.com/emicklei/go-restful/v3"
	"k8s.io/apimachinery/pkg/apis/meta/v1/validation"
	"k8s.io/apimachinery/pkg/types"
	utilsets "k8s.io/apimachinery/pkg/util/sets"
	"k8s.io/apiserver/pkg/audit"
	"k8s.io/apiserver/pkg/authentication/user"
	"k8s.io/apiserver/pkg/endpoints/request"
	"k8s.io/apiserver/pkg/endpoints/responsewriter"
	compbasemetrics "k8s.io/component-base/metrics"
	"k8s.io/component-base/metrics/legacyregistry"
)

// resettableCollector is the interface implemented by prometheus.MetricVec
// that can be used by Prometheus to collect metrics and reset their values.
type resettableCollector interface {
	compbasemetrics.Registerable
	Reset()
}

const (
	APIServerComponent string = "apiserver"
	OtherRequestMethod string = "other"
)

/*
 * By default, all the following metrics are defined as falling under
 * ALPHA stability level https://github.com/kubernetes/enhancements/blob/master/keps/sig-instrumentation/1209-metrics-stability/kubernetes-control-plane-metrics-stability.md#stability-classes)
 *
 * Promoting the stability level of the metric is a responsibility of the component owner, since it
 * involves explicitly acknowledging support for the metric across multiple releases, in accordance with
 * the metric stability policy.
 */
var (
	deprecatedRequestGauge = compbasemetrics.NewGaugeVec(
		&compbasemetrics.GaugeOpts{
			Subsystem:      APIServerComponent,
			Name:           "requested_deprecated_apis",
			Help:           "Gauge of deprecated APIs that have been requested, broken out by API group, version, resource, subresource, and removed_release.",
			StabilityLevel: compbasemetrics.STABLE,
		},
		[]string{"group", "version", "resource", "subresource", "removed_release"},
	)

	// TODO(a-robinson): Add unit tests for the handling of these metrics once
	// the upstream library supports it.
	requestCounter = compbasemetrics.NewCounterVec(
		&compbasemetrics.CounterOpts{
			Subsystem:      APIServerComponent,
			Name:           "request_total",
			Help:           "Counter of apiserver requests broken out for each verb, dry run value, group, version, resource, scope, component, and HTTP response code.",
			StabilityLevel: compbasemetrics.STABLE,
		},
		[]string{"verb", "dry_run", "group", "version", "resource", "subresource", "scope", "component", "code"},
	)
	longRunningRequestsGauge = compbasemetrics.NewGaugeVec(
		&compbasemetrics.GaugeOpts{
			Subsystem:      APIServerComponent,
			Name:           "longrunning_requests",
			Help:           "Gauge of all active long-running apiserver requests broken out by verb, group, version, resource, scope and component. Not all requests are tracked this way.",
			StabilityLevel: compbasemetrics.STABLE,
		},
		[]string{"verb", "group", "version", "resource", "subresource", "scope", "component"},
	)
	requestLatencies = compbasemetrics.NewHistogramVec(
		&compbasemetrics.HistogramOpts{
			Subsystem: APIServerComponent,
			Name:      "request_duration_seconds",
			Help:      "Response latency distribution in seconds for each verb, dry run value, group, version, resource, subresource, scope and component.",
			// This metric is used for verifying api call latencies SLO,
			// as well as tracking regressions in this aspects.
			// Thus we customize buckets significantly, to empower both usecases.
			Buckets: []float64{0.005, 0.025, 0.05, 0.1, 0.2, 0.4, 0.6, 0.8, 1.0, 1.25, 1.5, 2, 3,
				4, 5, 6, 8, 10, 15, 20, 30, 45, 60},
			StabilityLevel: compbasemetrics.STABLE,
		},
		[]string{"verb", "dry_run", "group", "version", "resource", "subresource", "scope", "component"},
	)
	requestSloLatencies = compbasemetrics.NewHistogramVec(
		&compbasemetrics.HistogramOpts{
			Subsystem: APIServerComponent,
			Name:      "request_slo_duration_seconds",
			Help:      "Response latency distribution (not counting webhook duration and priority & fairness queue wait times) in seconds for each verb, group, version, resource, subresource, scope and component.",
			// This metric is supplementary to the requestLatencies metric.
			// It measures request duration excluding webhooks as they are mostly
			// dependant on user configuration.
			Buckets: []float64{0.05, 0.1, 0.2, 0.4, 0.6, 0.8, 1.0, 1.25, 1.5, 2, 3,
				4, 5, 6, 8, 10, 15, 20, 30, 45, 60},
			StabilityLevel:    compbasemetrics.ALPHA,
			DeprecatedVersion: "1.27.0",
		},
		[]string{"verb", "group", "version", "resource", "subresource", "scope", "component"},
	)
	requestSliLatencies = compbasemetrics.NewHistogramVec(
		&compbasemetrics.HistogramOpts{
			Subsystem: APIServerComponent,
			Name:      "request_sli_duration_seconds",
			Help:      "Response latency distribution (not counting webhook duration and priority & fairness queue wait times) in seconds for each verb, group, version, resource, subresource, scope and component.",
			// This metric is supplementary to the requestLatencies metric.
			// It measures request duration excluding webhooks as they are mostly
			// dependant on user configuration.
			Buckets: []float64{0.05, 0.1, 0.2, 0.4, 0.6, 0.8, 1.0, 1.25, 1.5, 2, 3,
				4, 5, 6, 8, 10, 15, 20, 30, 45, 60},
			StabilityLevel: compbasemetrics.ALPHA,
		},
		[]string{"verb", "group", "version", "resource", "subresource", "scope", "component"},
	)
<<<<<<< HEAD
=======
	fieldValidationRequestLatencies = compbasemetrics.NewHistogramVec(
		&compbasemetrics.HistogramOpts{
			Name: "field_validation_request_duration_seconds",
			Help: "Response latency distribution in seconds for each field validation value",
			// This metric is supplementary to the requestLatencies metric.
			// It measures request durations for the various field validation
			// values.
			Buckets: []float64{0.05, 0.1, 0.2, 0.4, 0.6, 0.8, 1.0, 1.25, 1.5, 2, 3,
				4, 5, 6, 8, 10, 15, 20, 30, 45, 60},
			StabilityLevel: compbasemetrics.ALPHA,
		},
		[]string{"field_validation"},
	)
>>>>>>> ffba3d33
	responseSizes = compbasemetrics.NewHistogramVec(
		&compbasemetrics.HistogramOpts{
			Subsystem: APIServerComponent,
			Name:      "response_sizes",
			Help:      "Response size distribution in bytes for each group, version, verb, resource, subresource, scope and component.",
			// Use buckets ranging from 1000 bytes (1KB) to 10^9 bytes (1GB).
			Buckets:        compbasemetrics.ExponentialBuckets(1000, 10.0, 7),
			StabilityLevel: compbasemetrics.STABLE,
		},
		[]string{"verb", "group", "version", "resource", "subresource", "scope", "component"},
	)
<<<<<<< HEAD
	// DroppedRequests is a number of requests dropped with 'Try again later' response"
	DroppedRequests = compbasemetrics.NewCounterVec(
		&compbasemetrics.CounterOpts{
			Name:           "apiserver_dropped_requests_total",
			Help:           "Number of requests dropped with 'Try again later' response",
			StabilityLevel: compbasemetrics.ALPHA,
		},
		[]string{"request_kind"},
	)
=======
>>>>>>> ffba3d33
	// TLSHandshakeErrors is a number of requests dropped with 'TLS handshake error from' error
	TLSHandshakeErrors = compbasemetrics.NewCounter(
		&compbasemetrics.CounterOpts{
			Subsystem:      APIServerComponent,
			Name:           "tls_handshake_errors_total",
			Help:           "Number of requests dropped with 'TLS handshake error from' error",
			StabilityLevel: compbasemetrics.ALPHA,
		},
	)
	WatchEvents = compbasemetrics.NewCounterVec(
		&compbasemetrics.CounterOpts{
			Subsystem:      APIServerComponent,
			Name:           "watch_events_total",
			Help:           "Number of events sent in watch clients",
			StabilityLevel: compbasemetrics.ALPHA,
		},
		[]string{"group", "version", "kind"},
	)
	WatchEventsSizes = compbasemetrics.NewHistogramVec(
		&compbasemetrics.HistogramOpts{
			Subsystem:      APIServerComponent,
			Name:           "watch_events_sizes",
			Help:           "Watch event size distribution in bytes",
			Buckets:        compbasemetrics.ExponentialBuckets(1024, 2.0, 8), // 1K, 2K, 4K, 8K, ..., 128K.
			StabilityLevel: compbasemetrics.ALPHA,
		},
		[]string{"group", "version", "kind"},
	)
	// Because of volatility of the base metric this is pre-aggregated one. Instead of reporting current usage all the time
	// it reports maximal usage during the last second.
	currentInflightRequests = compbasemetrics.NewGaugeVec(
		&compbasemetrics.GaugeOpts{
			Subsystem:      APIServerComponent,
			Name:           "current_inflight_requests",
			Help:           "Maximal number of currently used inflight request limit of this apiserver per request kind in last second.",
			StabilityLevel: compbasemetrics.STABLE,
		},
		[]string{"request_kind"},
	)
	currentInqueueRequests = compbasemetrics.NewGaugeVec(
		&compbasemetrics.GaugeOpts{
			Subsystem:      APIServerComponent,
			Name:           "current_inqueue_requests",
			Help:           "Maximal number of queued requests in this apiserver per request kind in last second.",
			StabilityLevel: compbasemetrics.ALPHA,
		},
		[]string{"request_kind"},
	)

	requestTerminationsTotal = compbasemetrics.NewCounterVec(
		&compbasemetrics.CounterOpts{
			Subsystem:      APIServerComponent,
			Name:           "request_terminations_total",
			Help:           "Number of requests which apiserver terminated in self-defense.",
			StabilityLevel: compbasemetrics.ALPHA,
		},
		[]string{"verb", "group", "version", "resource", "subresource", "scope", "component", "code"},
	)

	apiSelfRequestCounter = compbasemetrics.NewCounterVec(
		&compbasemetrics.CounterOpts{
			Subsystem:      APIServerComponent,
			Name:           "selfrequest_total",
			Help:           "Counter of apiserver self-requests broken out for each verb, API resource and subresource.",
			StabilityLevel: compbasemetrics.ALPHA,
		},
		[]string{"verb", "resource", "subresource"},
	)

	requestFilterDuration = compbasemetrics.NewHistogramVec(
		&compbasemetrics.HistogramOpts{
			Subsystem:      APIServerComponent,
			Name:           "request_filter_duration_seconds",
			Help:           "Request filter latency distribution in seconds, for each filter type",
			Buckets:        []float64{0.0001, 0.0003, 0.001, 0.003, 0.01, 0.03, 0.1, 0.3, 1.0, 5.0},
			StabilityLevel: compbasemetrics.ALPHA,
		},
		[]string{"filter"},
	)

	// requestAbortsTotal is a number of aborted requests with http.ErrAbortHandler
	requestAbortsTotal = compbasemetrics.NewCounterVec(
		&compbasemetrics.CounterOpts{
			Subsystem:      APIServerComponent,
			Name:           "request_aborts_total",
			Help:           "Number of requests which apiserver aborted possibly due to a timeout, for each group, version, verb, resource, subresource and scope",
			StabilityLevel: compbasemetrics.ALPHA,
		},
		[]string{"verb", "group", "version", "resource", "subresource", "scope"},
	)

	// requestPostTimeoutTotal tracks the activity of the executing request handler after the associated request
	// has been timed out by the apiserver.
	// source: the name of the handler that is recording this metric. Currently, we have two:
	//  - timeout-handler: the "executing" handler returns after the timeout filter times out the request.
	//  - rest-handler: the "executing" handler returns after the rest layer times out the request.
	// status: whether the handler panicked or threw an error, possible values:
	//  - 'panic': the handler panicked
	//  - 'error': the handler return an error
	//  - 'ok': the handler returned a result (no error and no panic)
	//  - 'pending': the handler is still running in the background and it did not return
	//    within the wait threshold.
	requestPostTimeoutTotal = compbasemetrics.NewCounterVec(
		&compbasemetrics.CounterOpts{
			Subsystem:      APIServerComponent,
			Name:           "request_post_timeout_total",
			Help:           "Tracks the activity of the request handlers after the associated requests have been timed out by the apiserver",
			StabilityLevel: compbasemetrics.ALPHA,
		},
		[]string{"source", "status"},
	)

	requestTimestampComparisonDuration = compbasemetrics.NewHistogramVec(
		&compbasemetrics.HistogramOpts{
			Subsystem:      APIServerComponent,
			Name:           "request_timestamp_comparison_time",
			Help:           "Time taken for comparison of old vs new objects in UPDATE or PATCH requests",
			Buckets:        []float64{0.0001, 0.0003, 0.001, 0.003, 0.01, 0.03, 0.1, 0.3, 1.0, 5.0},
			StabilityLevel: compbasemetrics.ALPHA,
		},
		// Path the code takes to reach a conclusion:
		// i.e. unequalObjectsFast, unequalObjectsSlow, equalObjectsSlow
		[]string{"code_path"},
	)

	metrics = []resettableCollector{
		deprecatedRequestGauge,
		requestCounter,
		longRunningRequestsGauge,
		requestLatencies,
		requestSloLatencies,
<<<<<<< HEAD
		responseSizes,
		DroppedRequests,
=======
		requestSliLatencies,
		fieldValidationRequestLatencies,
		responseSizes,
>>>>>>> ffba3d33
		TLSHandshakeErrors,
		WatchEvents,
		WatchEventsSizes,
		currentInflightRequests,
		currentInqueueRequests,
		requestTerminationsTotal,
		apiSelfRequestCounter,
		requestFilterDuration,
		requestAbortsTotal,
		requestPostTimeoutTotal,
		requestTimestampComparisonDuration,
	}

	// these are the valid request methods which we report in our metrics. Any other request methods
	// will be aggregated under 'unknown'
	validRequestMethods = utilsets.NewString(
		"APPLY",
		"CONNECT",
		"CREATE",
		"DELETE",
		"DELETECOLLECTION",
		"GET",
		"LIST",
		"PATCH",
		"POST",
		"PROXY",
		"PUT",
		"UPDATE",
		"WATCH",
		"WATCHLIST")

	// These are the valid connect requests which we report in our metrics.
	validConnectRequests = utilsets.NewString(
		"log",
		"exec",
		"portforward",
		"attach",
		"proxy")
)

const (
	// ReadOnlyKind is a string identifying read only request kind
	ReadOnlyKind = "readOnly"
	// MutatingKind is a string identifying mutating request kind
	MutatingKind = "mutating"

	// WaitingPhase is the phase value for a request waiting in a queue
	WaitingPhase = "waiting"
	// ExecutingPhase is the phase value for an executing request
	ExecutingPhase = "executing"
)

const (
	// deprecatedAnnotationKey is a key for an audit annotation set to
	// "true" on requests made to deprecated API versions
	deprecatedAnnotationKey = "k8s.io/deprecated"
	// removedReleaseAnnotationKey is a key for an audit annotation set to
	// the target removal release, in "<major>.<minor>" format,
	// on requests made to deprecated API versions with a target removal release
	removedReleaseAnnotationKey = "k8s.io/removed-release"
)

const (
	// The source that is recording the apiserver_request_post_timeout_total metric.
	// The "executing" request handler returns after the timeout filter times out the request.
	PostTimeoutSourceTimeoutHandler = "timeout-handler"

	// The source that is recording the apiserver_request_post_timeout_total metric.
	// The "executing" request handler returns after the rest layer times out the request.
	PostTimeoutSourceRestHandler = "rest-handler"
)

const (
	// The executing request handler panicked after the request had
	// been timed out by the apiserver.
	PostTimeoutHandlerPanic = "panic"

	// The executing request handler has returned an error to the post-timeout
	// receiver after the request had been timed out by the apiserver.
	PostTimeoutHandlerError = "error"

	// The executing request handler has returned a result to the post-timeout
	// receiver after the request had been timed out by the apiserver.
	PostTimeoutHandlerOK = "ok"

	// The executing request handler has not panicked or returned any error/result to
	// the post-timeout receiver yet after the request had been timed out by the apiserver.
	// The post-timeout receiver gives up after waiting for certain threshold and if the
	// executing request handler has not returned yet we use the following label.
	PostTimeoutHandlerPending = "pending"
)

var registerMetrics sync.Once

// Register all metrics.
func Register() {
	registerMetrics.Do(func() {
		for _, metric := range metrics {
			legacyregistry.MustRegister(metric)
		}
	})
}

// Reset all metrics.
func Reset() {
	for _, metric := range metrics {
		metric.Reset()
	}
}

// UpdateInflightRequestMetrics reports concurrency metrics classified by
// mutating vs Readonly.
func UpdateInflightRequestMetrics(phase string, nonmutating, mutating int) {
	for _, kc := range []struct {
		kind  string
		count int
	}{{ReadOnlyKind, nonmutating}, {MutatingKind, mutating}} {
		if phase == ExecutingPhase {
			currentInflightRequests.WithLabelValues(kc.kind).Set(float64(kc.count))
		} else {
			currentInqueueRequests.WithLabelValues(kc.kind).Set(float64(kc.count))
		}
	}
}

func RecordFilterLatency(ctx context.Context, name string, elapsed time.Duration) {
	requestFilterDuration.WithContext(ctx).WithLabelValues(name).Observe(elapsed.Seconds())
}

func RecordTimestampComparisonLatency(codePath string, elapsed time.Duration) {
	requestTimestampComparisonDuration.WithLabelValues(codePath).Observe(elapsed.Seconds())
}

func RecordRequestPostTimeout(source string, status string) {
	requestPostTimeoutTotal.WithLabelValues(source, status).Inc()
}

// RecordRequestAbort records that the request was aborted possibly due to a timeout.
func RecordRequestAbort(req *http.Request, requestInfo *request.RequestInfo) {
	if requestInfo == nil {
		requestInfo = &request.RequestInfo{Verb: req.Method, Path: req.URL.Path}
	}

	scope := CleanScope(requestInfo)
	reportedVerb := cleanVerb(CanonicalVerb(strings.ToUpper(req.Method), scope), "", req, requestInfo)
	resource := requestInfo.Resource
	subresource := requestInfo.Subresource
	group := requestInfo.APIGroup
	version := requestInfo.APIVersion

	requestAbortsTotal.WithContext(req.Context()).WithLabelValues(reportedVerb, group, version, resource, subresource, scope).Inc()
}

<<<<<<< HEAD
=======
// RecordDroppedRequest records that the request was rejected via http.TooManyRequests.
func RecordDroppedRequest(req *http.Request, requestInfo *request.RequestInfo, component string, isMutatingRequest bool) {
	if requestInfo == nil {
		requestInfo = &request.RequestInfo{Verb: req.Method, Path: req.URL.Path}
	}
	scope := CleanScope(requestInfo)
	dryRun := cleanDryRun(req.URL)

	// We don't use verb from <requestInfo>, as this may be propagated from
	// InstrumentRouteFunc which is registered in installer.go with predefined
	// list of verbs (different than those translated to RequestInfo).
	// However, we need to tweak it e.g. to differentiate GET from LIST.
	reportedVerb := cleanVerb(CanonicalVerb(strings.ToUpper(req.Method), scope), "", req, requestInfo)

	if requestInfo.IsResourceRequest {
		requestCounter.WithContext(req.Context()).WithLabelValues(reportedVerb, dryRun, requestInfo.APIGroup, requestInfo.APIVersion, requestInfo.Resource, requestInfo.Subresource, scope, component, codeToString(http.StatusTooManyRequests)).Inc()
	} else {
		requestCounter.WithContext(req.Context()).WithLabelValues(reportedVerb, dryRun, "", "", "", requestInfo.Subresource, scope, component, codeToString(http.StatusTooManyRequests)).Inc()
	}
}

>>>>>>> ffba3d33
// RecordRequestTermination records that the request was terminated early as part of a resource
// preservation or apiserver self-defense mechanism (e.g. timeouts, maxinflight throttling,
// proxyHandler errors). RecordRequestTermination should only be called zero or one times
// per request.
func RecordRequestTermination(req *http.Request, requestInfo *request.RequestInfo, component string, code int) {
	if requestInfo == nil {
		requestInfo = &request.RequestInfo{Verb: req.Method, Path: req.URL.Path}
	}
	scope := CleanScope(requestInfo)

	// We don't use verb from <requestInfo>, as this may be propagated from
	// InstrumentRouteFunc which is registered in installer.go with predefined
	// list of verbs (different than those translated to RequestInfo).
	// However, we need to tweak it e.g. to differentiate GET from LIST.
	reportedVerb := cleanVerb(CanonicalVerb(strings.ToUpper(req.Method), scope), "", req, requestInfo)

	if requestInfo.IsResourceRequest {
		requestTerminationsTotal.WithContext(req.Context()).WithLabelValues(reportedVerb, requestInfo.APIGroup, requestInfo.APIVersion, requestInfo.Resource, requestInfo.Subresource, scope, component, codeToString(code)).Inc()
	} else {
		requestTerminationsTotal.WithContext(req.Context()).WithLabelValues(reportedVerb, "", "", "", requestInfo.Path, scope, component, codeToString(code)).Inc()
	}
}

// RecordLongRunning tracks the execution of a long running request against the API server. It provides an accurate count
// of the total number of open long running requests. requestInfo may be nil if the caller is not in the normal request flow.
func RecordLongRunning(req *http.Request, requestInfo *request.RequestInfo, component string, fn func()) {
	if requestInfo == nil {
		requestInfo = &request.RequestInfo{Verb: req.Method, Path: req.URL.Path}
	}
	var g compbasemetrics.GaugeMetric
	scope := CleanScope(requestInfo)

	// We don't use verb from <requestInfo>, as this may be propagated from
	// InstrumentRouteFunc which is registered in installer.go with predefined
	// list of verbs (different than those translated to RequestInfo).
	// However, we need to tweak it e.g. to differentiate GET from LIST.
	reportedVerb := cleanVerb(CanonicalVerb(strings.ToUpper(req.Method), scope), "", req, requestInfo)

	if requestInfo.IsResourceRequest {
		g = longRunningRequestsGauge.WithContext(req.Context()).WithLabelValues(reportedVerb, requestInfo.APIGroup, requestInfo.APIVersion, requestInfo.Resource, requestInfo.Subresource, scope, component)
	} else {
		g = longRunningRequestsGauge.WithContext(req.Context()).WithLabelValues(reportedVerb, "", "", "", requestInfo.Path, scope, component)
	}
	g.Inc()
	defer g.Dec()
	fn()
}

// MonitorRequest handles standard transformations for client and the reported verb and then invokes Monitor to record
// a request. verb must be uppercase to be backwards compatible with existing monitoring tooling.
func MonitorRequest(req *http.Request, verb, group, version, resource, subresource, scope, component string, deprecated bool, removedRelease string, httpCode, respSize int, elapsed time.Duration) {
	requestInfo, ok := request.RequestInfoFrom(req.Context())
	if !ok || requestInfo == nil {
		requestInfo = &request.RequestInfo{Verb: req.Method, Path: req.URL.Path}
	}
	// We don't use verb from <requestInfo>, as this may be propagated from
	// InstrumentRouteFunc which is registered in installer.go with predefined
	// list of verbs (different than those translated to RequestInfo).
	// However, we need to tweak it e.g. to differentiate GET from LIST.
	reportedVerb := cleanVerb(CanonicalVerb(strings.ToUpper(req.Method), scope), verb, req, requestInfo)

	dryRun := cleanDryRun(req.URL)
	elapsedSeconds := elapsed.Seconds()
	requestCounter.WithContext(req.Context()).WithLabelValues(reportedVerb, dryRun, group, version, resource, subresource, scope, component, codeToString(httpCode)).Inc()
	// MonitorRequest happens after authentication, so we can trust the username given by the request
	info, ok := request.UserFrom(req.Context())
	if ok && info.GetName() == user.APIServerUser {
		apiSelfRequestCounter.WithContext(req.Context()).WithLabelValues(reportedVerb, resource, subresource).Inc()
	}
	if deprecated {
		deprecatedRequestGauge.WithContext(req.Context()).WithLabelValues(group, version, resource, subresource, removedRelease).Set(1)
		audit.AddAuditAnnotation(req.Context(), deprecatedAnnotationKey, "true")
		if len(removedRelease) > 0 {
			audit.AddAuditAnnotation(req.Context(), removedReleaseAnnotationKey, removedRelease)
		}
	}
	requestLatencies.WithContext(req.Context()).WithLabelValues(reportedVerb, dryRun, group, version, resource, subresource, scope, component).Observe(elapsedSeconds)
<<<<<<< HEAD
	if wd, ok := request.WebhookDurationFrom(req.Context()); ok {
		sloLatency := elapsedSeconds - (wd.AdmitTracker.GetLatency() + wd.ValidateTracker.GetLatency()).Seconds()
		requestSloLatencies.WithContext(req.Context()).WithLabelValues(reportedVerb, group, version, resource, subresource, scope, component).Observe(sloLatency)
=======
	fieldValidation := cleanFieldValidation(req.URL)
	fieldValidationRequestLatencies.WithContext(req.Context()).WithLabelValues(fieldValidation)

	if wd, ok := request.LatencyTrackersFrom(req.Context()); ok {
		sliLatency := elapsedSeconds - (wd.MutatingWebhookTracker.GetLatency() + wd.ValidatingWebhookTracker.GetLatency() + wd.APFQueueWaitTracker.GetLatency()).Seconds()
		requestSloLatencies.WithContext(req.Context()).WithLabelValues(reportedVerb, group, version, resource, subresource, scope, component).Observe(sliLatency)
		requestSliLatencies.WithContext(req.Context()).WithLabelValues(reportedVerb, group, version, resource, subresource, scope, component).Observe(sliLatency)
>>>>>>> ffba3d33
	}
	// We are only interested in response sizes of read requests.
	if verb == "GET" || verb == "LIST" {
		responseSizes.WithContext(req.Context()).WithLabelValues(reportedVerb, group, version, resource, subresource, scope, component).Observe(float64(respSize))
	}
}

// InstrumentRouteFunc works like Prometheus' InstrumentHandlerFunc but wraps
// the go-restful RouteFunction instead of a HandlerFunc plus some Kubernetes endpoint specific information.
func InstrumentRouteFunc(verb, group, version, resource, subresource, scope, component string, deprecated bool, removedRelease string, routeFunc restful.RouteFunction) restful.RouteFunction {
	return restful.RouteFunction(func(req *restful.Request, response *restful.Response) {
		requestReceivedTimestamp, ok := request.ReceivedTimestampFrom(req.Request.Context())
		if !ok {
			requestReceivedTimestamp = time.Now()
		}

		delegate := &ResponseWriterDelegator{ResponseWriter: response.ResponseWriter}

		rw := responsewriter.WrapForHTTP1Or2(delegate)
		response.ResponseWriter = rw

		routeFunc(req, response)

		MonitorRequest(req.Request, verb, group, version, resource, subresource, scope, component, deprecated, removedRelease, delegate.Status(), delegate.ContentLength(), time.Since(requestReceivedTimestamp))
	})
}

// InstrumentHandlerFunc works like Prometheus' InstrumentHandlerFunc but adds some Kubernetes endpoint specific information.
func InstrumentHandlerFunc(verb, group, version, resource, subresource, scope, component string, deprecated bool, removedRelease string, handler http.HandlerFunc) http.HandlerFunc {
	return func(w http.ResponseWriter, req *http.Request) {
		requestReceivedTimestamp, ok := request.ReceivedTimestampFrom(req.Context())
		if !ok {
			requestReceivedTimestamp = time.Now()
		}

		delegate := &ResponseWriterDelegator{ResponseWriter: w}
		w = responsewriter.WrapForHTTP1Or2(delegate)

		handler(w, req)

		MonitorRequest(req, verb, group, version, resource, subresource, scope, component, deprecated, removedRelease, delegate.Status(), delegate.ContentLength(), time.Since(requestReceivedTimestamp))
	}
}

// NormalizedVerb returns normalized verb
func NormalizedVerb(req *http.Request) string {
	verb := req.Method
	requestInfo, ok := request.RequestInfoFrom(req.Context())
	if ok {
		// If we can find a requestInfo, we can get a scope, and then
		// we can convert GETs to LISTs when needed.
		scope := CleanScope(requestInfo)
		verb = CanonicalVerb(strings.ToUpper(verb), scope)
	}

	// mark APPLY requests, WATCH requests and CONNECT requests correctly.
	return CleanVerb(verb, req, requestInfo)
}

// CleanScope returns the scope of the request.
func CleanScope(requestInfo *request.RequestInfo) string {
	if requestInfo.Name != "" || requestInfo.Verb == "create" {
		return "resource"
	}
	if requestInfo.Namespace != "" {
		return "namespace"
	}
	if requestInfo.IsResourceRequest {
		return "cluster"
	}
	// this is the empty scope
	return ""
}

// CanonicalVerb distinguishes LISTs from GETs (and HEADs). It assumes verb is
// UPPERCASE.
func CanonicalVerb(verb string, scope string) string {
	switch verb {
	case "GET", "HEAD":
		if scope != "resource" && scope != "" {
			return "LIST"
		}
		return "GET"
	default:
		return verb
	}
}

// CleanVerb returns a normalized verb, so that it is easy to tell WATCH from
// LIST, APPLY from PATCH and CONNECT from others.
func CleanVerb(verb string, request *http.Request, requestInfo *request.RequestInfo) string {
	reportedVerb := verb
	if verb == "LIST" && checkIfWatch(request) {
		reportedVerb = "WATCH"
	}
	// normalize the legacy WATCHLIST to WATCH to ensure users aren't surprised by metrics
	if verb == "WATCHLIST" {
		reportedVerb = "WATCH"
	}
	if verb == "PATCH" && request.Header.Get("Content-Type") == string(types.ApplyPatchType) {
		reportedVerb = "APPLY"
	}
	if requestInfo != nil && requestInfo.IsResourceRequest && len(requestInfo.Subresource) > 0 && validConnectRequests.Has(requestInfo.Subresource) {
		reportedVerb = "CONNECT"
	}
	return reportedVerb
}

// cleanVerb additionally ensures that unknown verbs don't clog up the metrics.
func cleanVerb(verb, suggestedVerb string, request *http.Request, requestInfo *request.RequestInfo) string {
	// CanonicalVerb (being an input for this function) doesn't handle correctly the
	// deprecated path pattern for watch of:
	//   GET /api/{version}/watch/{resource}
	// We correct it manually based on the pass verb from the installer.
	if suggestedVerb == "WATCH" || suggestedVerb == "WATCHLIST" {
		return "WATCH"
	}
	reportedVerb := CleanVerb(verb, request, requestInfo)
	if validRequestMethods.Has(reportedVerb) {
		return reportedVerb
	}
	return OtherRequestMethod
}

//getVerbIfWatch additionally ensures that GET or List would be transformed to WATCH
func getVerbIfWatch(req *http.Request) string {
	if strings.ToUpper(req.Method) == "GET" || strings.ToUpper(req.Method) == "LIST" {
		if checkIfWatch(req) {
			return "WATCH"
		}
	}
	return ""
}

//checkIfWatch check request is watch
func checkIfWatch(req *http.Request) bool {
	// see apimachinery/pkg/runtime/conversion.go Convert_Slice_string_To_bool
	if values := req.URL.Query()["watch"]; len(values) > 0 {
		if value := strings.ToLower(values[0]); value != "0" && value != "false" {
			return true
		}
	}
	return false
}

func cleanDryRun(u *url.URL) string {
	// avoid allocating when we don't see dryRun in the query
	if !strings.Contains(u.RawQuery, "dryRun") {
		return ""
	}
	dryRun := u.Query()["dryRun"]
	if errs := validation.ValidateDryRun(nil, dryRun); len(errs) > 0 {
		return "invalid"
	}
	// Since dryRun could be valid with any arbitrarily long length
	// we have to dedup and sort the elements before joining them together
	// TODO: this is a fairly large allocation for what it does, consider
	//   a sort and dedup in a single pass
	return strings.Join(utilsets.NewString(dryRun...).List(), ",")
}

var _ http.ResponseWriter = (*ResponseWriterDelegator)(nil)
var _ responsewriter.UserProvidedDecorator = (*ResponseWriterDelegator)(nil)

// ResponseWriterDelegator interface wraps http.ResponseWriter to additionally record content-length, status-code, etc.
type ResponseWriterDelegator struct {
	http.ResponseWriter

	status      int
	written     int64
	wroteHeader bool
}

func (r *ResponseWriterDelegator) Unwrap() http.ResponseWriter {
	return r.ResponseWriter
}

func (r *ResponseWriterDelegator) WriteHeader(code int) {
	r.status = code
	r.wroteHeader = true
	r.ResponseWriter.WriteHeader(code)
}

func (r *ResponseWriterDelegator) Write(b []byte) (int, error) {
	if !r.wroteHeader {
		r.WriteHeader(http.StatusOK)
	}
	n, err := r.ResponseWriter.Write(b)
	r.written += int64(n)
	return n, err
}

func (r *ResponseWriterDelegator) Status() int {
	return r.status
}

func (r *ResponseWriterDelegator) ContentLength() int {
	return int(r.written)
}

// Small optimization over Itoa
func codeToString(s int) string {
	switch s {
	case 100:
		return "100"
	case 101:
		return "101"

	case 200:
		return "200"
	case 201:
		return "201"
	case 202:
		return "202"
	case 203:
		return "203"
	case 204:
		return "204"
	case 205:
		return "205"
	case 206:
		return "206"

	case 300:
		return "300"
	case 301:
		return "301"
	case 302:
		return "302"
	case 304:
		return "304"
	case 305:
		return "305"
	case 307:
		return "307"

	case 400:
		return "400"
	case 401:
		return "401"
	case 402:
		return "402"
	case 403:
		return "403"
	case 404:
		return "404"
	case 405:
		return "405"
	case 406:
		return "406"
	case 407:
		return "407"
	case 408:
		return "408"
	case 409:
		return "409"
	case 410:
		return "410"
	case 411:
		return "411"
	case 412:
		return "412"
	case 413:
		return "413"
	case 414:
		return "414"
	case 415:
		return "415"
	case 416:
		return "416"
	case 417:
		return "417"
	case 418:
		return "418"

	case 500:
		return "500"
	case 501:
		return "501"
	case 502:
		return "502"
	case 503:
		return "503"
	case 504:
		return "504"
	case 505:
		return "505"

	case 428:
		return "428"
	case 429:
		return "429"
	case 431:
		return "431"
	case 511:
		return "511"

	default:
		return strconv.Itoa(s)
	}
}<|MERGE_RESOLUTION|>--- conflicted
+++ resolved
@@ -131,8 +131,6 @@
 		},
 		[]string{"verb", "group", "version", "resource", "subresource", "scope", "component"},
 	)
-<<<<<<< HEAD
-=======
 	fieldValidationRequestLatencies = compbasemetrics.NewHistogramVec(
 		&compbasemetrics.HistogramOpts{
 			Name: "field_validation_request_duration_seconds",
@@ -146,7 +144,6 @@
 		},
 		[]string{"field_validation"},
 	)
->>>>>>> ffba3d33
 	responseSizes = compbasemetrics.NewHistogramVec(
 		&compbasemetrics.HistogramOpts{
 			Subsystem: APIServerComponent,
@@ -158,18 +155,6 @@
 		},
 		[]string{"verb", "group", "version", "resource", "subresource", "scope", "component"},
 	)
-<<<<<<< HEAD
-	// DroppedRequests is a number of requests dropped with 'Try again later' response"
-	DroppedRequests = compbasemetrics.NewCounterVec(
-		&compbasemetrics.CounterOpts{
-			Name:           "apiserver_dropped_requests_total",
-			Help:           "Number of requests dropped with 'Try again later' response",
-			StabilityLevel: compbasemetrics.ALPHA,
-		},
-		[]string{"request_kind"},
-	)
-=======
->>>>>>> ffba3d33
 	// TLSHandshakeErrors is a number of requests dropped with 'TLS handshake error from' error
 	TLSHandshakeErrors = compbasemetrics.NewCounter(
 		&compbasemetrics.CounterOpts{
@@ -301,14 +286,9 @@
 		longRunningRequestsGauge,
 		requestLatencies,
 		requestSloLatencies,
-<<<<<<< HEAD
-		responseSizes,
-		DroppedRequests,
-=======
 		requestSliLatencies,
 		fieldValidationRequestLatencies,
 		responseSizes,
->>>>>>> ffba3d33
 		TLSHandshakeErrors,
 		WatchEvents,
 		WatchEventsSizes,
@@ -462,8 +442,6 @@
 	requestAbortsTotal.WithContext(req.Context()).WithLabelValues(reportedVerb, group, version, resource, subresource, scope).Inc()
 }
 
-<<<<<<< HEAD
-=======
 // RecordDroppedRequest records that the request was rejected via http.TooManyRequests.
 func RecordDroppedRequest(req *http.Request, requestInfo *request.RequestInfo, component string, isMutatingRequest bool) {
 	if requestInfo == nil {
@@ -485,7 +463,6 @@
 	}
 }
 
->>>>>>> ffba3d33
 // RecordRequestTermination records that the request was terminated early as part of a resource
 // preservation or apiserver self-defense mechanism (e.g. timeouts, maxinflight throttling,
 // proxyHandler errors). RecordRequestTermination should only be called zero or one times
@@ -563,11 +540,6 @@
 		}
 	}
 	requestLatencies.WithContext(req.Context()).WithLabelValues(reportedVerb, dryRun, group, version, resource, subresource, scope, component).Observe(elapsedSeconds)
-<<<<<<< HEAD
-	if wd, ok := request.WebhookDurationFrom(req.Context()); ok {
-		sloLatency := elapsedSeconds - (wd.AdmitTracker.GetLatency() + wd.ValidateTracker.GetLatency()).Seconds()
-		requestSloLatencies.WithContext(req.Context()).WithLabelValues(reportedVerb, group, version, resource, subresource, scope, component).Observe(sloLatency)
-=======
 	fieldValidation := cleanFieldValidation(req.URL)
 	fieldValidationRequestLatencies.WithContext(req.Context()).WithLabelValues(fieldValidation)
 
@@ -575,7 +547,6 @@
 		sliLatency := elapsedSeconds - (wd.MutatingWebhookTracker.GetLatency() + wd.ValidatingWebhookTracker.GetLatency() + wd.APFQueueWaitTracker.GetLatency()).Seconds()
 		requestSloLatencies.WithContext(req.Context()).WithLabelValues(reportedVerb, group, version, resource, subresource, scope, component).Observe(sliLatency)
 		requestSliLatencies.WithContext(req.Context()).WithLabelValues(reportedVerb, group, version, resource, subresource, scope, component).Observe(sliLatency)
->>>>>>> ffba3d33
 	}
 	// We are only interested in response sizes of read requests.
 	if verb == "GET" || verb == "LIST" {
@@ -668,7 +639,7 @@
 // LIST, APPLY from PATCH and CONNECT from others.
 func CleanVerb(verb string, request *http.Request, requestInfo *request.RequestInfo) string {
 	reportedVerb := verb
-	if verb == "LIST" && checkIfWatch(request) {
+	if suggestedVerb := getVerbIfWatch(request); suggestedVerb == "WATCH" {
 		reportedVerb = "WATCH"
 	}
 	// normalize the legacy WATCHLIST to WATCH to ensure users aren't surprised by metrics
@@ -700,25 +671,17 @@
 	return OtherRequestMethod
 }
 
-//getVerbIfWatch additionally ensures that GET or List would be transformed to WATCH
+// getVerbIfWatch additionally ensures that GET or List would be transformed to WATCH
 func getVerbIfWatch(req *http.Request) string {
 	if strings.ToUpper(req.Method) == "GET" || strings.ToUpper(req.Method) == "LIST" {
-		if checkIfWatch(req) {
-			return "WATCH"
+		// see apimachinery/pkg/runtime/conversion.go Convert_Slice_string_To_bool
+		if values := req.URL.Query()["watch"]; len(values) > 0 {
+			if value := strings.ToLower(values[0]); value != "0" && value != "false" {
+				return "WATCH"
+			}
 		}
 	}
 	return ""
-}
-
-//checkIfWatch check request is watch
-func checkIfWatch(req *http.Request) bool {
-	// see apimachinery/pkg/runtime/conversion.go Convert_Slice_string_To_bool
-	if values := req.URL.Query()["watch"]; len(values) > 0 {
-		if value := strings.ToLower(values[0]); value != "0" && value != "false" {
-			return true
-		}
-	}
-	return false
 }
 
 func cleanDryRun(u *url.URL) string {
@@ -735,6 +698,21 @@
 	// TODO: this is a fairly large allocation for what it does, consider
 	//   a sort and dedup in a single pass
 	return strings.Join(utilsets.NewString(dryRun...).List(), ",")
+}
+
+func cleanFieldValidation(u *url.URL) string {
+	// avoid allocating when we don't see dryRun in the query
+	if !strings.Contains(u.RawQuery, "fieldValidation") {
+		return ""
+	}
+	fieldValidation := u.Query()["fieldValidation"]
+	if len(fieldValidation) != 1 {
+		return "invalid"
+	}
+	if errs := validation.ValidateFieldValidation(nil, fieldValidation[0]); len(errs) > 0 {
+		return "invalid"
+	}
+	return fieldValidation[0]
 }
 
 var _ http.ResponseWriter = (*ResponseWriterDelegator)(nil)
