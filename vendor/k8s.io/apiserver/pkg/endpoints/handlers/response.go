/*
Copyright 2017 The Kubernetes Authors.

Licensed under the Apache License, Version 2.0 (the "License");
you may not use this file except in compliance with the License.
You may obtain a copy of the License at

    http://www.apache.org/licenses/LICENSE-2.0

Unless required by applicable law or agreed to in writing, software
distributed under the License is distributed on an "AS IS" BASIS,
WITHOUT WARRANTIES OR CONDITIONS OF ANY KIND, either express or implied.
See the License for the specific language governing permissions and
limitations under the License.
*/

package handlers

import (
	"context"
	"fmt"
	"net/http"

	"k8s.io/apimachinery/pkg/api/errors"
	"k8s.io/apimachinery/pkg/api/meta"
	metainternalversionscheme "k8s.io/apimachinery/pkg/apis/meta/internalversion/scheme"
	metav1 "k8s.io/apimachinery/pkg/apis/meta/v1"
	metav1beta1 "k8s.io/apimachinery/pkg/apis/meta/v1beta1"
	"k8s.io/apimachinery/pkg/apis/meta/v1beta1/validation"
	"k8s.io/apimachinery/pkg/runtime"
	"k8s.io/apimachinery/pkg/runtime/schema"
	"k8s.io/apiserver/pkg/endpoints/handlers/negotiation"
	"k8s.io/apiserver/pkg/endpoints/handlers/responsewriters"
<<<<<<< HEAD
	utiltrace "k8s.io/utils/trace"
=======
	endpointsrequest "k8s.io/apiserver/pkg/endpoints/request"
>>>>>>> ffba3d33
)

// transformObject takes the object as returned by storage and ensures it is in
// the client's desired form, as well as ensuring any API level fields like self-link
// are properly set.
func transformObject(ctx context.Context, obj runtime.Object, opts interface{}, mediaType negotiation.MediaTypeOptions, scope *RequestScope, req *http.Request) (runtime.Object, error) {
	if co, ok := obj.(runtime.CacheableObject); ok {
		if mediaType.Convert != nil {
			// Non-nil mediaType.Convert means that some conversion of the object
			// has to happen. Currently conversion may potentially modify the
			// object or assume something about it (e.g. asTable operates on
			// reflection, which won't work for any wrapper).
			// To ensure it will work correctly, let's operate on base objects
			// and not cache it for now.
			//
			// TODO: Long-term, transformObject should be changed so that it
			// implements runtime.Encoder interface.
			return doTransformObject(ctx, co.GetObject(), opts, mediaType, scope, req)
		}
	}
	return doTransformObject(ctx, obj, opts, mediaType, scope, req)
}

func doTransformObject(ctx context.Context, obj runtime.Object, opts interface{}, mediaType negotiation.MediaTypeOptions, scope *RequestScope, req *http.Request) (runtime.Object, error) {
	if _, ok := obj.(*metav1.Status); ok {
		return obj, nil
	}
	if err := setObjectSelfLink(ctx, obj, req, scope.Namer); err != nil {
		return nil, err
	}

	switch target := mediaType.Convert; {
	case target == nil:
		return obj, nil

	case target.Kind == "PartialObjectMetadata":
		return asPartialObjectMetadata(obj, target.GroupVersion())

	case target.Kind == "PartialObjectMetadataList":
		return asPartialObjectMetadataList(obj, target.GroupVersion())

	case target.Kind == "Table":
		options, ok := opts.(*metav1.TableOptions)
		if !ok {
			return nil, fmt.Errorf("unexpected TableOptions, got %T", opts)
		}
		return asTable(ctx, obj, options, scope, target.GroupVersion())

	default:
		accepted, _ := negotiation.MediaTypesForSerializer(metainternalversionscheme.Codecs)
		err := negotiation.NewNotAcceptableError(accepted)
		return nil, err
	}
}

// optionsForTransform will load and validate any additional query parameter options for
// a conversion or return an error.
func optionsForTransform(mediaType negotiation.MediaTypeOptions, req *http.Request) (interface{}, error) {
	switch target := mediaType.Convert; {
	case target == nil:
	case target.Kind == "Table" && (target.GroupVersion() == metav1beta1.SchemeGroupVersion || target.GroupVersion() == metav1.SchemeGroupVersion):
		opts := &metav1.TableOptions{}
		if err := metainternalversionscheme.ParameterCodec.DecodeParameters(req.URL.Query(), metav1.SchemeGroupVersion, opts); err != nil {
			return nil, err
		}
		switch errs := validation.ValidateTableOptions(opts); len(errs) {
		case 0:
			return opts, nil
		case 1:
			return nil, errors.NewBadRequest(fmt.Sprintf("Unable to convert to Table as requested: %v", errs[0].Error()))
		default:
			return nil, errors.NewBadRequest(fmt.Sprintf("Unable to convert to Table as requested: %v", errs))
		}
	}
	return nil, nil
}

// targetEncodingForTransform returns the appropriate serializer for the input media type
func targetEncodingForTransform(scope *RequestScope, mediaType negotiation.MediaTypeOptions, req *http.Request) (schema.GroupVersionKind, runtime.NegotiatedSerializer, bool) {
	switch target := mediaType.Convert; {
	case target == nil:
	case (target.Kind == "PartialObjectMetadata" || target.Kind == "PartialObjectMetadataList" || target.Kind == "Table") &&
		(target.GroupVersion() == metav1beta1.SchemeGroupVersion || target.GroupVersion() == metav1.SchemeGroupVersion):
		return *target, metainternalversionscheme.Codecs, true
	}
	return scope.Kind, scope.Serializer, false
}

// transformResponseObject takes an object loaded from storage and performs any necessary transformations.
// Will write the complete response object.
func transformResponseObject(ctx context.Context, scope *RequestScope, req *http.Request, w http.ResponseWriter, statusCode int, mediaType negotiation.MediaTypeOptions, result runtime.Object) {
	options, err := optionsForTransform(mediaType, req)
	if err != nil {
		scope.err(err, w, req)
		return
	}
	obj, err := transformObject(ctx, result, options, mediaType, scope, req)
	if err != nil {
		scope.err(err, w, req)
		return
	}
	kind, serializer, _ := targetEncodingForTransform(scope, mediaType, req)
	responsewriters.WriteObjectNegotiated(serializer, scope, kind.GroupVersion(), w, req, statusCode, obj, false)
}

// errNotAcceptable indicates Accept negotiation has failed
type errNotAcceptable struct {
	message string
}

func newNotAcceptableError(message string) error {
	return errNotAcceptable{message}
}

func (e errNotAcceptable) Error() string {
	return e.message
}

func (e errNotAcceptable) Status() metav1.Status {
	return metav1.Status{
		Status:  metav1.StatusFailure,
		Code:    http.StatusNotAcceptable,
		Reason:  metav1.StatusReason("NotAcceptable"),
		Message: e.Error(),
	}
}

func asTable(ctx context.Context, result runtime.Object, opts *metav1.TableOptions, scope *RequestScope, groupVersion schema.GroupVersion) (runtime.Object, error) {
	switch groupVersion {
	case metav1beta1.SchemeGroupVersion, metav1.SchemeGroupVersion:
	default:
		return nil, newNotAcceptableError(fmt.Sprintf("no Table exists in group version %s", groupVersion))
	}

	obj, err := scope.TableConvertor.ConvertToTable(ctx, result, opts)
	if err != nil {
		return nil, err
	}

	table := (*metav1.Table)(obj)

	for i := range table.Rows {
		item := &table.Rows[i]
		switch opts.IncludeObject {
		case metav1.IncludeObject:
			item.Object.Object, err = scope.Convertor.ConvertToVersion(item.Object.Object, scope.Kind.GroupVersion())
			if err != nil {
				return nil, err
			}
		// TODO: rely on defaulting for the value here?
		case metav1.IncludeMetadata, "":
			m, err := meta.Accessor(item.Object.Object)
			if err != nil {
				return nil, err
			}
			// TODO: turn this into an internal type and do conversion in order to get object kind automatically set?
			partial := meta.AsPartialObjectMetadata(m)
			partial.GetObjectKind().SetGroupVersionKind(groupVersion.WithKind("PartialObjectMetadata"))
			item.Object.Object = partial
		case metav1.IncludeNone:
			item.Object.Object = nil
		default:
			err = errors.NewBadRequest(fmt.Sprintf("unrecognized includeObject value: %q", opts.IncludeObject))
			return nil, err
		}
	}

	return table, nil
}

func asPartialObjectMetadata(result runtime.Object, groupVersion schema.GroupVersion) (runtime.Object, error) {
	if meta.IsListType(result) {
		err := newNotAcceptableError(fmt.Sprintf("you requested PartialObjectMetadata, but the requested object is a list (%T)", result))
		return nil, err
	}
	switch groupVersion {
	case metav1beta1.SchemeGroupVersion, metav1.SchemeGroupVersion:
	default:
		return nil, newNotAcceptableError(fmt.Sprintf("no PartialObjectMetadataList exists in group version %s", groupVersion))
	}
	m, err := meta.Accessor(result)
	if err != nil {
		return nil, err
	}
	partial := meta.AsPartialObjectMetadata(m)
	partial.GetObjectKind().SetGroupVersionKind(groupVersion.WithKind("PartialObjectMetadata"))
	return partial, nil
}

func asPartialObjectMetadataList(result runtime.Object, groupVersion schema.GroupVersion) (runtime.Object, error) {
	li, ok := result.(metav1.ListInterface)
	if !ok {
		return nil, newNotAcceptableError(fmt.Sprintf("you requested PartialObjectMetadataList, but the requested object is not a list (%T)", result))
	}

	gvk := groupVersion.WithKind("PartialObjectMetadata")
	switch {
	case groupVersion == metav1beta1.SchemeGroupVersion:
		list := &metav1beta1.PartialObjectMetadataList{}
		err := meta.EachListItem(result, func(obj runtime.Object) error {
			m, err := meta.Accessor(obj)
			if err != nil {
				return err
			}
			partial := meta.AsPartialObjectMetadata(m)
			partial.GetObjectKind().SetGroupVersionKind(gvk)
			list.Items = append(list.Items, *partial)
			return nil
		})
		if err != nil {
			return nil, err
		}
		list.SelfLink = li.GetSelfLink()
		list.ResourceVersion = li.GetResourceVersion()
		list.Continue = li.GetContinue()
		return list, nil

	case groupVersion == metav1.SchemeGroupVersion:
		list := &metav1.PartialObjectMetadataList{}
		err := meta.EachListItem(result, func(obj runtime.Object) error {
			m, err := meta.Accessor(obj)
			if err != nil {
				return err
			}
			partial := meta.AsPartialObjectMetadata(m)
			partial.GetObjectKind().SetGroupVersionKind(gvk)
			list.Items = append(list.Items, *partial)
			return nil
		})
		if err != nil {
			return nil, err
		}
		list.SelfLink = li.GetSelfLink()
		list.ResourceVersion = li.GetResourceVersion()
		list.Continue = li.GetContinue()
		return list, nil

	default:
		return nil, newNotAcceptableError(fmt.Sprintf("no PartialObjectMetadataList exists in group version %s", groupVersion))
	}
}<|MERGE_RESOLUTION|>--- conflicted
+++ resolved
@@ -31,11 +31,7 @@
 	"k8s.io/apimachinery/pkg/runtime/schema"
 	"k8s.io/apiserver/pkg/endpoints/handlers/negotiation"
 	"k8s.io/apiserver/pkg/endpoints/handlers/responsewriters"
-<<<<<<< HEAD
-	utiltrace "k8s.io/utils/trace"
-=======
 	endpointsrequest "k8s.io/apiserver/pkg/endpoints/request"
->>>>>>> ffba3d33
 )
 
 // transformObject takes the object as returned by storage and ensures it is in
@@ -63,8 +59,14 @@
 	if _, ok := obj.(*metav1.Status); ok {
 		return obj, nil
 	}
-	if err := setObjectSelfLink(ctx, obj, req, scope.Namer); err != nil {
-		return nil, err
+
+	// ensure that for empty lists we don't return <nil> items.
+	// This is safe to modify without deep-copying the object, as
+	// List objects themselves are never cached.
+	if meta.IsListType(obj) && meta.LenList(obj) == 0 {
+		if err := meta.SetList(obj, []runtime.Object{}); err != nil {
+			return nil, err
+		}
 	}
 
 	switch target := mediaType.Convert; {
@@ -132,7 +134,13 @@
 		scope.err(err, w, req)
 		return
 	}
-	obj, err := transformObject(ctx, result, options, mediaType, scope, req)
+
+	var obj runtime.Object
+	do := func() {
+		obj, err = transformObject(ctx, result, options, mediaType, scope, req)
+	}
+	endpointsrequest.TrackTransformResponseObjectLatency(ctx, do)
+
 	if err != nil {
 		scope.err(err, w, req)
 		return
@@ -248,9 +256,9 @@
 		if err != nil {
 			return nil, err
 		}
-		list.SelfLink = li.GetSelfLink()
 		list.ResourceVersion = li.GetResourceVersion()
 		list.Continue = li.GetContinue()
+		list.RemainingItemCount = li.GetRemainingItemCount()
 		return list, nil
 
 	case groupVersion == metav1.SchemeGroupVersion:
@@ -268,9 +276,9 @@
 		if err != nil {
 			return nil, err
 		}
-		list.SelfLink = li.GetSelfLink()
 		list.ResourceVersion = li.GetResourceVersion()
 		list.Continue = li.GetContinue()
+		list.RemainingItemCount = li.GetRemainingItemCount()
 		return list, nil
 
 	default:
