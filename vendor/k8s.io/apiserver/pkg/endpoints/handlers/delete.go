/*
Copyright 2017 The Kubernetes Authors.

Licensed under the Apache License, Version 2.0 (the "License");
you may not use this file except in compliance with the License.
You may obtain a copy of the License at

    http://www.apache.org/licenses/LICENSE-2.0

Unless required by applicable law or agreed to in writing, software
distributed under the License is distributed on an "AS IS" BASIS,
WITHOUT WARRANTIES OR CONDITIONS OF ANY KIND, either express or implied.
See the License for the specific language governing permissions and
limitations under the License.
*/

package handlers

import (
	"context"
	"fmt"
	"net/http"
	"time"

	"go.opentelemetry.io/otel/attribute"

	"k8s.io/apimachinery/pkg/api/errors"
	metainternalversion "k8s.io/apimachinery/pkg/apis/meta/internalversion"
	metainternalversionscheme "k8s.io/apimachinery/pkg/apis/meta/internalversion/scheme"
	metainternalversionvalidation "k8s.io/apimachinery/pkg/apis/meta/internalversion/validation"
	metav1 "k8s.io/apimachinery/pkg/apis/meta/v1"
	"k8s.io/apimachinery/pkg/apis/meta/v1/validation"
	"k8s.io/apimachinery/pkg/runtime"
	"k8s.io/apimachinery/pkg/runtime/schema"
	"k8s.io/apiserver/pkg/admission"
	"k8s.io/apiserver/pkg/audit"
	"k8s.io/apiserver/pkg/endpoints/handlers/finisher"
	requestmetrics "k8s.io/apiserver/pkg/endpoints/handlers/metrics"
	"k8s.io/apiserver/pkg/endpoints/handlers/negotiation"
	"k8s.io/apiserver/pkg/endpoints/request"
	"k8s.io/apiserver/pkg/features"
	"k8s.io/apiserver/pkg/registry/rest"
	"k8s.io/apiserver/pkg/util/dryrun"
	utilfeature "k8s.io/apiserver/pkg/util/feature"
	"k8s.io/component-base/tracing"
)

// DeleteResource returns a function that will handle a resource deletion
// TODO admission here becomes solely validating admission
func DeleteResource(r rest.GracefulDeleter, allowsOptions bool, scope *RequestScope, admit admission.Interface) http.HandlerFunc {
	return func(w http.ResponseWriter, req *http.Request) {
		ctx := req.Context()
		// For performance tracking purposes.
		ctx, span := tracing.Start(ctx, "Delete", traceFields(req)...)
		defer span.End(500 * time.Millisecond)

		namespace, name, err := scope.Namer.Name(req)
		if err != nil {
			scope.err(err, w, req)
			return
		}

		// enforce a timeout of at most requestTimeoutUpperBound (34s) or less if the user-provided
		// timeout inside the parent context is lower than requestTimeoutUpperBound.
		ctx, cancel := context.WithTimeout(ctx, requestTimeoutUpperBound)
		defer cancel()

		ctx = request.WithNamespace(ctx, namespace)
		ae := audit.AuditEventFrom(ctx)
		admit = admission.WithAudit(admit, ae)

		outputMediaType, _, err := negotiation.NegotiateOutputMediaType(req, scope.Serializer, scope)
		if err != nil {
			scope.err(err, w, req)
			return
		}

		options := &metav1.DeleteOptions{}
		if allowsOptions {
			body, err := limitedReadBodyWithRecordMetric(ctx, req, scope.MaxRequestBodyBytes, scope.Resource.GroupResource().String(), requestmetrics.Delete)
			if err != nil {
				span.AddEvent("limitedReadBody failed", attribute.Int("len", len(body)), attribute.String("err", err.Error()))
				scope.err(err, w, req)
				return
			}
			span.AddEvent("limitedReadBody succeeded", attribute.Int("len", len(body)))
			if len(body) > 0 {
				s, err := negotiation.NegotiateInputSerializer(req, false, metainternalversionscheme.Codecs)
				if err != nil {
					scope.err(err, w, req)
					return
				}
				// For backwards compatibility, we need to allow existing clients to submit per group DeleteOptions
				// It is also allowed to pass a body with meta.k8s.io/v1.DeleteOptions
				defaultGVK := scope.MetaGroupVersion.WithKind("DeleteOptions")
				obj, gvk, err := metainternalversionscheme.Codecs.DecoderToVersion(s.Serializer, defaultGVK.GroupVersion()).Decode(body, &defaultGVK, options)
				if err != nil {
					scope.err(err, w, req)
					return
				}
				if obj != options {
					scope.err(fmt.Errorf("decoded object cannot be converted to DeleteOptions"), w, req)
					return
				}
				span.AddEvent("Decoded delete options")

				objGV := gvk.GroupVersion()
				audit.LogRequestObject(req.Context(), obj, objGV, scope.Resource, scope.Subresource, metainternalversionscheme.Codecs)
				span.AddEvent("Recorded the audit event")
			} else {
				if err := metainternalversionscheme.ParameterCodec.DecodeParameters(req.URL.Query(), scope.MetaGroupVersion, options); err != nil {
					err = errors.NewBadRequest(err.Error())
					scope.err(err, w, req)
					return
				}
			}
		}
		if errs := validation.ValidateDeleteOptions(options); len(errs) > 0 {
			err := errors.NewInvalid(schema.GroupKind{Group: metav1.GroupName, Kind: "DeleteOptions"}, "", errs)
			scope.err(err, w, req)
			return
		}
		options.TypeMeta.SetGroupVersionKind(metav1.SchemeGroupVersion.WithKind("DeleteOptions"))

		span.AddEvent("About to delete object from database")
		wasDeleted := true
		userInfo, _ := request.UserFrom(ctx)
		staticAdmissionAttrs := admission.NewAttributesRecord(nil, nil, scope.Kind, namespace, name, scope.Resource, scope.Subresource, admission.Delete, options, dryrun.IsDryRun(options.DryRun), userInfo)
		result, err := finisher.FinishRequest(ctx, func() (runtime.Object, error) {
			obj, deleted, err := r.Delete(ctx, name, rest.AdmissionToValidateObjectDeleteFunc(admit, staticAdmissionAttrs, scope), options)
			wasDeleted = deleted
			return obj, err
		})
		if err != nil {
			scope.err(err, w, req)
			return
		}
		span.AddEvent("Object deleted from database")

		status := http.StatusOK
		// Return http.StatusAccepted if the resource was not deleted immediately and
		// user requested cascading deletion by setting OrphanDependents=false.
		// Note: We want to do this always if resource was not deleted immediately, but
		// that will break existing clients.
		// Other cases where resource is not instantly deleted are: namespace deletion
		// and pod graceful deletion.
		//nolint:staticcheck // SA1019 backwards compatibility
		//nolint: staticcheck
		if !wasDeleted && options.OrphanDependents != nil && !*options.OrphanDependents {
			status = http.StatusAccepted
		}
		// if the rest.Deleter returns a nil object, fill out a status. Callers may return a valid
		// object with the response.
		if result == nil {
			result = &metav1.Status{
				Status: metav1.StatusSuccess,
				Code:   int32(status),
				Details: &metav1.StatusDetails{
					Name: name,
					Kind: scope.Kind.Kind,
				},
			}
		}

<<<<<<< HEAD
		transformResponseObject(ctx, scope, trace, req, w, status, outputMediaType, result)
=======
		span.AddEvent("About to write a response")
		defer span.AddEvent("Writing http response done")
		transformResponseObject(ctx, scope, req, w, status, outputMediaType, result)
>>>>>>> ffba3d33
	}
}

// DeleteCollection returns a function that will handle a collection deletion
func DeleteCollection(r rest.CollectionDeleter, checkBody bool, scope *RequestScope, admit admission.Interface) http.HandlerFunc {
	return func(w http.ResponseWriter, req *http.Request) {
		ctx := req.Context()
		ctx, span := tracing.Start(ctx, "Delete", traceFields(req)...)
		defer span.End(500 * time.Millisecond)

		namespace, err := scope.Namer.Namespace(req)
		if err != nil {
			scope.err(err, w, req)
			return
		}

		// DELETECOLLECTION can be a lengthy operation,
		// we should not impose any 34s timeout here.
		// NOTE: This is similar to LIST which does not enforce a 34s timeout.
		ctx = request.WithNamespace(ctx, namespace)
		ae := audit.AuditEventFrom(ctx)

		outputMediaType, _, err := negotiation.NegotiateOutputMediaType(req, scope.Serializer, scope)
		if err != nil {
			scope.err(err, w, req)
			return
		}

		listOptions := metainternalversion.ListOptions{}
		if err := metainternalversionscheme.ParameterCodec.DecodeParameters(req.URL.Query(), scope.MetaGroupVersion, &listOptions); err != nil {
			err = errors.NewBadRequest(err.Error())
			scope.err(err, w, req)
			return
		}

		metainternalversion.SetListOptionsDefaults(&listOptions, utilfeature.DefaultFeatureGate.Enabled(features.WatchList))
		if errs := metainternalversionvalidation.ValidateListOptions(&listOptions, utilfeature.DefaultFeatureGate.Enabled(features.WatchList)); len(errs) > 0 {
			err := errors.NewInvalid(schema.GroupKind{Group: metav1.GroupName, Kind: "ListOptions"}, "", errs)
			scope.err(err, w, req)
			return
		}

		// transform fields
		// TODO: DecodeParametersInto should do this.
		if listOptions.FieldSelector != nil {
			fn := func(label, value string) (newLabel, newValue string, err error) {
				return scope.Convertor.ConvertFieldLabel(scope.Kind, label, value)
			}
			if listOptions.FieldSelector, err = listOptions.FieldSelector.Transform(fn); err != nil {
				// TODO: allow bad request to set field causes based on query parameters
				err = errors.NewBadRequest(err.Error())
				scope.err(err, w, req)
				return
			}
		}

		options := &metav1.DeleteOptions{}
		if checkBody {
			body, err := limitedReadBodyWithRecordMetric(ctx, req, scope.MaxRequestBodyBytes, scope.Resource.GroupResource().String(), requestmetrics.DeleteCollection)
			if err != nil {
				span.AddEvent("limitedReadBody failed", attribute.Int("len", len(body)), attribute.String("err", err.Error()))
				scope.err(err, w, req)
				return
			}
			span.AddEvent("limitedReadBody succeeded", attribute.Int("len", len(body)))
			if len(body) > 0 {
				s, err := negotiation.NegotiateInputSerializer(req, false, metainternalversionscheme.Codecs)
				if err != nil {
					scope.err(err, w, req)
					return
				}
				// For backwards compatibility, we need to allow existing clients to submit per group DeleteOptions
				// It is also allowed to pass a body with meta.k8s.io/v1.DeleteOptions
				defaultGVK := scope.MetaGroupVersion.WithKind("DeleteOptions")
				obj, gvk, err := metainternalversionscheme.Codecs.DecoderToVersion(s.Serializer, defaultGVK.GroupVersion()).Decode(body, &defaultGVK, options)
				if err != nil {
					scope.err(err, w, req)
					return
				}
				if obj != options {
					scope.err(fmt.Errorf("decoded object cannot be converted to DeleteOptions"), w, req)
					return
				}

				objGV := gvk.GroupVersion()
				audit.LogRequestObject(req.Context(), obj, objGV, scope.Resource, scope.Subresource, metainternalversionscheme.Codecs)
			} else {
				if err := metainternalversionscheme.ParameterCodec.DecodeParameters(req.URL.Query(), scope.MetaGroupVersion, options); err != nil {
					err = errors.NewBadRequest(err.Error())
					scope.err(err, w, req)
					return
				}
			}
		}
		if errs := validation.ValidateDeleteOptions(options); len(errs) > 0 {
			err := errors.NewInvalid(schema.GroupKind{Group: metav1.GroupName, Kind: "DeleteOptions"}, "", errs)
			scope.err(err, w, req)
			return
		}
		options.TypeMeta.SetGroupVersionKind(metav1.SchemeGroupVersion.WithKind("DeleteOptions"))

		admit = admission.WithAudit(admit, ae)
		userInfo, _ := request.UserFrom(ctx)
		staticAdmissionAttrs := admission.NewAttributesRecord(nil, nil, scope.Kind, namespace, "", scope.Resource, scope.Subresource, admission.Delete, options, dryrun.IsDryRun(options.DryRun), userInfo)
		result, err := finisher.FinishRequest(ctx, func() (runtime.Object, error) {
			return r.DeleteCollection(ctx, rest.AdmissionToValidateObjectDeleteFunc(admit, staticAdmissionAttrs, scope), options, &listOptions)
		})
		if err != nil {
			scope.err(err, w, req)
			return
		}

		// if the rest.Deleter returns a nil object, fill out a status. Callers may return a valid
		// object with the response.
		if result == nil {
			result = &metav1.Status{
				Status: metav1.StatusSuccess,
				Code:   http.StatusOK,
				Details: &metav1.StatusDetails{
					Kind: scope.Kind.Kind,
				},
			}
		}

<<<<<<< HEAD
		transformResponseObject(ctx, scope, trace, req, w, http.StatusOK, outputMediaType, result)
=======
		span.AddEvent("About to write a response")
		defer span.AddEvent("Writing http response done")
		transformResponseObject(ctx, scope, req, w, http.StatusOK, outputMediaType, result)
>>>>>>> ffba3d33
	}
}<|MERGE_RESOLUTION|>--- conflicted
+++ resolved
@@ -66,8 +66,7 @@
 		defer cancel()
 
 		ctx = request.WithNamespace(ctx, namespace)
-		ae := audit.AuditEventFrom(ctx)
-		admit = admission.WithAudit(admit, ae)
+		admit = admission.WithAudit(admit)
 
 		outputMediaType, _, err := negotiation.NegotiateOutputMediaType(req, scope.Serializer, scope)
 		if err != nil {
@@ -162,13 +161,9 @@
 			}
 		}
 
-<<<<<<< HEAD
-		transformResponseObject(ctx, scope, trace, req, w, status, outputMediaType, result)
-=======
 		span.AddEvent("About to write a response")
 		defer span.AddEvent("Writing http response done")
 		transformResponseObject(ctx, scope, req, w, status, outputMediaType, result)
->>>>>>> ffba3d33
 	}
 }
 
@@ -189,7 +184,6 @@
 		// we should not impose any 34s timeout here.
 		// NOTE: This is similar to LIST which does not enforce a 34s timeout.
 		ctx = request.WithNamespace(ctx, namespace)
-		ae := audit.AuditEventFrom(ctx)
 
 		outputMediaType, _, err := negotiation.NegotiateOutputMediaType(req, scope.Serializer, scope)
 		if err != nil {
@@ -270,7 +264,7 @@
 		}
 		options.TypeMeta.SetGroupVersionKind(metav1.SchemeGroupVersion.WithKind("DeleteOptions"))
 
-		admit = admission.WithAudit(admit, ae)
+		admit = admission.WithAudit(admit)
 		userInfo, _ := request.UserFrom(ctx)
 		staticAdmissionAttrs := admission.NewAttributesRecord(nil, nil, scope.Kind, namespace, "", scope.Resource, scope.Subresource, admission.Delete, options, dryrun.IsDryRun(options.DryRun), userInfo)
 		result, err := finisher.FinishRequest(ctx, func() (runtime.Object, error) {
@@ -293,12 +287,8 @@
 			}
 		}
 
-<<<<<<< HEAD
-		transformResponseObject(ctx, scope, trace, req, w, http.StatusOK, outputMediaType, result)
-=======
 		span.AddEvent("About to write a response")
 		defer span.AddEvent("Writing http response done")
 		transformResponseObject(ctx, scope, req, w, http.StatusOK, outputMediaType, result)
->>>>>>> ffba3d33
 	}
 }