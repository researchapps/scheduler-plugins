/*
Copyright 2018 The Kubernetes Authors.

Licensed under the Apache License, Version 2.0 (the "License");
you may not use this file except in compliance with the License.
You may obtain a copy of the License at

    http://www.apache.org/licenses/LICENSE-2.0

Unless required by applicable law or agreed to in writing, software
distributed under the License is distributed on an "AS IS" BASIS,
WITHOUT WARRANTIES OR CONDITIONS OF ANY KIND, either express or implied.
See the License for the specific language governing permissions and
limitations under the License.
*/

// Package mutating delegates admission checks to dynamically configured
// mutating webhooks.
package mutating

import (
	"context"
	"errors"
	"fmt"
	"time"

	jsonpatch "github.com/evanphx/json-patch"
	"go.opentelemetry.io/otel/attribute"

	admissionv1 "k8s.io/api/admission/v1"
	admissionregistrationv1 "k8s.io/api/admissionregistration/v1"
	apiequality "k8s.io/apimachinery/pkg/api/equality"
	apierrors "k8s.io/apimachinery/pkg/api/errors"
	"k8s.io/apimachinery/pkg/apis/meta/v1/unstructured"
	"k8s.io/apimachinery/pkg/runtime"
	"k8s.io/apimachinery/pkg/runtime/schema"
	"k8s.io/apimachinery/pkg/runtime/serializer/json"
	utiljson "k8s.io/apimachinery/pkg/util/json"
	utilruntime "k8s.io/apimachinery/pkg/util/runtime"
	"k8s.io/apiserver/pkg/admission"
	admissionmetrics "k8s.io/apiserver/pkg/admission/metrics"
	"k8s.io/apiserver/pkg/admission/plugin/webhook"
	webhookerrors "k8s.io/apiserver/pkg/admission/plugin/webhook/errors"
	"k8s.io/apiserver/pkg/admission/plugin/webhook/generic"
	webhookrequest "k8s.io/apiserver/pkg/admission/plugin/webhook/request"
	auditinternal "k8s.io/apiserver/pkg/apis/audit"
	endpointsrequest "k8s.io/apiserver/pkg/endpoints/request"
	webhookutil "k8s.io/apiserver/pkg/util/webhook"
	"k8s.io/apiserver/pkg/warning"
	"k8s.io/component-base/tracing"
	"k8s.io/klog/v2"
)

const (
	// PatchAuditAnnotationPrefix is a prefix for persisting webhook patch in audit annotation.
	// Audit handler decides whether annotation with this prefix should be logged based on audit level.
	// Since mutating webhook patches the request body, audit level must be greater or equal to Request
	// for the annotation to be logged
	PatchAuditAnnotationPrefix = "patch.webhook.admission.k8s.io/"
	// MutationAuditAnnotationPrefix is a prefix for presisting webhook mutation existence in audit annotation.
	MutationAuditAnnotationPrefix = "mutation.webhook.admission.k8s.io/"
	// MutationAnnotationFailedOpenKeyPrefix in an annotation indicates
	// the mutating webhook failed open when the webhook backend connection
	// failed or returned an internal server error.
	MutationAuditAnnotationFailedOpenKeyPrefix string = "failed-open." + MutationAuditAnnotationPrefix
)

type mutatingDispatcher struct {
	cm     *webhookutil.ClientManager
	plugin *Plugin
}

func newMutatingDispatcher(p *Plugin) func(cm *webhookutil.ClientManager) generic.Dispatcher {
	return func(cm *webhookutil.ClientManager) generic.Dispatcher {
		return &mutatingDispatcher{cm, p}
	}
}

var _ generic.VersionedAttributeAccessor = &versionedAttributeAccessor{}

type versionedAttributeAccessor struct {
	versionedAttr    *admission.VersionedAttributes
	attr             admission.Attributes
	objectInterfaces admission.ObjectInterfaces
}

func (v *versionedAttributeAccessor) VersionedAttribute(gvk schema.GroupVersionKind) (*admission.VersionedAttributes, error) {
	if v.versionedAttr == nil {
		// First call, create versioned attributes
		var err error
		if v.versionedAttr, err = admission.NewVersionedAttributes(v.attr, gvk, v.objectInterfaces); err != nil {
			return nil, apierrors.NewInternalError(err)
		}
	} else {
		// Subsequent call, convert existing versioned attributes to the requested version
		if err := admission.ConvertVersionedAttributes(v.versionedAttr, gvk, v.objectInterfaces); err != nil {
			return nil, apierrors.NewInternalError(err)
		}
	}
	return v.versionedAttr, nil
}

var _ generic.Dispatcher = &mutatingDispatcher{}

func (a *mutatingDispatcher) Dispatch(ctx context.Context, attr admission.Attributes, o admission.ObjectInterfaces, hooks []webhook.WebhookAccessor) error {
	reinvokeCtx := attr.GetReinvocationContext()
	var webhookReinvokeCtx *webhookReinvokeContext
	if v := reinvokeCtx.Value(PluginName); v != nil {
		webhookReinvokeCtx = v.(*webhookReinvokeContext)
	} else {
		webhookReinvokeCtx = &webhookReinvokeContext{}
		reinvokeCtx.SetValue(PluginName, webhookReinvokeCtx)
	}

	if reinvokeCtx.IsReinvoke() && webhookReinvokeCtx.IsOutputChangedSinceLastWebhookInvocation(attr.GetObject()) {
		// If the object has changed, we know the in-tree plugin re-invocations have mutated the object,
		// and we need to reinvoke all eligible webhooks.
		webhookReinvokeCtx.RequireReinvokingPreviouslyInvokedPlugins()
	}
	defer func() {
		webhookReinvokeCtx.SetLastWebhookInvocationOutput(attr.GetObject())
	}()
	v := &versionedAttributeAccessor{
		attr:             attr,
		objectInterfaces: o,
	}
	for i, hook := range hooks {
		attrForCheck := attr
		if v.versionedAttr != nil {
			attrForCheck = v.versionedAttr
		}

		invocation, statusErr := a.plugin.ShouldCallHook(ctx, hook, attrForCheck, o, v)
		if statusErr != nil {
			return statusErr
		}
		if invocation == nil {
			continue
		}

		hook, ok := invocation.Webhook.GetMutatingWebhook()
		if !ok {
			return fmt.Errorf("mutating webhook dispatch requires v1.MutatingWebhook, but got %T", hook)
		}
		// This means that during reinvocation, a webhook will not be
		// called for the first time. For example, if the webhook is
		// skipped in the first round because of mismatching labels,
		// even if the labels become matching, the webhook does not
		// get called during reinvocation.
		if reinvokeCtx.IsReinvoke() && !webhookReinvokeCtx.ShouldReinvokeWebhook(invocation.Webhook.GetUID()) {
			continue
		}

		versionedAttr, err := v.VersionedAttribute(invocation.Kind)
		if err != nil {
			return apierrors.NewInternalError(err)
		}

		t := time.Now()
		round := 0
		if reinvokeCtx.IsReinvoke() {
			round = 1
		}

		annotator := newWebhookAnnotator(versionedAttr, round, i, hook.Name, invocation.Webhook.GetConfigurationName())
		changed, err := a.callAttrMutatingHook(ctx, hook, invocation, versionedAttr, annotator, o, round, i)
		ignoreClientCallFailures := hook.FailurePolicy != nil && *hook.FailurePolicy == admissionregistrationv1.Ignore
		rejected := false
		if err != nil {
			switch err := err.(type) {
			case *webhookutil.ErrCallingWebhook:
				if !ignoreClientCallFailures {
					rejected = true
					// Ignore context cancelled from webhook metrics
					if !errors.Is(err.Reason, context.Canceled) {
						admissionmetrics.Metrics.ObserveWebhookRejection(ctx, hook.Name, "admit", string(versionedAttr.Attributes.GetOperation()), admissionmetrics.WebhookRejectionCallingWebhookError, int(err.Status.ErrStatus.Code))
					}
				}
				admissionmetrics.Metrics.ObserveWebhook(ctx, hook.Name, time.Since(t), rejected, versionedAttr.Attributes, "admit", int(err.Status.ErrStatus.Code))
			case *webhookutil.ErrWebhookRejection:
				rejected = true
				admissionmetrics.Metrics.ObserveWebhookRejection(ctx, hook.Name, "admit", string(versionedAttr.Attributes.GetOperation()), admissionmetrics.WebhookRejectionNoError, int(err.Status.ErrStatus.Code))
				admissionmetrics.Metrics.ObserveWebhook(ctx, hook.Name, time.Since(t), rejected, versionedAttr.Attributes, "admit", int(err.Status.ErrStatus.Code))
			default:
				rejected = true
				admissionmetrics.Metrics.ObserveWebhookRejection(ctx, hook.Name, "admit", string(versionedAttr.Attributes.GetOperation()), admissionmetrics.WebhookRejectionAPIServerInternalError, 0)
				admissionmetrics.Metrics.ObserveWebhook(ctx, hook.Name, time.Since(t), rejected, versionedAttr.Attributes, "admit", 0)
			}
		} else {
			admissionmetrics.Metrics.ObserveWebhook(ctx, hook.Name, time.Since(t), rejected, versionedAttr.Attributes, "admit", 200)
		}
		if changed {
			// Patch had changed the object. Prepare to reinvoke all previous webhooks that are eligible for re-invocation.
			webhookReinvokeCtx.RequireReinvokingPreviouslyInvokedPlugins()
			reinvokeCtx.SetShouldReinvoke()
		}
		if hook.ReinvocationPolicy != nil && *hook.ReinvocationPolicy == admissionregistrationv1.IfNeededReinvocationPolicy {
			webhookReinvokeCtx.AddReinvocableWebhookToPreviouslyInvoked(invocation.Webhook.GetUID())
		}
		if err == nil {
			continue
		}

		if callErr, ok := err.(*webhookutil.ErrCallingWebhook); ok {
			if ignoreClientCallFailures {
<<<<<<< HEAD
				klog.Warningf("Failed calling webhook, failing open %v: %v", hook.Name, callErr)

				annotator.addFailedOpenAnnotation()

=======
				// Ignore context cancelled from webhook metrics
				if errors.Is(callErr.Reason, context.Canceled) {
					klog.Warningf("Context canceled when calling webhook %v", hook.Name)
				} else {
					klog.Warningf("Failed calling webhook, failing open %v: %v", hook.Name, callErr)
					admissionmetrics.Metrics.ObserveWebhookFailOpen(ctx, hook.Name, "admit")
					annotator.addFailedOpenAnnotation()
				}
>>>>>>> ffba3d33
				utilruntime.HandleError(callErr)

				select {
				case <-ctx.Done():
					// parent context is canceled or timed out, no point in continuing
					return apierrors.NewTimeoutError("request did not complete within requested timeout", 0)
				default:
					// individual webhook timed out, but parent context did not, continue
					continue
				}
			}
			klog.Warningf("Failed calling webhook, failing closed %v: %v", hook.Name, err)
			return apierrors.NewInternalError(err)
		}
		if rejectionErr, ok := err.(*webhookutil.ErrWebhookRejection); ok {
			return rejectionErr.Status
		}
		return err
	}

	// convert versionedAttr.VersionedObject to the internal version in the underlying admission.Attributes
	if v.versionedAttr != nil && v.versionedAttr.VersionedObject != nil && v.versionedAttr.Dirty {
		return o.GetObjectConvertor().Convert(v.versionedAttr.VersionedObject, v.versionedAttr.Attributes.GetObject(), nil)
	}

	return nil
}

// note that callAttrMutatingHook updates attr

func (a *mutatingDispatcher) callAttrMutatingHook(ctx context.Context, h *admissionregistrationv1.MutatingWebhook, invocation *generic.WebhookInvocation, attr *admission.VersionedAttributes, annotator *webhookAnnotator, o admission.ObjectInterfaces, round, idx int) (bool, error) {
	configurationName := invocation.Webhook.GetConfigurationName()
	changed := false
	defer func() { annotator.addMutationAnnotation(changed) }()
	if attr.Attributes.IsDryRun() {
		if h.SideEffects == nil {
			return false, &webhookutil.ErrCallingWebhook{WebhookName: h.Name, Reason: fmt.Errorf("Webhook SideEffects is nil"), Status: apierrors.NewBadRequest("Webhook SideEffects is nil")}
		}
		if !(*h.SideEffects == admissionregistrationv1.SideEffectClassNone || *h.SideEffects == admissionregistrationv1.SideEffectClassNoneOnDryRun) {
			return false, webhookerrors.NewDryRunUnsupportedErr(h.Name)
		}
	}

	uid, request, response, err := webhookrequest.CreateAdmissionObjects(attr, invocation)
	if err != nil {
		return false, &webhookutil.ErrCallingWebhook{WebhookName: h.Name, Reason: fmt.Errorf("could not create admission objects: %w", err), Status: apierrors.NewBadRequest("error creating admission objects")}
	}
	// Make the webhook request
	client, err := invocation.Webhook.GetRESTClient(a.cm)
	if err != nil {
		return false, &webhookutil.ErrCallingWebhook{WebhookName: h.Name, Reason: fmt.Errorf("could not get REST client: %w", err), Status: apierrors.NewBadRequest("error getting REST client")}
	}
	ctx, span := tracing.Start(ctx, "Call mutating webhook",
		attribute.String("configuration", configurationName),
		attribute.String("webhook", h.Name),
		attribute.Stringer("resource", attr.GetResource()),
		attribute.String("subresource", attr.GetSubresource()),
		attribute.String("operation", string(attr.GetOperation())),
		attribute.String("UID", string(uid)))
	defer span.End(500 * time.Millisecond)

	// if the webhook has a specific timeout, wrap the context to apply it
	if h.TimeoutSeconds != nil {
		var cancel context.CancelFunc
		ctx, cancel = context.WithTimeout(ctx, time.Duration(*h.TimeoutSeconds)*time.Second)
		defer cancel()
	}

	r := client.Post().Body(request)

	// if the context has a deadline, set it as a parameter to inform the backend
	if deadline, hasDeadline := ctx.Deadline(); hasDeadline {
		// compute the timeout
		if timeout := time.Until(deadline); timeout > 0 {
			// if it's not an even number of seconds, round up to the nearest second
			if truncated := timeout.Truncate(time.Second); truncated != timeout {
				timeout = truncated + time.Second
			}
			// set the timeout
			r.Timeout(timeout)
		}
	}

	do := func() { err = r.Do(ctx).Into(response) }
	if wd, ok := endpointsrequest.WebhookDurationFrom(ctx); ok {
		tmp := do
		do = func() { wd.AdmitTracker.Track(tmp) }
	}
	do()
	if err != nil {
		var status *apierrors.StatusError
		if se, ok := err.(*apierrors.StatusError); ok {
			status = se
		} else {
			status = apierrors.NewBadRequest("error calling webhook")
		}
		return false, &webhookutil.ErrCallingWebhook{WebhookName: h.Name, Reason: fmt.Errorf("failed to call webhook: %w", err), Status: status}
	}
	span.AddEvent("Request completed")

	result, err := webhookrequest.VerifyAdmissionResponse(uid, true, response)
	if err != nil {
		return false, &webhookutil.ErrCallingWebhook{WebhookName: h.Name, Reason: fmt.Errorf("received invalid webhook response: %w", err), Status: apierrors.NewServiceUnavailable("error validating webhook response")}
	}

	for k, v := range result.AuditAnnotations {
		key := h.Name + "/" + k
		if err := attr.Attributes.AddAnnotation(key, v); err != nil {
			klog.Warningf("Failed to set admission audit annotation %s to %s for mutating webhook %s: %v", key, v, h.Name, err)
		}
	}
	for _, w := range result.Warnings {
		warning.AddWarning(ctx, "", w)
	}

	if !result.Allowed {
		return false, &webhookutil.ErrWebhookRejection{Status: webhookerrors.ToStatusErr(h.Name, result.Result)}
	}

	if len(result.Patch) == 0 {
		return false, nil
	}
	patchObj, err := jsonpatch.DecodePatch(result.Patch)
	if err != nil {
		return false, apierrors.NewInternalError(err)
	}

	if len(patchObj) == 0 {
		return false, nil
	}

	// if a non-empty patch was provided, and we have no object we can apply it to (e.g. a DELETE admission operation), error
	if attr.VersionedObject == nil {
		return false, apierrors.NewInternalError(fmt.Errorf("admission webhook %q attempted to modify the object, which is not supported for this operation", h.Name))
	}

	var patchedJS []byte
	jsonSerializer := json.NewSerializer(json.DefaultMetaFactory, o.GetObjectCreater(), o.GetObjectTyper(), false)
	switch result.PatchType {
	// VerifyAdmissionResponse normalizes to v1 patch types, regardless of the AdmissionReview version used
	case admissionv1.PatchTypeJSONPatch:
		objJS, err := runtime.Encode(jsonSerializer, attr.VersionedObject)
		if err != nil {
			return false, apierrors.NewInternalError(err)
		}
		patchedJS, err = patchObj.Apply(objJS)
		if err != nil {
			return false, apierrors.NewInternalError(err)
		}
	default:
		return false, &webhookutil.ErrCallingWebhook{WebhookName: h.Name, Reason: fmt.Errorf("unsupported patch type %q", result.PatchType), Status: webhookerrors.ToStatusErr(h.Name, result.Result)}
	}

	var newVersionedObject runtime.Object
	if _, ok := attr.VersionedObject.(*unstructured.Unstructured); ok {
		// Custom Resources don't have corresponding Go struct's.
		// They are represented as Unstructured.
		newVersionedObject = &unstructured.Unstructured{}
	} else {
		newVersionedObject, err = o.GetObjectCreater().New(attr.VersionedKind)
		if err != nil {
			return false, apierrors.NewInternalError(err)
		}
	}

	// TODO: if we have multiple mutating webhooks, we can remember the json
	// instead of encoding and decoding for each one.
	if newVersionedObject, _, err = jsonSerializer.Decode(patchedJS, nil, newVersionedObject); err != nil {
		return false, apierrors.NewInternalError(err)
	}

	changed = !apiequality.Semantic.DeepEqual(attr.VersionedObject, newVersionedObject)
	span.AddEvent("Patch applied")
	annotator.addPatchAnnotation(patchObj, result.PatchType)
	attr.Dirty = true
	attr.VersionedObject = newVersionedObject
	o.GetObjectDefaulter().Default(attr.VersionedObject)
	return changed, nil
}

type webhookAnnotator struct {
	attr                    *admission.VersionedAttributes
	failedOpenAnnotationKey string
	patchAnnotationKey      string
	mutationAnnotationKey   string
	webhook                 string
	configuration           string
}

func newWebhookAnnotator(attr *admission.VersionedAttributes, round, idx int, webhook, configuration string) *webhookAnnotator {
	return &webhookAnnotator{
		attr:                    attr,
		failedOpenAnnotationKey: fmt.Sprintf("%sround_%d_index_%d", MutationAuditAnnotationFailedOpenKeyPrefix, round, idx),
		patchAnnotationKey:      fmt.Sprintf("%sround_%d_index_%d", PatchAuditAnnotationPrefix, round, idx),
		mutationAnnotationKey:   fmt.Sprintf("%sround_%d_index_%d", MutationAuditAnnotationPrefix, round, idx),
		webhook:                 webhook,
		configuration:           configuration,
	}
}

func (w *webhookAnnotator) addFailedOpenAnnotation() {
	if w.attr == nil || w.attr.Attributes == nil {
		return
	}
	value := w.webhook
	if err := w.attr.Attributes.AddAnnotation(w.failedOpenAnnotationKey, value); err != nil {
		klog.Warningf("failed to set failed open annotation for mutating webhook key %s to %s: %v", w.failedOpenAnnotationKey, value, err)
	}
}

func (w *webhookAnnotator) addMutationAnnotation(mutated bool) {
	if w.attr == nil || w.attr.Attributes == nil {
		return
	}
	value, err := mutationAnnotationValue(w.configuration, w.webhook, mutated)
	if err != nil {
		klog.Warningf("unexpected error composing mutating webhook annotation: %v", err)
		return
	}
	if err := w.attr.Attributes.AddAnnotation(w.mutationAnnotationKey, value); err != nil {
		klog.Warningf("failed to set mutation annotation for mutating webhook key %s to %s: %v", w.mutationAnnotationKey, value, err)
	}
}

func (w *webhookAnnotator) addPatchAnnotation(patch interface{}, patchType admissionv1.PatchType) {
	if w.attr == nil || w.attr.Attributes == nil {
		return
	}
	var value string
	var err error
	switch patchType {
	case admissionv1.PatchTypeJSONPatch:
		value, err = jsonPatchAnnotationValue(w.configuration, w.webhook, patch)
		if err != nil {
			klog.Warningf("unexpected error composing mutating webhook JSON patch annotation: %v", err)
			return
		}
	default:
		klog.Warningf("unsupported patch type for mutating webhook annotation: %v", patchType)
		return
	}
	if err := w.attr.Attributes.AddAnnotationWithLevel(w.patchAnnotationKey, value, auditinternal.LevelRequest); err != nil {
		// NOTE: we don't log actual patch in kube-apiserver log to avoid potentially
		// leaking information
		klog.Warningf("failed to set patch annotation for mutating webhook key %s; confugiration name: %s, webhook name: %s", w.patchAnnotationKey, w.configuration, w.webhook)
	}
}

// MutationAuditAnnotation logs if a webhook invocation mutated the request object
type MutationAuditAnnotation struct {
	Configuration string `json:"configuration"`
	Webhook       string `json:"webhook"`
	Mutated       bool   `json:"mutated"`
}

// PatchAuditAnnotation logs a patch from a mutating webhook
type PatchAuditAnnotation struct {
	Configuration string      `json:"configuration"`
	Webhook       string      `json:"webhook"`
	Patch         interface{} `json:"patch,omitempty"`
	PatchType     string      `json:"patchType,omitempty"`
}

func mutationAnnotationValue(configuration, webhook string, mutated bool) (string, error) {
	m := MutationAuditAnnotation{
		Configuration: configuration,
		Webhook:       webhook,
		Mutated:       mutated,
	}
	bytes, err := utiljson.Marshal(m)
	return string(bytes), err
}

func jsonPatchAnnotationValue(configuration, webhook string, patch interface{}) (string, error) {
	p := PatchAuditAnnotation{
		Configuration: configuration,
		Webhook:       webhook,
		Patch:         patch,
		PatchType:     string(admissionv1.PatchTypeJSONPatch),
	}
	bytes, err := utiljson.Marshal(p)
	return string(bytes), err
}<|MERGE_RESOLUTION|>--- conflicted
+++ resolved
@@ -203,12 +203,6 @@
 
 		if callErr, ok := err.(*webhookutil.ErrCallingWebhook); ok {
 			if ignoreClientCallFailures {
-<<<<<<< HEAD
-				klog.Warningf("Failed calling webhook, failing open %v: %v", hook.Name, callErr)
-
-				annotator.addFailedOpenAnnotation()
-
-=======
 				// Ignore context cancelled from webhook metrics
 				if errors.Is(callErr.Reason, context.Canceled) {
 					klog.Warningf("Context canceled when calling webhook %v", hook.Name)
@@ -217,7 +211,6 @@
 					admissionmetrics.Metrics.ObserveWebhookFailOpen(ctx, hook.Name, "admit")
 					annotator.addFailedOpenAnnotation()
 				}
->>>>>>> ffba3d33
 				utilruntime.HandleError(callErr)
 
 				select {
@@ -302,9 +295,9 @@
 	}
 
 	do := func() { err = r.Do(ctx).Into(response) }
-	if wd, ok := endpointsrequest.WebhookDurationFrom(ctx); ok {
+	if wd, ok := endpointsrequest.LatencyTrackersFrom(ctx); ok {
 		tmp := do
-		do = func() { wd.AdmitTracker.Track(tmp) }
+		do = func() { wd.MutatingWebhookTracker.Track(tmp) }
 	}
 	do()
 	if err != nil {
