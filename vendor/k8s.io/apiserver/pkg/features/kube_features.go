/*
Copyright 2017 The Kubernetes Authors.

Licensed under the Apache License, Version 2.0 (the "License");
you may not use this file except in compliance with the License.
You may obtain a copy of the License at

    http://www.apache.org/licenses/LICENSE-2.0

Unless required by applicable law or agreed to in writing, software
distributed under the License is distributed on an "AS IS" BASIS,
WITHOUT WARRANTIES OR CONDITIONS OF ANY KIND, either express or implied.
See the License for the specific language governing permissions and
limitations under the License.
*/

package features

import (
	"k8s.io/apimachinery/pkg/util/runtime"

	utilfeature "k8s.io/apiserver/pkg/util/feature"
	"k8s.io/component-base/featuregate"
)

const (
	// Every feature gate should add method here following this template:
	//
	// // owner: @username
	// // alpha: v1.4
	// MyFeature featuregate.Feature = "MyFeature"
	//
	// Feature gates should be listed in alphabetical, case-sensitive
	// (upper before any lower case character) order. This reduces the risk
	// of code conflicts because changes are more likely to be scattered
	// across the file.

<<<<<<< HEAD
	// owner: @tallclair
	// alpha: v1.5
	// beta: v1.6
	// deprecated: v1.18
	//
	// StreamingProxyRedirects controls whether the apiserver should intercept (and follow)
	// redirects from the backend (Kubelet) for streaming requests (exec/attach/port-forward).
	//
	// This feature is deprecated, and will be removed in v1.24.
	StreamingProxyRedirects featuregate.Feature = "StreamingProxyRedirects"

	// owner: @tallclair
	// alpha: v1.12
	// beta: v1.14
	// deprecated: v1.22
	//
	// ValidateProxyRedirects controls whether the apiserver should validate that redirects are only
	// followed to the same host. Only used if StreamingProxyRedirects is enabled.
	ValidateProxyRedirects featuregate.Feature = "ValidateProxyRedirects"

	// owner: @tallclair
	// alpha: v1.7
	// beta: v1.8
	// GA: v1.12
=======
	// owner: @ivelichkovich, @tallclair
	// alpha: v1.27
	// kep: https://kep.k8s.io/3716
>>>>>>> ffba3d33
	//
	// Enables usage of MatchConditions fields to use CEL expressions for matching on admission webhooks
	AdmissionWebhookMatchConditions featuregate.Feature = "AdmissionWebhookMatchConditions"

	// owner: @jefftree @alexzielenski
	// alpha: v1.26
	// beta: v1.27
	//
	// Enables an single HTTP endpoint /discovery/<version> which supports native HTTP
	// caching with ETags containing all APIResources known to the apiserver.
	AggregatedDiscoveryEndpoint featuregate.Feature = "AggregatedDiscoveryEndpoint"

	// owner: @smarterclayton
	// alpha: v1.8
	// beta: v1.9
	//
	// Allow API clients to retrieve resource lists in chunks rather than
	// all at once.
	APIListChunking featuregate.Feature = "APIListChunking"

	// owner: @MikeSpreitzer @yue9944882
	// alpha: v1.18
	// beta: v1.20
	//
	// Enables managing request concurrency with prioritization and fairness at each server.
	// The FeatureGate was introduced in release 1.15 but the feature
	// was not really implemented before 1.18.
	APIPriorityAndFairness featuregate.Feature = "APIPriorityAndFairness"

	// owner: @ilackams
	// alpha: v1.7
	// beta: v1.16
	//
	// Enables compression of REST responses (GET and LIST only)
	APIResponseCompression featuregate.Feature = "APIResponseCompression"

	// owner: @roycaihw
	// alpha: v1.20
	//
	// Assigns each kube-apiserver an ID in a cluster.
	APIServerIdentity featuregate.Feature = "APIServerIdentity"

	// owner: @dashpole
	// alpha: v1.22
	// beta: v1.27
	//
	// Add support for distributed tracing in the API Server
	APIServerTracing featuregate.Feature = "APIServerTracing"

	// owner: @tallclair
	// alpha: v1.7
	// beta: v1.8
	// GA: v1.12
	//
	// AdvancedAuditing enables a much more general API auditing pipeline, which includes support for
	// pluggable output backends and an audit policy specifying how different requests should be
	// audited.
	AdvancedAuditing featuregate.Feature = "AdvancedAuditing"

<<<<<<< HEAD
	// owner: @MikeSpreitzer @yue9944882
	// alpha: v1.15
	//
	//
	// Enables managing request concurrency with prioritization and fairness at each server
	APIPriorityAndFairness featuregate.Feature = "APIPriorityAndFairness"

	// owner: @wojtek-t
	// alpha: v1.16
	// beta: v1.20
=======
	// owner: @cici37 @jpbetz
	// kep: http://kep.k8s.io/3488
	// alpha: v1.26
	//
	// Enables expression validation in Admission Control
	ValidatingAdmissionPolicy featuregate.Feature = "ValidatingAdmissionPolicy"

	// owner: @cici37
	// kep: https://kep.k8s.io/2876
	// alpha: v1.23
	// beta: v1.25
>>>>>>> ffba3d33
	//
	// Enables expression validation for Custom Resource
	CustomResourceValidationExpressions featuregate.Feature = "CustomResourceValidationExpressions"

	// owner: @apelisse
	// alpha: v1.12
	// beta: v1.13
	// stable: v1.18
	//
	// Allow requests to be processed but not stored, so that
	// validation, merging, mutation can be tested without
	// committing.
	DryRun featuregate.Feature = "DryRun"

	// owner: @liggitt
	// beta: v1.19
	// GA: v1.22
	//
	// Allows sending warning headers in API responses.
	WarningHeaders featuregate.Feature = "WarningHeaders"

	// owner: @wojtek-t
	// alpha: v1.20
	// beta: v1.21
	//
	// Allows for updating watchcache resource version with progress notify events.
	EfficientWatchResumption featuregate.Feature = "EfficientWatchResumption"

	// owner: @aramase
	// kep: https://kep.k8s.io/3299
	// alpha: v1.25
	// beta: v1.27
	//
	// Enables KMS v2 API for encryption at rest.
	KMSv2 featuregate.Feature = "KMSv2"

	// owner: @jiahuif
	// kep: https://kep.k8s.io/2887
	// alpha: v1.23
	//
	// Enables populating "enum" field of OpenAPI schemas
	// in the spec returned from kube-apiserver.
	OpenAPIEnums featuregate.Feature = "OpenAPIEnums"

	// owner: @jefftree
	// kep: https://kep.k8s.io/2896
	// alpha: v1.23
<<<<<<< HEAD
=======
	// beta: v1.24
	// stable: v1.27
>>>>>>> ffba3d33
	//
	// Enables kubernetes to publish OpenAPI v3
	OpenAPIV3 featuregate.Feature = "OpenAPIV3"

	// owner: @caesarxuchao
	// alpha: v1.15
	// beta: v1.16
	//
	// Allow apiservers to show a count of remaining items in the response
	// to a chunking list request.
	RemainingItemCount featuregate.Feature = "RemainingItemCount"

	// owner: @wojtek-t
	// alpha: v1.16
	// beta: v1.20
	// GA: v1.24
	//
	// Deprecates and removes SelfLink from ObjectMeta and ListMeta.
	RemoveSelfLink featuregate.Feature = "RemoveSelfLink"

	// owner: @apelisse, @lavalamp
	// alpha: v1.14
	// beta: v1.16
	// stable: v1.22
	//
	// Server-side apply. Merging happens on the server.
	ServerSideApply featuregate.Feature = "ServerSideApply"

	// owner: @kevindelgado
	// kep: https://kep.k8s.io/2885
	// alpha: v1.23
	// beta: v1.24
	//
	// Enables server-side field validation.
	ServerSideFieldValidation featuregate.Feature = "ServerSideFieldValidation"

	// owner: @enj
	// beta: v1.29
	//
	// Enables http2 DOS mitigations for unauthenticated clients.
	//
	// Some known reasons to disable these mitigations:
	//
	// An API server that is fronted by an L7 load balancer that is set up
	// to mitigate http2 attacks may opt to disable this protection to prevent
	// unauthenticated clients from disabling connection reuse between the load
	// balancer and the API server (many incoming connections could share the
	// same backend connection).
	//
	// An API server that is on a private network may opt to disable this
	// protection to prevent performance regressions for unauthenticated
	// clients.
	UnauthenticatedHTTP2DOSMitigation featuregate.Feature = "UnauthenticatedHTTP2DOSMitigation"

	// owner: @caesarxuchao @roycaihw
	// alpha: v1.20
	//
	// Enable the storage version API.
	StorageVersionAPI featuregate.Feature = "StorageVersionAPI"

	// owner: @caesarxuchao
	// alpha: v1.14
	// beta: v1.15
	//
	// Allow apiservers to expose the storage version hash in the discovery
	// document.
	StorageVersionHash featuregate.Feature = "StorageVersionHash"

	// owner: @wojtek-t
	// alpha: v1.15
	// beta: v1.16
	// GA: v1.17
	//
	// Enables support for watch bookmark events.
	WatchBookmark featuregate.Feature = "WatchBookmark"

	// owner: @vinaykul
	// kep: http://kep.k8s.io/1287
	// alpha: v1.27
	//
	// Enables In-Place Pod Vertical Scaling
	InPlacePodVerticalScaling featuregate.Feature = "InPlacePodVerticalScaling"

	// owner: @p0lyn0mial
	// alpha: v1.27
	//
	// Allow the API server to stream individual items instead of chunking
	WatchList featuregate.Feature = "WatchList"
)

func init() {
	runtime.Must(utilfeature.DefaultMutableFeatureGate.Add(defaultKubernetesFeatureGates))
}

// defaultKubernetesFeatureGates consists of all known Kubernetes-specific feature keys.
// To add a new feature, define a key for it above and add it here. The features will be
// available throughout Kubernetes binaries.
var defaultKubernetesFeatureGates = map[featuregate.Feature]featuregate.FeatureSpec{
<<<<<<< HEAD
	StreamingProxyRedirects:             {Default: false, PreRelease: featuregate.Deprecated},
	ValidateProxyRedirects:              {Default: true, PreRelease: featuregate.Deprecated},
	AdvancedAuditing:                    {Default: true, PreRelease: featuregate.GA},
	APIResponseCompression:              {Default: true, PreRelease: featuregate.Beta},
	APIListChunking:                     {Default: true, PreRelease: featuregate.Beta},
	DryRun:                              {Default: true, PreRelease: featuregate.GA},
	RemainingItemCount:                  {Default: true, PreRelease: featuregate.Beta},
	ServerSideApply:                     {Default: true, PreRelease: featuregate.GA},
	StorageVersionHash:                  {Default: true, PreRelease: featuregate.Beta},
	StorageVersionAPI:                   {Default: false, PreRelease: featuregate.Alpha},
	WatchBookmark:                       {Default: true, PreRelease: featuregate.GA, LockToDefault: true},
	APIPriorityAndFairness:              {Default: true, PreRelease: featuregate.Beta},
	RemoveSelfLink:                      {Default: true, PreRelease: featuregate.Beta},
	SelectorIndex:                       {Default: true, PreRelease: featuregate.GA, LockToDefault: true},
	WarningHeaders:                      {Default: true, PreRelease: featuregate.GA, LockToDefault: true},
	EfficientWatchResumption:            {Default: true, PreRelease: featuregate.Beta},
	APIServerIdentity:                   {Default: false, PreRelease: featuregate.Alpha},
	APIServerTracing:                    {Default: false, PreRelease: featuregate.Alpha},
	OpenAPIEnums:                        {Default: false, PreRelease: featuregate.Alpha},
	CustomResourceValidationExpressions: {Default: false, PreRelease: featuregate.Alpha},
	OpenAPIV3:                           {Default: false, PreRelease: featuregate.Alpha},
	ServerSideFieldValidation:           {Default: false, PreRelease: featuregate.Alpha},
=======

	AggregatedDiscoveryEndpoint: {Default: true, PreRelease: featuregate.Beta},

	AdmissionWebhookMatchConditions: {Default: false, PreRelease: featuregate.Alpha},

	APIListChunking: {Default: true, PreRelease: featuregate.Beta},

	APIPriorityAndFairness: {Default: true, PreRelease: featuregate.Beta},

	APIResponseCompression: {Default: true, PreRelease: featuregate.Beta},

	APIServerIdentity: {Default: true, PreRelease: featuregate.Beta},

	APIServerTracing: {Default: true, PreRelease: featuregate.Beta},

	AdvancedAuditing: {Default: true, PreRelease: featuregate.GA, LockToDefault: true}, // remove in 1.28

	ValidatingAdmissionPolicy: {Default: false, PreRelease: featuregate.Alpha},

	CustomResourceValidationExpressions: {Default: true, PreRelease: featuregate.Beta},

	DryRun: {Default: true, PreRelease: featuregate.GA, LockToDefault: true}, // remove in 1.28

	EfficientWatchResumption: {Default: true, PreRelease: featuregate.GA, LockToDefault: true},

	KMSv2: {Default: true, PreRelease: featuregate.Beta},

	OpenAPIEnums: {Default: true, PreRelease: featuregate.Beta},

	OpenAPIV3: {Default: true, PreRelease: featuregate.GA, LockToDefault: true}, // remove in 1.29

	RemainingItemCount: {Default: true, PreRelease: featuregate.Beta},

	RemoveSelfLink: {Default: true, PreRelease: featuregate.GA, LockToDefault: true},

	ServerSideApply: {Default: true, PreRelease: featuregate.GA, LockToDefault: true}, // remove in 1.29

	ServerSideFieldValidation: {Default: true, PreRelease: featuregate.GA, LockToDefault: true}, // remove in 1.29

	StorageVersionAPI: {Default: false, PreRelease: featuregate.Alpha},

	StorageVersionHash: {Default: true, PreRelease: featuregate.Beta},

	UnauthenticatedHTTP2DOSMitigation: {Default: false, PreRelease: featuregate.Beta},

	WatchBookmark: {Default: true, PreRelease: featuregate.GA, LockToDefault: true},

	InPlacePodVerticalScaling: {Default: false, PreRelease: featuregate.Alpha},

	WatchList: {Default: false, PreRelease: featuregate.Alpha},
>>>>>>> ffba3d33
}<|MERGE_RESOLUTION|>--- conflicted
+++ resolved
@@ -35,107 +35,68 @@
 	// of code conflicts because changes are more likely to be scattered
 	// across the file.
 
-<<<<<<< HEAD
-	// owner: @tallclair
-	// alpha: v1.5
-	// beta: v1.6
-	// deprecated: v1.18
-	//
-	// StreamingProxyRedirects controls whether the apiserver should intercept (and follow)
-	// redirects from the backend (Kubelet) for streaming requests (exec/attach/port-forward).
-	//
-	// This feature is deprecated, and will be removed in v1.24.
-	StreamingProxyRedirects featuregate.Feature = "StreamingProxyRedirects"
-
-	// owner: @tallclair
-	// alpha: v1.12
-	// beta: v1.14
-	// deprecated: v1.22
-	//
-	// ValidateProxyRedirects controls whether the apiserver should validate that redirects are only
-	// followed to the same host. Only used if StreamingProxyRedirects is enabled.
-	ValidateProxyRedirects featuregate.Feature = "ValidateProxyRedirects"
+	// owner: @ivelichkovich, @tallclair
+	// alpha: v1.27
+	// kep: https://kep.k8s.io/3716
+	//
+	// Enables usage of MatchConditions fields to use CEL expressions for matching on admission webhooks
+	AdmissionWebhookMatchConditions featuregate.Feature = "AdmissionWebhookMatchConditions"
+
+	// owner: @jefftree @alexzielenski
+	// alpha: v1.26
+	// beta: v1.27
+	//
+	// Enables an single HTTP endpoint /discovery/<version> which supports native HTTP
+	// caching with ETags containing all APIResources known to the apiserver.
+	AggregatedDiscoveryEndpoint featuregate.Feature = "AggregatedDiscoveryEndpoint"
+
+	// owner: @smarterclayton
+	// alpha: v1.8
+	// beta: v1.9
+	//
+	// Allow API clients to retrieve resource lists in chunks rather than
+	// all at once.
+	APIListChunking featuregate.Feature = "APIListChunking"
+
+	// owner: @MikeSpreitzer @yue9944882
+	// alpha: v1.18
+	// beta: v1.20
+	//
+	// Enables managing request concurrency with prioritization and fairness at each server.
+	// The FeatureGate was introduced in release 1.15 but the feature
+	// was not really implemented before 1.18.
+	APIPriorityAndFairness featuregate.Feature = "APIPriorityAndFairness"
+
+	// owner: @ilackams
+	// alpha: v1.7
+	// beta: v1.16
+	//
+	// Enables compression of REST responses (GET and LIST only)
+	APIResponseCompression featuregate.Feature = "APIResponseCompression"
+
+	// owner: @roycaihw
+	// alpha: v1.20
+	//
+	// Assigns each kube-apiserver an ID in a cluster.
+	APIServerIdentity featuregate.Feature = "APIServerIdentity"
+
+	// owner: @dashpole
+	// alpha: v1.22
+	// beta: v1.27
+	//
+	// Add support for distributed tracing in the API Server
+	APIServerTracing featuregate.Feature = "APIServerTracing"
 
 	// owner: @tallclair
 	// alpha: v1.7
 	// beta: v1.8
 	// GA: v1.12
-=======
-	// owner: @ivelichkovich, @tallclair
-	// alpha: v1.27
-	// kep: https://kep.k8s.io/3716
->>>>>>> ffba3d33
-	//
-	// Enables usage of MatchConditions fields to use CEL expressions for matching on admission webhooks
-	AdmissionWebhookMatchConditions featuregate.Feature = "AdmissionWebhookMatchConditions"
-
-	// owner: @jefftree @alexzielenski
-	// alpha: v1.26
-	// beta: v1.27
-	//
-	// Enables an single HTTP endpoint /discovery/<version> which supports native HTTP
-	// caching with ETags containing all APIResources known to the apiserver.
-	AggregatedDiscoveryEndpoint featuregate.Feature = "AggregatedDiscoveryEndpoint"
-
-	// owner: @smarterclayton
-	// alpha: v1.8
-	// beta: v1.9
-	//
-	// Allow API clients to retrieve resource lists in chunks rather than
-	// all at once.
-	APIListChunking featuregate.Feature = "APIListChunking"
-
-	// owner: @MikeSpreitzer @yue9944882
-	// alpha: v1.18
-	// beta: v1.20
-	//
-	// Enables managing request concurrency with prioritization and fairness at each server.
-	// The FeatureGate was introduced in release 1.15 but the feature
-	// was not really implemented before 1.18.
-	APIPriorityAndFairness featuregate.Feature = "APIPriorityAndFairness"
-
-	// owner: @ilackams
-	// alpha: v1.7
-	// beta: v1.16
-	//
-	// Enables compression of REST responses (GET and LIST only)
-	APIResponseCompression featuregate.Feature = "APIResponseCompression"
-
-	// owner: @roycaihw
-	// alpha: v1.20
-	//
-	// Assigns each kube-apiserver an ID in a cluster.
-	APIServerIdentity featuregate.Feature = "APIServerIdentity"
-
-	// owner: @dashpole
-	// alpha: v1.22
-	// beta: v1.27
-	//
-	// Add support for distributed tracing in the API Server
-	APIServerTracing featuregate.Feature = "APIServerTracing"
-
-	// owner: @tallclair
-	// alpha: v1.7
-	// beta: v1.8
-	// GA: v1.12
 	//
 	// AdvancedAuditing enables a much more general API auditing pipeline, which includes support for
 	// pluggable output backends and an audit policy specifying how different requests should be
 	// audited.
 	AdvancedAuditing featuregate.Feature = "AdvancedAuditing"
 
-<<<<<<< HEAD
-	// owner: @MikeSpreitzer @yue9944882
-	// alpha: v1.15
-	//
-	//
-	// Enables managing request concurrency with prioritization and fairness at each server
-	APIPriorityAndFairness featuregate.Feature = "APIPriorityAndFairness"
-
-	// owner: @wojtek-t
-	// alpha: v1.16
-	// beta: v1.20
-=======
 	// owner: @cici37 @jpbetz
 	// kep: http://kep.k8s.io/3488
 	// alpha: v1.26
@@ -147,7 +108,6 @@
 	// kep: https://kep.k8s.io/2876
 	// alpha: v1.23
 	// beta: v1.25
->>>>>>> ffba3d33
 	//
 	// Enables expression validation for Custom Resource
 	CustomResourceValidationExpressions featuregate.Feature = "CustomResourceValidationExpressions"
@@ -162,16 +122,10 @@
 	// committing.
 	DryRun featuregate.Feature = "DryRun"
 
-	// owner: @liggitt
-	// beta: v1.19
-	// GA: v1.22
-	//
-	// Allows sending warning headers in API responses.
-	WarningHeaders featuregate.Feature = "WarningHeaders"
-
 	// owner: @wojtek-t
 	// alpha: v1.20
 	// beta: v1.21
+	// GA: v1.24
 	//
 	// Allows for updating watchcache resource version with progress notify events.
 	EfficientWatchResumption featuregate.Feature = "EfficientWatchResumption"
@@ -187,6 +141,7 @@
 	// owner: @jiahuif
 	// kep: https://kep.k8s.io/2887
 	// alpha: v1.23
+	// beta: v1.24
 	//
 	// Enables populating "enum" field of OpenAPI schemas
 	// in the spec returned from kube-apiserver.
@@ -195,11 +150,8 @@
 	// owner: @jefftree
 	// kep: https://kep.k8s.io/2896
 	// alpha: v1.23
-<<<<<<< HEAD
-=======
 	// beta: v1.24
 	// stable: v1.27
->>>>>>> ffba3d33
 	//
 	// Enables kubernetes to publish OpenAPI v3
 	OpenAPIV3 featuregate.Feature = "OpenAPIV3"
@@ -298,30 +250,6 @@
 // To add a new feature, define a key for it above and add it here. The features will be
 // available throughout Kubernetes binaries.
 var defaultKubernetesFeatureGates = map[featuregate.Feature]featuregate.FeatureSpec{
-<<<<<<< HEAD
-	StreamingProxyRedirects:             {Default: false, PreRelease: featuregate.Deprecated},
-	ValidateProxyRedirects:              {Default: true, PreRelease: featuregate.Deprecated},
-	AdvancedAuditing:                    {Default: true, PreRelease: featuregate.GA},
-	APIResponseCompression:              {Default: true, PreRelease: featuregate.Beta},
-	APIListChunking:                     {Default: true, PreRelease: featuregate.Beta},
-	DryRun:                              {Default: true, PreRelease: featuregate.GA},
-	RemainingItemCount:                  {Default: true, PreRelease: featuregate.Beta},
-	ServerSideApply:                     {Default: true, PreRelease: featuregate.GA},
-	StorageVersionHash:                  {Default: true, PreRelease: featuregate.Beta},
-	StorageVersionAPI:                   {Default: false, PreRelease: featuregate.Alpha},
-	WatchBookmark:                       {Default: true, PreRelease: featuregate.GA, LockToDefault: true},
-	APIPriorityAndFairness:              {Default: true, PreRelease: featuregate.Beta},
-	RemoveSelfLink:                      {Default: true, PreRelease: featuregate.Beta},
-	SelectorIndex:                       {Default: true, PreRelease: featuregate.GA, LockToDefault: true},
-	WarningHeaders:                      {Default: true, PreRelease: featuregate.GA, LockToDefault: true},
-	EfficientWatchResumption:            {Default: true, PreRelease: featuregate.Beta},
-	APIServerIdentity:                   {Default: false, PreRelease: featuregate.Alpha},
-	APIServerTracing:                    {Default: false, PreRelease: featuregate.Alpha},
-	OpenAPIEnums:                        {Default: false, PreRelease: featuregate.Alpha},
-	CustomResourceValidationExpressions: {Default: false, PreRelease: featuregate.Alpha},
-	OpenAPIV3:                           {Default: false, PreRelease: featuregate.Alpha},
-	ServerSideFieldValidation:           {Default: false, PreRelease: featuregate.Alpha},
-=======
 
 	AggregatedDiscoveryEndpoint: {Default: true, PreRelease: featuregate.Beta},
 
@@ -372,5 +300,4 @@
 	InPlacePodVerticalScaling: {Default: false, PreRelease: featuregate.Alpha},
 
 	WatchList: {Default: false, PreRelease: featuregate.Alpha},
->>>>>>> ffba3d33
 }