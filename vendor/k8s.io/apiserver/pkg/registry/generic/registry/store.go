/*
Copyright 2014 The Kubernetes Authors.

Licensed under the Apache License, Version 2.0 (the "License");
you may not use this file except in compliance with the License.
You may obtain a copy of the License at

    http://www.apache.org/licenses/LICENSE-2.0

Unless required by applicable law or agreed to in writing, software
distributed under the License is distributed on an "AS IS" BASIS,
WITHOUT WARRANTIES OR CONDITIONS OF ANY KIND, either express or implied.
See the License for the specific language governing permissions and
limitations under the License.
*/

package registry

import (
	"context"
	"fmt"
	"strings"
	"sync"
	"time"

	apierrors "k8s.io/apimachinery/pkg/api/errors"
	"k8s.io/apimachinery/pkg/api/meta"
	"k8s.io/apimachinery/pkg/api/validation"
	"k8s.io/apimachinery/pkg/api/validation/path"
	metainternalversion "k8s.io/apimachinery/pkg/apis/meta/internalversion"
	metav1 "k8s.io/apimachinery/pkg/apis/meta/v1"
	"k8s.io/apimachinery/pkg/fields"
	"k8s.io/apimachinery/pkg/labels"
	"k8s.io/apimachinery/pkg/runtime"
	"k8s.io/apimachinery/pkg/runtime/schema"
	utilruntime "k8s.io/apimachinery/pkg/util/runtime"
	"k8s.io/apimachinery/pkg/util/sets"
	"k8s.io/apimachinery/pkg/util/validation/field"
	"k8s.io/apimachinery/pkg/util/wait"
	"k8s.io/apimachinery/pkg/watch"
	"k8s.io/apiserver/pkg/endpoints/handlers/fieldmanager"
	genericapirequest "k8s.io/apiserver/pkg/endpoints/request"
	"k8s.io/apiserver/pkg/registry/generic"
	"k8s.io/apiserver/pkg/registry/rest"
	"k8s.io/apiserver/pkg/storage"
	storeerr "k8s.io/apiserver/pkg/storage/errors"
	"k8s.io/apiserver/pkg/storage/etcd3/metrics"
	"k8s.io/apiserver/pkg/util/dryrun"
	flowcontrolrequest "k8s.io/apiserver/pkg/util/flowcontrol/request"
	"k8s.io/client-go/tools/cache"
	"sigs.k8s.io/structured-merge-diff/v4/fieldpath"

	"k8s.io/klog/v2"
)

// FinishFunc is a function returned by Begin hooks to complete an operation.
type FinishFunc func(ctx context.Context, success bool)

// AfterDeleteFunc is the type used for the Store.AfterDelete hook.
type AfterDeleteFunc func(obj runtime.Object, options *metav1.DeleteOptions)

// BeginCreateFunc is the type used for the Store.BeginCreate hook.
type BeginCreateFunc func(ctx context.Context, obj runtime.Object, options *metav1.CreateOptions) (FinishFunc, error)

// AfterCreateFunc is the type used for the Store.AfterCreate hook.
type AfterCreateFunc func(obj runtime.Object, options *metav1.CreateOptions)

// BeginUpdateFunc is the type used for the Store.BeginUpdate hook.
type BeginUpdateFunc func(ctx context.Context, obj, old runtime.Object, options *metav1.UpdateOptions) (FinishFunc, error)

// AfterUpdateFunc is the type used for the Store.AfterUpdate hook.
type AfterUpdateFunc func(obj runtime.Object, options *metav1.UpdateOptions)

// GenericStore interface can be used for type assertions when we need to access the underlying strategies.
type GenericStore interface {
	GetCreateStrategy() rest.RESTCreateStrategy
	GetUpdateStrategy() rest.RESTUpdateStrategy
	GetDeleteStrategy() rest.RESTDeleteStrategy
}

// Store implements k8s.io/apiserver/pkg/registry/rest.StandardStorage. It's
// intended to be embeddable and allows the consumer to implement any
// non-generic functions that are required. This object is intended to be
// copyable so that it can be used in different ways but share the same
// underlying behavior.
//
// All fields are required unless specified.
//
// The intended use of this type is embedding within a Kind specific
// RESTStorage implementation. This type provides CRUD semantics on a Kubelike
// resource, handling details like conflict detection with ResourceVersion and
// semantics. The RESTCreateStrategy, RESTUpdateStrategy, and
// RESTDeleteStrategy are generic across all backends, and encapsulate logic
// specific to the API.
//
// TODO: make the default exposed methods exactly match a generic RESTStorage
type Store struct {
	// NewFunc returns a new instance of the type this registry returns for a
	// GET of a single object, e.g.:
	//
	// curl GET /apis/group/version/namespaces/my-ns/myresource/name-of-object
	NewFunc func() runtime.Object

	// NewListFunc returns a new list of the type this registry; it is the
	// type returned when the resource is listed, e.g.:
	//
	// curl GET /apis/group/version/namespaces/my-ns/myresource
	NewListFunc func() runtime.Object

	// DefaultQualifiedResource is the pluralized name of the resource.
	// This field is used if there is no request info present in the context.
	// See qualifiedResourceFromContext for details.
	DefaultQualifiedResource schema.GroupResource

	// SingularQualifiedResource is the singular name of the resource.
	SingularQualifiedResource schema.GroupResource

	// KeyRootFunc returns the root etcd key for this resource; should not
	// include trailing "/".  This is used for operations that work on the
	// entire collection (listing and watching).
	//
	// KeyRootFunc and KeyFunc must be supplied together or not at all.
	KeyRootFunc func(ctx context.Context) string

	// KeyFunc returns the key for a specific object in the collection.
	// KeyFunc is called for Create/Update/Get/Delete. Note that 'namespace'
	// can be gotten from ctx.
	//
	// KeyFunc and KeyRootFunc must be supplied together or not at all.
	KeyFunc func(ctx context.Context, name string) (string, error)

	// ObjectNameFunc returns the name of an object or an error.
	ObjectNameFunc func(obj runtime.Object) (string, error)

	// TTLFunc returns the TTL (time to live) that objects should be persisted
	// with. The existing parameter is the current TTL or the default for this
	// operation. The update parameter indicates whether this is an operation
	// against an existing object.
	//
	// Objects that are persisted with a TTL are evicted once the TTL expires.
	TTLFunc func(obj runtime.Object, existing uint64, update bool) (uint64, error)

	// PredicateFunc returns a matcher corresponding to the provided labels
	// and fields. The SelectionPredicate returned should return true if the
	// object matches the given field and label selectors.
	PredicateFunc func(label labels.Selector, field fields.Selector) storage.SelectionPredicate

	// EnableGarbageCollection affects the handling of Update and Delete
	// requests. Enabling garbage collection allows finalizers to do work to
	// finalize this object before the store deletes it.
	//
	// If any store has garbage collection enabled, it must also be enabled in
	// the kube-controller-manager.
	EnableGarbageCollection bool

	// DeleteCollectionWorkers is the maximum number of workers in a single
	// DeleteCollection call. Delete requests for the items in a collection
	// are issued in parallel.
	DeleteCollectionWorkers int

	// Decorator is an optional exit hook on an object returned from the
	// underlying storage. The returned object could be an individual object
	// (e.g. Pod) or a list type (e.g. PodList). Decorator is intended for
	// integrations that are above storage and should only be used for
	// specific cases where storage of the value is not appropriate, since
	// they cannot be watched.
	Decorator func(runtime.Object)

	// CreateStrategy implements resource-specific behavior during creation.
	CreateStrategy rest.RESTCreateStrategy
	// BeginCreate is an optional hook that returns a "transaction-like"
	// commit/revert function which will be called at the end of the operation,
	// but before AfterCreate and Decorator, indicating via the argument
	// whether the operation succeeded.  If this returns an error, the function
	// is not called.  Almost nobody should use this hook.
	BeginCreate BeginCreateFunc
	// AfterCreate implements a further operation to run after a resource is
	// created and before it is decorated, optional.
	AfterCreate AfterCreateFunc

	// UpdateStrategy implements resource-specific behavior during updates.
	UpdateStrategy rest.RESTUpdateStrategy
	// BeginUpdate is an optional hook that returns a "transaction-like"
	// commit/revert function which will be called at the end of the operation,
	// but before AfterUpdate and Decorator, indicating via the argument
	// whether the operation succeeded.  If this returns an error, the function
	// is not called.  Almost nobody should use this hook.
	BeginUpdate BeginUpdateFunc
	// AfterUpdate implements a further operation to run after a resource is
	// updated and before it is decorated, optional.
	AfterUpdate AfterUpdateFunc

	// DeleteStrategy implements resource-specific behavior during deletion.
	DeleteStrategy rest.RESTDeleteStrategy
	// AfterDelete implements a further operation to run after a resource is
	// deleted and before it is decorated, optional.
	AfterDelete AfterDeleteFunc
	// ReturnDeletedObject determines whether the Store returns the object
	// that was deleted. Otherwise, return a generic success status response.
	ReturnDeletedObject bool
	// ShouldDeleteDuringUpdate is an optional function to determine whether
	// an update from existing to obj should result in a delete.
	// If specified, this is checked in addition to standard finalizer,
	// deletionTimestamp, and deletionGracePeriodSeconds checks.
	ShouldDeleteDuringUpdate func(ctx context.Context, key string, obj, existing runtime.Object) bool

	// TableConvertor is an optional interface for transforming items or lists
	// of items into tabular output. If unset, the default will be used.
	TableConvertor rest.TableConvertor

	// ResetFieldsStrategy provides the fields reset by the strategy that
	// should not be modified by the user.
	ResetFieldsStrategy rest.ResetFieldsStrategy

	// Storage is the interface for the underlying storage for the
	// resource. It is wrapped into a "DryRunnableStorage" that will
	// either pass-through or simply dry-run.
	Storage DryRunnableStorage
	// StorageVersioner outputs the <group/version/kind> an object will be
	// converted to before persisted in etcd, given a list of possible
	// kinds of the object.
	// If the StorageVersioner is nil, apiserver will leave the
	// storageVersionHash as empty in the discovery document.
	StorageVersioner runtime.GroupVersioner

	// DestroyFunc cleans up clients used by the underlying Storage; optional.
	// If set, DestroyFunc has to be implemented in thread-safe way and
	// be prepared for being called more than once.
	DestroyFunc func()
}

// Note: the rest.StandardStorage interface aggregates the common REST verbs
var _ rest.StandardStorage = &Store{}
var _ rest.TableConvertor = &Store{}
var _ GenericStore = &Store{}

var _ rest.SingularNameProvider = &Store{}

const (
	OptimisticLockErrorMsg        = "the object has been modified; please apply your changes to the latest version and try again"
	resourceCountPollPeriodJitter = 1.2
)

// NamespaceKeyRootFunc is the default function for constructing storage paths
// to resource directories enforcing namespace rules.
func NamespaceKeyRootFunc(ctx context.Context, prefix string) string {
	key := prefix
	ns, ok := genericapirequest.NamespaceFrom(ctx)
	if ok && len(ns) > 0 {
		key = key + "/" + ns
	}
	return key
}

// NamespaceKeyFunc is the default function for constructing storage paths to
// a resource relative to the given prefix enforcing namespace rules. If the
// context does not contain a namespace, it errors.
func NamespaceKeyFunc(ctx context.Context, prefix string, name string) (string, error) {
	key := NamespaceKeyRootFunc(ctx, prefix)
	ns, ok := genericapirequest.NamespaceFrom(ctx)
	if !ok || len(ns) == 0 {
		return "", apierrors.NewBadRequest("Namespace parameter required.")
	}
	if len(name) == 0 {
		return "", apierrors.NewBadRequest("Name parameter required.")
	}
	if msgs := path.IsValidPathSegmentName(name); len(msgs) != 0 {
		return "", apierrors.NewBadRequest(fmt.Sprintf("Name parameter invalid: %q: %s", name, strings.Join(msgs, ";")))
	}
	key = key + "/" + name
	return key, nil
}

// NoNamespaceKeyFunc is the default function for constructing storage paths
// to a resource relative to the given prefix without a namespace.
func NoNamespaceKeyFunc(ctx context.Context, prefix string, name string) (string, error) {
	if len(name) == 0 {
		return "", apierrors.NewBadRequest("Name parameter required.")
	}
	if msgs := path.IsValidPathSegmentName(name); len(msgs) != 0 {
		return "", apierrors.NewBadRequest(fmt.Sprintf("Name parameter invalid: %q: %s", name, strings.Join(msgs, ";")))
	}
	key := prefix + "/" + name
	return key, nil
}

// New implements RESTStorage.New.
func (e *Store) New() runtime.Object {
	return e.NewFunc()
}

// Destroy cleans up its resources on shutdown.
func (e *Store) Destroy() {
	if e.DestroyFunc != nil {
		e.DestroyFunc()
	}
}

// NewList implements rest.Lister.
func (e *Store) NewList() runtime.Object {
	return e.NewListFunc()
}

// NamespaceScoped indicates whether the resource is namespaced
func (e *Store) NamespaceScoped() bool {
	if e.CreateStrategy != nil {
		return e.CreateStrategy.NamespaceScoped()
	}
	if e.UpdateStrategy != nil {
		return e.UpdateStrategy.NamespaceScoped()
	}

	panic("programmer error: no CRUD for resource, override NamespaceScoped too")
}

// GetCreateStrategy implements GenericStore.
func (e *Store) GetCreateStrategy() rest.RESTCreateStrategy {
	return e.CreateStrategy
}

// GetUpdateStrategy implements GenericStore.
func (e *Store) GetUpdateStrategy() rest.RESTUpdateStrategy {
	return e.UpdateStrategy
}

// GetDeleteStrategy implements GenericStore.
func (e *Store) GetDeleteStrategy() rest.RESTDeleteStrategy {
	return e.DeleteStrategy
}

// List returns a list of items matching labels and field according to the
// store's PredicateFunc.
func (e *Store) List(ctx context.Context, options *metainternalversion.ListOptions) (runtime.Object, error) {
	label := labels.Everything()
	if options != nil && options.LabelSelector != nil {
		label = options.LabelSelector
	}
	field := fields.Everything()
	if options != nil && options.FieldSelector != nil {
		field = options.FieldSelector
	}
	out, err := e.ListPredicate(ctx, e.PredicateFunc(label, field), options)
	if err != nil {
		return nil, err
	}
	if e.Decorator != nil {
		e.Decorator(out)
	}
	return out, nil
}

// ListPredicate returns a list of all the items matching the given
// SelectionPredicate.
func (e *Store) ListPredicate(ctx context.Context, p storage.SelectionPredicate, options *metainternalversion.ListOptions) (runtime.Object, error) {
	if options == nil {
		// By default we should serve the request from etcd.
		options = &metainternalversion.ListOptions{ResourceVersion: ""}
	}
	p.Limit = options.Limit
	p.Continue = options.Continue
	list := e.NewListFunc()
	qualifiedResource := e.qualifiedResourceFromContext(ctx)
<<<<<<< HEAD
	storageOpts := storage.ListOptions{ResourceVersion: options.ResourceVersion, ResourceVersionMatch: options.ResourceVersionMatch, Predicate: p}
=======
	storageOpts := storage.ListOptions{
		ResourceVersion:      options.ResourceVersion,
		ResourceVersionMatch: options.ResourceVersionMatch,
		Predicate:            p,
		Recursive:            true,
	}

	// if we're not already namespace-scoped, see if the field selector narrows the scope of the watch
	if requestNamespace, _ := genericapirequest.NamespaceFrom(ctx); len(requestNamespace) == 0 {
		if selectorNamespace, ok := p.MatchesSingleNamespace(); ok {
			if len(validation.ValidateNamespaceName(selectorNamespace, false)) == 0 {
				ctx = genericapirequest.WithNamespace(ctx, selectorNamespace)
			}
		}
	}

>>>>>>> ffba3d33
	if name, ok := p.MatchesSingle(); ok {
		if key, err := e.KeyFunc(ctx, name); err == nil {
			err := e.Storage.GetToList(ctx, key, storageOpts, list)
			return list, storeerr.InterpretListError(err, qualifiedResource)
		}
		// if we cannot extract a key based on the current context, the optimization is skipped
	}

	err := e.Storage.List(ctx, e.KeyRootFunc(ctx), storageOpts, list)
	return list, storeerr.InterpretListError(err, qualifiedResource)
}

// finishNothing is a do-nothing FinishFunc.
func finishNothing(context.Context, bool) {}

// Create inserts a new item according to the unique key from the object.
// Note that registries may mutate the input object (e.g. in the strategy
// hooks).  Tests which call this might want to call DeepCopy if they expect to
// be able to examine the input and output objects for differences.
func (e *Store) Create(ctx context.Context, obj runtime.Object, createValidation rest.ValidateObjectFunc, options *metav1.CreateOptions) (runtime.Object, error) {
	var finishCreate FinishFunc = finishNothing

	// Init metadata as early as possible.
	if objectMeta, err := meta.Accessor(obj); err != nil {
		return nil, err
	} else {
		rest.FillObjectMetaSystemFields(objectMeta)
		if len(objectMeta.GetGenerateName()) > 0 && len(objectMeta.GetName()) == 0 {
			objectMeta.SetName(e.CreateStrategy.GenerateName(objectMeta.GetGenerateName()))
		}
	}

	if e.BeginCreate != nil {
		fn, err := e.BeginCreate(ctx, obj, options)
		if err != nil {
			return nil, err
		}
		finishCreate = fn
		defer func() {
			finishCreate(ctx, false)
		}()
	}

	if err := rest.BeforeCreate(e.CreateStrategy, ctx, obj); err != nil {
		return nil, err
	}
	// at this point we have a fully formed object.  It is time to call the validators that the apiserver
	// handling chain wants to enforce.
	if createValidation != nil {
		if err := createValidation(ctx, obj.DeepCopyObject()); err != nil {
			return nil, err
		}
	}

	name, err := e.ObjectNameFunc(obj)
	if err != nil {
		return nil, err
	}
	key, err := e.KeyFunc(ctx, name)
	if err != nil {
		return nil, err
	}
	qualifiedResource := e.qualifiedResourceFromContext(ctx)
	ttl, err := e.calculateTTL(obj, 0, false)
	if err != nil {
		return nil, err
	}
	out := e.NewFunc()
	if err := e.Storage.Create(ctx, key, obj, out, ttl, dryrun.IsDryRun(options.DryRun)); err != nil {
		err = storeerr.InterpretCreateError(err, qualifiedResource, name)
		err = rest.CheckGeneratedNameError(ctx, e.CreateStrategy, err, obj)
		if !apierrors.IsAlreadyExists(err) {
			return nil, err
		}
		if errGet := e.Storage.Get(ctx, key, storage.GetOptions{}, out); errGet != nil {
			return nil, err
		}
		accessor, errGetAcc := meta.Accessor(out)
		if errGetAcc != nil {
			return nil, err
		}
		if accessor.GetDeletionTimestamp() != nil {
			msg := &err.(*apierrors.StatusError).ErrStatus.Message
			*msg = fmt.Sprintf("object is being deleted: %s", *msg)
		}
		return nil, err
	}
	// The operation has succeeded.  Call the finish function if there is one,
	// and then make sure the defer doesn't call it again.
	fn := finishCreate
	finishCreate = finishNothing
	fn(ctx, true)

	if e.AfterCreate != nil {
		e.AfterCreate(out, options)
	}
	if e.Decorator != nil {
		e.Decorator(out)
	}
	return out, nil
}

// ShouldDeleteDuringUpdate is the default function for
// checking if an object should be deleted during an update.
// It checks if the new object has no finalizers,
// the existing object's deletionTimestamp is set, and
// the existing object's deletionGracePeriodSeconds is 0 or nil
func ShouldDeleteDuringUpdate(ctx context.Context, key string, obj, existing runtime.Object) bool {
	newMeta, err := meta.Accessor(obj)
	if err != nil {
		utilruntime.HandleError(err)
		return false
	}
	oldMeta, err := meta.Accessor(existing)
	if err != nil {
		utilruntime.HandleError(err)
		return false
	}
	if len(newMeta.GetFinalizers()) > 0 {
		// don't delete with finalizers remaining in the new object
		return false
	}
	if oldMeta.GetDeletionTimestamp() == nil {
		// don't delete if the existing object hasn't had a delete request made
		return false
	}
	// delete if the existing object has no grace period or a grace period of 0
	return oldMeta.GetDeletionGracePeriodSeconds() == nil || *oldMeta.GetDeletionGracePeriodSeconds() == 0
}

// deleteWithoutFinalizers handles deleting an object ignoring its finalizer list.
// Used for objects that are either been finalized or have never initialized.
func (e *Store) deleteWithoutFinalizers(ctx context.Context, name, key string, obj runtime.Object, preconditions *storage.Preconditions, options *metav1.DeleteOptions) (runtime.Object, bool, error) {
	out := e.NewFunc()
	klog.V(6).InfoS("Going to delete object from registry, triggered by update", "object", klog.KRef(genericapirequest.NamespaceValue(ctx), name))
	// Using the rest.ValidateAllObjectFunc because the request is an UPDATE request and has already passed the admission for the UPDATE verb.
	if err := e.Storage.Delete(ctx, key, out, preconditions, rest.ValidateAllObjectFunc, dryrun.IsDryRun(options.DryRun), nil); err != nil {
		// Deletion is racy, i.e., there could be multiple update
		// requests to remove all finalizers from the object, so we
		// ignore the NotFound error.
		if storage.IsNotFound(err) {
			_, err := e.finalizeDelete(ctx, obj, true, options)
			// clients are expecting an updated object if a PUT succeeded,
			// but finalizeDelete returns a metav1.Status, so return
			// the object in the request instead.
			return obj, false, err
		}
		return nil, false, storeerr.InterpretDeleteError(err, e.qualifiedResourceFromContext(ctx), name)
	}
	_, err := e.finalizeDelete(ctx, out, true, options)
	// clients are expecting an updated object if a PUT succeeded, but
	// finalizeDelete returns a metav1.Status, so return the object in
	// the request instead.
	return obj, false, err
}

// Update performs an atomic update and set of the object. Returns the result of the update
// or an error. If the registry allows create-on-update, the create flow will be executed.
// A bool is returned along with the object and any errors, to indicate object creation.
func (e *Store) Update(ctx context.Context, name string, objInfo rest.UpdatedObjectInfo, createValidation rest.ValidateObjectFunc, updateValidation rest.ValidateObjectUpdateFunc, forceAllowCreate bool, options *metav1.UpdateOptions) (runtime.Object, bool, error) {
	key, err := e.KeyFunc(ctx, name)
	if err != nil {
		return nil, false, err
	}

	var (
		creatingObj runtime.Object
		creating    = false
	)

	qualifiedResource := e.qualifiedResourceFromContext(ctx)
	storagePreconditions := &storage.Preconditions{}
	if preconditions := objInfo.Preconditions(); preconditions != nil {
		storagePreconditions.UID = preconditions.UID
		storagePreconditions.ResourceVersion = preconditions.ResourceVersion
	}

	out := e.NewFunc()
	// deleteObj is only used in case a deletion is carried out
	var deleteObj runtime.Object
	err = e.Storage.GuaranteedUpdate(ctx, key, out, true, storagePreconditions, func(existing runtime.Object, res storage.ResponseMeta) (runtime.Object, *uint64, error) {
		existingResourceVersion, err := e.Storage.Versioner().ObjectResourceVersion(existing)
		if err != nil {
			return nil, nil, err
		}
		if existingResourceVersion == 0 {
			if !e.UpdateStrategy.AllowCreateOnUpdate() && !forceAllowCreate {
				return nil, nil, apierrors.NewNotFound(qualifiedResource, name)
			}
		}

		// Given the existing object, get the new object
		obj, err := objInfo.UpdatedObject(ctx, existing)
		if err != nil {
			return nil, nil, err
		}

		// If AllowUnconditionalUpdate() is true and the object specified by
		// the user does not have a resource version, then we populate it with
		// the latest version. Else, we check that the version specified by
		// the user matches the version of latest storage object.
		newResourceVersion, err := e.Storage.Versioner().ObjectResourceVersion(obj)
		if err != nil {
			return nil, nil, err
		}
		doUnconditionalUpdate := newResourceVersion == 0 && e.UpdateStrategy.AllowUnconditionalUpdate()

		if existingResourceVersion == 0 {
			// Init metadata as early as possible.
			if objectMeta, err := meta.Accessor(obj); err != nil {
				return nil, nil, err
			} else {
				rest.FillObjectMetaSystemFields(objectMeta)
			}

			var finishCreate FinishFunc = finishNothing

			if e.BeginCreate != nil {
				fn, err := e.BeginCreate(ctx, obj, newCreateOptionsFromUpdateOptions(options))
				if err != nil {
					return nil, nil, err
				}
				finishCreate = fn
				defer func() {
					finishCreate(ctx, false)
				}()
			}

			creating = true
			creatingObj = obj
			if err := rest.BeforeCreate(e.CreateStrategy, ctx, obj); err != nil {
				return nil, nil, err
			}
			// at this point we have a fully formed object.  It is time to call the validators that the apiserver
			// handling chain wants to enforce.
			if createValidation != nil {
				if err := createValidation(ctx, obj.DeepCopyObject()); err != nil {
					return nil, nil, err
				}
			}
			ttl, err := e.calculateTTL(obj, 0, false)
			if err != nil {
				return nil, nil, err
			}

			// The operation has succeeded.  Call the finish function if there is one,
			// and then make sure the defer doesn't call it again.
			fn := finishCreate
			finishCreate = finishNothing
			fn(ctx, true)

			return obj, &ttl, nil
		}

		creating = false
		creatingObj = nil
		if doUnconditionalUpdate {
			// Update the object's resource version to match the latest
			// storage object's resource version.
			err = e.Storage.Versioner().UpdateObject(obj, res.ResourceVersion)
			if err != nil {
				return nil, nil, err
			}
		} else {
			// Check if the object's resource version matches the latest
			// resource version.
			if newResourceVersion == 0 {
				// TODO: The Invalid error should have a field for Resource.
				// After that field is added, we should fill the Resource and
				// leave the Kind field empty. See the discussion in #18526.
				qualifiedKind := schema.GroupKind{Group: qualifiedResource.Group, Kind: qualifiedResource.Resource}
				fieldErrList := field.ErrorList{field.Invalid(field.NewPath("metadata").Child("resourceVersion"), newResourceVersion, "must be specified for an update")}
				return nil, nil, apierrors.NewInvalid(qualifiedKind, name, fieldErrList)
			}
			if newResourceVersion != existingResourceVersion {
				return nil, nil, apierrors.NewConflict(qualifiedResource, name, fmt.Errorf(OptimisticLockErrorMsg))
			}
		}

		var finishUpdate FinishFunc = finishNothing

		if e.BeginUpdate != nil {
			fn, err := e.BeginUpdate(ctx, obj, existing, options)
			if err != nil {
				return nil, nil, err
			}
			finishUpdate = fn
			defer func() {
				finishUpdate(ctx, false)
			}()
		}

		if err := rest.BeforeUpdate(e.UpdateStrategy, ctx, obj, existing); err != nil {
			return nil, nil, err
		}

		// Ignore changes that only affect managed fields timestamps.
		// FieldManager can't know about changes like normalized fields, defaulted
		// fields and other mutations.
		obj, err = fieldmanager.IgnoreManagedFieldsTimestampsTransformer(ctx, obj, existing)
		if err != nil {
			return nil, nil, err
		}

		// at this point we have a fully formed object.  It is time to call the validators that the apiserver
		// handling chain wants to enforce.
		if updateValidation != nil {
			if err := updateValidation(ctx, obj.DeepCopyObject(), existing.DeepCopyObject()); err != nil {
				return nil, nil, err
			}
		}
		// Check the default delete-during-update conditions, and store-specific conditions if provided
		if ShouldDeleteDuringUpdate(ctx, key, obj, existing) &&
			(e.ShouldDeleteDuringUpdate == nil || e.ShouldDeleteDuringUpdate(ctx, key, obj, existing)) {
			deleteObj = obj
			return nil, nil, errEmptiedFinalizers
		}
		ttl, err := e.calculateTTL(obj, res.TTL, true)
		if err != nil {
			return nil, nil, err
		}

		// The operation has succeeded.  Call the finish function if there is one,
		// and then make sure the defer doesn't call it again.
		fn := finishUpdate
		finishUpdate = finishNothing
		fn(ctx, true)

		if int64(ttl) != res.TTL {
			return obj, &ttl, nil
		}
		return obj, nil, nil
	}, dryrun.IsDryRun(options.DryRun), nil)

	if err != nil {
		// delete the object
		if err == errEmptiedFinalizers {
			return e.deleteWithoutFinalizers(ctx, name, key, deleteObj, storagePreconditions, newDeleteOptionsFromUpdateOptions(options))
		}
		if creating {
			err = storeerr.InterpretCreateError(err, qualifiedResource, name)
			err = rest.CheckGeneratedNameError(ctx, e.CreateStrategy, err, creatingObj)
		} else {
			err = storeerr.InterpretUpdateError(err, qualifiedResource, name)
		}
		return nil, false, err
	}

	if creating {
		if e.AfterCreate != nil {
			e.AfterCreate(out, newCreateOptionsFromUpdateOptions(options))
		}
	} else {
		if e.AfterUpdate != nil {
			e.AfterUpdate(out, options)
		}
	}
	if e.Decorator != nil {
		e.Decorator(out)
	}
	return out, creating, nil
}

// This is a helper to convert UpdateOptions to CreateOptions for the
// create-on-update path.
func newCreateOptionsFromUpdateOptions(in *metav1.UpdateOptions) *metav1.CreateOptions {
	co := &metav1.CreateOptions{
		DryRun:          in.DryRun,
		FieldManager:    in.FieldManager,
		FieldValidation: in.FieldValidation,
	}
	co.TypeMeta.SetGroupVersionKind(metav1.SchemeGroupVersion.WithKind("CreateOptions"))
	return co
}

// This is a helper to convert UpdateOptions to DeleteOptions for the
// delete-on-update path.
func newDeleteOptionsFromUpdateOptions(in *metav1.UpdateOptions) *metav1.DeleteOptions {
	do := &metav1.DeleteOptions{
		DryRun: in.DryRun,
	}
	do.TypeMeta.SetGroupVersionKind(metav1.SchemeGroupVersion.WithKind("DeleteOptions"))
	return do
}

// Get retrieves the item from storage.
func (e *Store) Get(ctx context.Context, name string, options *metav1.GetOptions) (runtime.Object, error) {
	obj := e.NewFunc()
	key, err := e.KeyFunc(ctx, name)
	if err != nil {
		return nil, err
	}
	if err := e.Storage.Get(ctx, key, storage.GetOptions{ResourceVersion: options.ResourceVersion}, obj); err != nil {
		return nil, storeerr.InterpretGetError(err, e.qualifiedResourceFromContext(ctx), name)
	}
	if e.Decorator != nil {
		e.Decorator(obj)
	}
	return obj, nil
}

// qualifiedResourceFromContext attempts to retrieve a GroupResource from the context's request info.
// If the context has no request info, DefaultQualifiedResource is used.
func (e *Store) qualifiedResourceFromContext(ctx context.Context) schema.GroupResource {
	if info, ok := genericapirequest.RequestInfoFrom(ctx); ok {
		return schema.GroupResource{Group: info.APIGroup, Resource: info.Resource}
	}
	// some implementations access storage directly and thus the context has no RequestInfo
	return e.DefaultQualifiedResource
}

var (
	errAlreadyDeleting   = fmt.Errorf("abort delete")
	errDeleteNow         = fmt.Errorf("delete now")
	errEmptiedFinalizers = fmt.Errorf("emptied finalizers")
)

// shouldOrphanDependents returns true if the finalizer for orphaning should be set
// updated for FinalizerOrphanDependents. In the order of highest to lowest
// priority, there are three factors affect whether to add/remove the
// FinalizerOrphanDependents: options, existing finalizers of the object,
// and e.DeleteStrategy.DefaultGarbageCollectionPolicy.
func shouldOrphanDependents(ctx context.Context, e *Store, accessor metav1.Object, options *metav1.DeleteOptions) bool {
	// Get default GC policy from this REST object type
	gcStrategy, ok := e.DeleteStrategy.(rest.GarbageCollectionDeleteStrategy)
	var defaultGCPolicy rest.GarbageCollectionPolicy
	if ok {
		defaultGCPolicy = gcStrategy.DefaultGarbageCollectionPolicy(ctx)
	}

	if defaultGCPolicy == rest.Unsupported {
		// return  false to indicate that we should NOT orphan
		return false
	}

	// An explicit policy was set at deletion time, that overrides everything
	//nolint:staticcheck // SA1019 backwards compatibility
	if options != nil && options.OrphanDependents != nil {
		//nolint:staticcheck // SA1019 backwards compatibility
		return *options.OrphanDependents
	}
	if options != nil && options.PropagationPolicy != nil {
		switch *options.PropagationPolicy {
		case metav1.DeletePropagationOrphan:
			return true
		case metav1.DeletePropagationBackground, metav1.DeletePropagationForeground:
			return false
		}
	}

	// If a finalizer is set in the object, it overrides the default
	// validation should make sure the two cases won't be true at the same time.
	finalizers := accessor.GetFinalizers()
	for _, f := range finalizers {
		switch f {
		case metav1.FinalizerOrphanDependents:
			return true
		case metav1.FinalizerDeleteDependents:
			return false
		}
	}

	// Get default orphan policy from this REST object type if it exists
	return defaultGCPolicy == rest.OrphanDependents
}

// shouldDeleteDependents returns true if the finalizer for foreground deletion should be set
// updated for FinalizerDeleteDependents. In the order of highest to lowest
// priority, there are three factors affect whether to add/remove the
// FinalizerDeleteDependents: options, existing finalizers of the object, and
// e.DeleteStrategy.DefaultGarbageCollectionPolicy.
func shouldDeleteDependents(ctx context.Context, e *Store, accessor metav1.Object, options *metav1.DeleteOptions) bool {
	// Get default GC policy from this REST object type
	if gcStrategy, ok := e.DeleteStrategy.(rest.GarbageCollectionDeleteStrategy); ok && gcStrategy.DefaultGarbageCollectionPolicy(ctx) == rest.Unsupported {
		// return false to indicate that we should NOT delete in foreground
		return false
	}

	// If an explicit policy was set at deletion time, that overrides both
	//nolint:staticcheck // SA1019 backwards compatibility
	if options != nil && options.OrphanDependents != nil {
		return false
	}
	if options != nil && options.PropagationPolicy != nil {
		switch *options.PropagationPolicy {
		case metav1.DeletePropagationForeground:
			return true
		case metav1.DeletePropagationBackground, metav1.DeletePropagationOrphan:
			return false
		}
	}

	// If a finalizer is set in the object, it overrides the default
	// validation has made sure the two cases won't be true at the same time.
	finalizers := accessor.GetFinalizers()
	for _, f := range finalizers {
		switch f {
		case metav1.FinalizerDeleteDependents:
			return true
		case metav1.FinalizerOrphanDependents:
			return false
		}
	}

	return false
}

// deletionFinalizersForGarbageCollection analyzes the object and delete options
// to determine whether the object is in need of finalization by the garbage
// collector. If so, returns the set of deletion finalizers to apply and a bool
// indicating whether the finalizer list has changed and is in need of updating.
//
// The finalizers returned are intended to be handled by the garbage collector.
// If garbage collection is disabled for the store, this function returns false
// to ensure finalizers aren't set which will never be cleared.
func deletionFinalizersForGarbageCollection(ctx context.Context, e *Store, accessor metav1.Object, options *metav1.DeleteOptions) (bool, []string) {
	if !e.EnableGarbageCollection {
		return false, []string{}
	}
	shouldOrphan := shouldOrphanDependents(ctx, e, accessor, options)
	shouldDeleteDependentInForeground := shouldDeleteDependents(ctx, e, accessor, options)
	newFinalizers := []string{}

	// first remove both finalizers, add them back if needed.
	for _, f := range accessor.GetFinalizers() {
		if f == metav1.FinalizerOrphanDependents || f == metav1.FinalizerDeleteDependents {
			continue
		}
		newFinalizers = append(newFinalizers, f)
	}

	if shouldOrphan {
		newFinalizers = append(newFinalizers, metav1.FinalizerOrphanDependents)
	}
	if shouldDeleteDependentInForeground {
		newFinalizers = append(newFinalizers, metav1.FinalizerDeleteDependents)
	}

	oldFinalizerSet := sets.NewString(accessor.GetFinalizers()...)
	newFinalizersSet := sets.NewString(newFinalizers...)
	if oldFinalizerSet.Equal(newFinalizersSet) {
		return false, accessor.GetFinalizers()
	}
	return true, newFinalizers
}

// markAsDeleting sets the obj's DeletionGracePeriodSeconds to 0, and sets the
// DeletionTimestamp to "now" if there is no existing deletionTimestamp or if the existing
// deletionTimestamp is further in future. Finalizers are watching for such updates and will
// finalize the object if their IDs are present in the object's Finalizers list.
func markAsDeleting(obj runtime.Object, now time.Time) (err error) {
	objectMeta, kerr := meta.Accessor(obj)
	if kerr != nil {
		return kerr
	}
	// This handles Generation bump for resources that don't support graceful
	// deletion. For resources that support graceful deletion is handle in
	// pkg/api/rest/delete.go
	if objectMeta.GetDeletionTimestamp() == nil && objectMeta.GetGeneration() > 0 {
		objectMeta.SetGeneration(objectMeta.GetGeneration() + 1)
	}
	existingDeletionTimestamp := objectMeta.GetDeletionTimestamp()
	if existingDeletionTimestamp == nil || existingDeletionTimestamp.After(now) {
		metaNow := metav1.NewTime(now)
		objectMeta.SetDeletionTimestamp(&metaNow)
	}
	var zero int64 = 0
	objectMeta.SetDeletionGracePeriodSeconds(&zero)
	return nil
}

// updateForGracefulDeletionAndFinalizers updates the given object for
// graceful deletion and finalization by setting the deletion timestamp and
// grace period seconds (graceful deletion) and updating the list of
// finalizers (finalization); it returns:
//
//  1. an error
//  2. a boolean indicating that the object was not found, but it should be
//     ignored
//  3. a boolean indicating that the object's grace period is exhausted and it
//     should be deleted immediately
//  4. a new output object with the state that was updated
//  5. a copy of the last existing state of the object
func (e *Store) updateForGracefulDeletionAndFinalizers(ctx context.Context, name, key string, options *metav1.DeleteOptions, preconditions storage.Preconditions, deleteValidation rest.ValidateObjectFunc, in runtime.Object) (err error, ignoreNotFound, deleteImmediately bool, out, lastExisting runtime.Object) {
	lastGraceful := int64(0)
	var pendingFinalizers bool
	out = e.NewFunc()
	err = e.Storage.GuaranteedUpdate(
		ctx,
		key,
		out,
		false, /* ignoreNotFound */
		&preconditions,
		storage.SimpleUpdate(func(existing runtime.Object) (runtime.Object, error) {
			if err := deleteValidation(ctx, existing); err != nil {
				return nil, err
			}
			graceful, pendingGraceful, err := rest.BeforeDelete(e.DeleteStrategy, ctx, existing, options)
			if err != nil {
				return nil, err
			}
			if pendingGraceful {
				return nil, errAlreadyDeleting
			}

			// Add/remove the orphan finalizer as the options dictates.
			// Note that this occurs after checking pendingGraceufl, so
			// finalizers cannot be updated via DeleteOptions if deletion has
			// started.
			existingAccessor, err := meta.Accessor(existing)
			if err != nil {
				return nil, err
			}
			needsUpdate, newFinalizers := deletionFinalizersForGarbageCollection(ctx, e, existingAccessor, options)
			if needsUpdate {
				existingAccessor.SetFinalizers(newFinalizers)
			}

			pendingFinalizers = len(existingAccessor.GetFinalizers()) != 0
			if !graceful {
				// set the DeleteGracePeriods to 0 if the object has pendingFinalizers but not supporting graceful deletion
				if pendingFinalizers {
					klog.V(6).InfoS("Object has pending finalizers, so the registry is going to update its status to deleting",
						"object", klog.KRef(genericapirequest.NamespaceValue(ctx), name), "gracePeriod", time.Second*0)
					err = markAsDeleting(existing, time.Now())
					if err != nil {
						return nil, err
					}
					return existing, nil
				}
				return nil, errDeleteNow
			}
			lastGraceful = *options.GracePeriodSeconds
			lastExisting = existing
			return existing, nil
		}),
		dryrun.IsDryRun(options.DryRun),
		nil,
	)
	switch err {
	case nil:
		// If there are pending finalizers, we never delete the object immediately.
		if pendingFinalizers {
			return nil, false, false, out, lastExisting
		}
		if lastGraceful > 0 {
			return nil, false, false, out, lastExisting
		}
		// If we are here, the registry supports grace period mechanism and
		// we are intentionally delete gracelessly. In this case, we may
		// enter a race with other k8s components. If other component wins
		// the race, the object will not be found, and we should tolerate
		// the NotFound error. See
		// https://github.com/kubernetes/kubernetes/issues/19403 for
		// details.
		return nil, true, true, out, lastExisting
	case errDeleteNow:
		// we've updated the object to have a zero grace period, or it's already at 0, so
		// we should fall through and truly delete the object.
		return nil, false, true, out, lastExisting
	case errAlreadyDeleting:
		out, err = e.finalizeDelete(ctx, in, true, options)
		return err, false, false, out, lastExisting
	default:
		return storeerr.InterpretUpdateError(err, e.qualifiedResourceFromContext(ctx), name), false, false, out, lastExisting
	}
}

// Delete removes the item from storage.
// options can be mutated by rest.BeforeDelete due to a graceful deletion strategy.
func (e *Store) Delete(ctx context.Context, name string, deleteValidation rest.ValidateObjectFunc, options *metav1.DeleteOptions) (runtime.Object, bool, error) {
	key, err := e.KeyFunc(ctx, name)
	if err != nil {
		return nil, false, err
	}
	obj := e.NewFunc()
	qualifiedResource := e.qualifiedResourceFromContext(ctx)
	if err = e.Storage.Get(ctx, key, storage.GetOptions{}, obj); err != nil {
		return nil, false, storeerr.InterpretDeleteError(err, qualifiedResource, name)
	}

	// support older consumers of delete by treating "nil" as delete immediately
	if options == nil {
		options = metav1.NewDeleteOptions(0)
	}
	var preconditions storage.Preconditions
	if options.Preconditions != nil {
		preconditions.UID = options.Preconditions.UID
		preconditions.ResourceVersion = options.Preconditions.ResourceVersion
	}
	graceful, pendingGraceful, err := rest.BeforeDelete(e.DeleteStrategy, ctx, obj, options)
	if err != nil {
		return nil, false, err
	}
	// this means finalizers cannot be updated via DeleteOptions if a deletion is already pending
	if pendingGraceful {
		out, err := e.finalizeDelete(ctx, obj, false, options)
		return out, false, err
	}
	// check if obj has pending finalizers
	accessor, err := meta.Accessor(obj)
	if err != nil {
		return nil, false, apierrors.NewInternalError(err)
	}
	pendingFinalizers := len(accessor.GetFinalizers()) != 0
	var ignoreNotFound bool
	var deleteImmediately bool = true
	var lastExisting, out runtime.Object

	// Handle combinations of graceful deletion and finalization by issuing
	// the correct updates.
	shouldUpdateFinalizers, _ := deletionFinalizersForGarbageCollection(ctx, e, accessor, options)
	// TODO: remove the check, because we support no-op updates now.
	if graceful || pendingFinalizers || shouldUpdateFinalizers {
		err, ignoreNotFound, deleteImmediately, out, lastExisting = e.updateForGracefulDeletionAndFinalizers(ctx, name, key, options, preconditions, deleteValidation, obj)
		// Update the preconditions.ResourceVersion if set since we updated the object.
		if err == nil && deleteImmediately && preconditions.ResourceVersion != nil {
			accessor, err = meta.Accessor(out)
			if err != nil {
				return out, false, apierrors.NewInternalError(err)
			}
			resourceVersion := accessor.GetResourceVersion()
			preconditions.ResourceVersion = &resourceVersion
		}
	}

	// !deleteImmediately covers all cases where err != nil. We keep both to be future-proof.
	if !deleteImmediately || err != nil {
		return out, false, err
	}

	// Going further in this function is not useful when we are
	// performing a dry-run request. Worse, it will actually
	// override "out" with the version of the object in database
	// that doesn't have the finalizer and deletiontimestamp set
	// (because the update above was dry-run too). If we already
	// have that version available, let's just return it now,
	// otherwise, we can call dry-run delete that will get us the
	// latest version of the object.
	if dryrun.IsDryRun(options.DryRun) && out != nil {
		return out, true, nil
	}

	// delete immediately, or no graceful deletion supported
	klog.V(6).InfoS("Going to delete object from registry", "object", klog.KRef(genericapirequest.NamespaceValue(ctx), name))
	out = e.NewFunc()
	if err := e.Storage.Delete(ctx, key, out, &preconditions, storage.ValidateObjectFunc(deleteValidation), dryrun.IsDryRun(options.DryRun), nil); err != nil {
		// Please refer to the place where we set ignoreNotFound for the reason
		// why we ignore the NotFound error .
		if storage.IsNotFound(err) && ignoreNotFound && lastExisting != nil {
			// The lastExisting object may not be the last state of the object
			// before its deletion, but it's the best approximation.
			out, err := e.finalizeDelete(ctx, lastExisting, true, options)
			return out, true, err
		}
		return nil, false, storeerr.InterpretDeleteError(err, qualifiedResource, name)
	}
	out, err = e.finalizeDelete(ctx, out, true, options)
	return out, true, err
}

// DeleteReturnsDeletedObject implements the rest.MayReturnFullObjectDeleter interface
func (e *Store) DeleteReturnsDeletedObject() bool {
	return e.ReturnDeletedObject
}

// DeleteCollection removes all items returned by List with a given ListOptions from storage.
//
// DeleteCollection is currently NOT atomic. It can happen that only subset of objects
// will be deleted from storage, and then an error will be returned.
// In case of success, the list of deleted objects will be returned.
func (e *Store) DeleteCollection(ctx context.Context, deleteValidation rest.ValidateObjectFunc, options *metav1.DeleteOptions, listOptions *metainternalversion.ListOptions) (runtime.Object, error) {
	if listOptions == nil {
		listOptions = &metainternalversion.ListOptions{}
	} else {
		listOptions = listOptions.DeepCopy()
	}

	listObj, err := e.List(ctx, listOptions)
	if err != nil {
		return nil, err
	}
	items, err := meta.ExtractList(listObj)
	if err != nil {
		return nil, err
	}
	if len(items) == 0 {
		// Nothing to delete, return now
		return listObj, nil
	}
	// Spawn a number of goroutines, so that we can issue requests to storage
	// in parallel to speed up deletion.
	// It is proportional to the number of items to delete, up to
	// DeleteCollectionWorkers (it doesn't make much sense to spawn 16
	// workers to delete 10 items).
	workersNumber := e.DeleteCollectionWorkers
	if workersNumber > len(items) {
		workersNumber = len(items)
	}
	if workersNumber < 1 {
		workersNumber = 1
	}
	wg := sync.WaitGroup{}
	toProcess := make(chan int, 2*workersNumber)
	errs := make(chan error, workersNumber+1)
	workersExited := make(chan struct{})

	wg.Add(workersNumber)
	for i := 0; i < workersNumber; i++ {
		go func() {
			// panics don't cross goroutine boundaries
			defer utilruntime.HandleCrash(func(panicReason interface{}) {
				errs <- fmt.Errorf("DeleteCollection goroutine panicked: %v", panicReason)
			})
			defer wg.Done()

			for index := range toProcess {
				accessor, err := meta.Accessor(items[index])
				if err != nil {
					errs <- err
					return
				}
				// DeepCopy the deletion options because individual graceful deleters communicate changes via a mutating
				// function in the delete strategy called in the delete method.  While that is always ugly, it works
				// when making a single call.  When making multiple calls via delete collection, the mutation applied to
				// pod/A can change the option ultimately used for pod/B.
				if _, _, err := e.Delete(ctx, accessor.GetName(), deleteValidation, options.DeepCopy()); err != nil && !apierrors.IsNotFound(err) {
					klog.V(4).InfoS("Delete object in DeleteCollection failed", "object", klog.KObj(accessor), "err", err)
					errs <- err
					return
				}
			}
		}()
	}
	// In case of all workers exit, notify distributor.
	go func() {
		defer utilruntime.HandleCrash(func(panicReason interface{}) {
			errs <- fmt.Errorf("DeleteCollection workers closer panicked: %v", panicReason)
		})
		wg.Wait()
		close(workersExited)
	}()

	func() {
		defer close(toProcess)

		for i := 0; i < len(items); i++ {
			select {
			case toProcess <- i:
			case <-workersExited:
				klog.V(4).InfoS("workers already exited, and there are some items waiting to be processed", "finished", i, "total", len(items))
				return
			}
		}
	}()

	// Wait for all workers to exist.
	<-workersExited

	select {
	case err := <-errs:
		return nil, err
	default:
		return listObj, nil
	}
}

// finalizeDelete runs the Store's AfterDelete hook if runHooks is set and
// returns the decorated deleted object if appropriate.
func (e *Store) finalizeDelete(ctx context.Context, obj runtime.Object, runHooks bool, options *metav1.DeleteOptions) (runtime.Object, error) {
	if runHooks && e.AfterDelete != nil {
		e.AfterDelete(obj, options)
	}
	if e.ReturnDeletedObject {
		if e.Decorator != nil {
			e.Decorator(obj)
		}
		return obj, nil
	}
	// Return information about the deleted object, which enables clients to
	// verify that the object was actually deleted and not waiting for finalizers.
	accessor, err := meta.Accessor(obj)
	if err != nil {
		return nil, err
	}
	qualifiedResource := e.qualifiedResourceFromContext(ctx)
	details := &metav1.StatusDetails{
		Name:  accessor.GetName(),
		Group: qualifiedResource.Group,
		Kind:  qualifiedResource.Resource, // Yes we set Kind field to resource.
		UID:   accessor.GetUID(),
	}
	status := &metav1.Status{Status: metav1.StatusSuccess, Details: details}
	return status, nil
}

// Watch makes a matcher for the given label and field, and calls
// WatchPredicate. If possible, you should customize PredicateFunc to produce
// a matcher that matches by key. SelectionPredicate does this for you
// automatically.
func (e *Store) Watch(ctx context.Context, options *metainternalversion.ListOptions) (watch.Interface, error) {
	label := labels.Everything()
	if options != nil && options.LabelSelector != nil {
		label = options.LabelSelector
	}
	field := fields.Everything()
	if options != nil && options.FieldSelector != nil {
		field = options.FieldSelector
	}
	predicate := e.PredicateFunc(label, field)

	resourceVersion := ""
	if options != nil {
		resourceVersion = options.ResourceVersion
		predicate.AllowWatchBookmarks = options.AllowWatchBookmarks
	}
	return e.WatchPredicate(ctx, predicate, resourceVersion, options.SendInitialEvents)
}

// WatchPredicate starts a watch for the items that matches.
<<<<<<< HEAD
func (e *Store) WatchPredicate(ctx context.Context, p storage.SelectionPredicate, resourceVersion string) (watch.Interface, error) {
	storageOpts := storage.ListOptions{ResourceVersion: resourceVersion, Predicate: p}
=======
func (e *Store) WatchPredicate(ctx context.Context, p storage.SelectionPredicate, resourceVersion string, sendInitialEvents *bool) (watch.Interface, error) {
	storageOpts := storage.ListOptions{ResourceVersion: resourceVersion, Predicate: p, Recursive: true, SendInitialEvents: sendInitialEvents}

	// if we're not already namespace-scoped, see if the field selector narrows the scope of the watch
	if requestNamespace, _ := genericapirequest.NamespaceFrom(ctx); len(requestNamespace) == 0 {
		if selectorNamespace, ok := p.MatchesSingleNamespace(); ok {
			if len(validation.ValidateNamespaceName(selectorNamespace, false)) == 0 {
				ctx = genericapirequest.WithNamespace(ctx, selectorNamespace)
			}
		}
	}

	key := e.KeyRootFunc(ctx)
>>>>>>> ffba3d33
	if name, ok := p.MatchesSingle(); ok {
		if key, err := e.KeyFunc(ctx, name); err == nil {
			w, err := e.Storage.Watch(ctx, key, storageOpts)
			if err != nil {
				return nil, err
			}
			if e.Decorator != nil {
				return newDecoratedWatcher(ctx, w, e.Decorator), nil
			}
			return w, nil
		}
		// if we cannot extract a key based on the current context, the
		// optimization is skipped
	}

	w, err := e.Storage.WatchList(ctx, e.KeyRootFunc(ctx), storageOpts)
	if err != nil {
		return nil, err
	}
	if e.Decorator != nil {
		return newDecoratedWatcher(ctx, w, e.Decorator), nil
	}
	return w, nil
}

// calculateTTL is a helper for retrieving the updated TTL for an object or
// returning an error if the TTL cannot be calculated. The defaultTTL is
// changed to 1 if less than zero. Zero means no TTL, not expire immediately.
func (e *Store) calculateTTL(obj runtime.Object, defaultTTL int64, update bool) (ttl uint64, err error) {
	// TODO: validate this is assertion is still valid.

	// etcd may return a negative TTL for a node if the expiration has not
	// occurred due to server lag - we will ensure that the value is at least
	// set.
	if defaultTTL < 0 {
		defaultTTL = 1
	}
	ttl = uint64(defaultTTL)
	if e.TTLFunc != nil {
		ttl, err = e.TTLFunc(obj, ttl, update)
	}
	return ttl, err
}

// CompleteWithOptions updates the store with the provided options and
// defaults common fields.
func (e *Store) CompleteWithOptions(options *generic.StoreOptions) error {
	if e.DefaultQualifiedResource.Empty() {
		return fmt.Errorf("store %#v must have a non-empty qualified resource", e)
	}
	if e.SingularQualifiedResource.Empty() {
		return fmt.Errorf("store %#v must have a non-empty singular qualified resource", e)
	}
	if e.DefaultQualifiedResource.Group != e.SingularQualifiedResource.Group {
		return fmt.Errorf("store for %#v, singular and plural qualified resource's group name's must match", e)
	}
	if e.NewFunc == nil {
		return fmt.Errorf("store for %s must have NewFunc set", e.DefaultQualifiedResource.String())
	}
	if e.NewListFunc == nil {
		return fmt.Errorf("store for %s must have NewListFunc set", e.DefaultQualifiedResource.String())
	}
	if (e.KeyRootFunc == nil) != (e.KeyFunc == nil) {
		return fmt.Errorf("store for %s must set both KeyRootFunc and KeyFunc or neither", e.DefaultQualifiedResource.String())
	}

	if e.TableConvertor == nil {
		return fmt.Errorf("store for %s must set TableConvertor; rest.NewDefaultTableConvertor(e.DefaultQualifiedResource) can be used to output just name/creation time", e.DefaultQualifiedResource.String())
	}

	var isNamespaced bool
	switch {
	case e.CreateStrategy != nil:
		isNamespaced = e.CreateStrategy.NamespaceScoped()
	case e.UpdateStrategy != nil:
		isNamespaced = e.UpdateStrategy.NamespaceScoped()
	default:
		return fmt.Errorf("store for %s must have CreateStrategy or UpdateStrategy set", e.DefaultQualifiedResource.String())
	}

	if e.DeleteStrategy == nil {
		return fmt.Errorf("store for %s must have DeleteStrategy set", e.DefaultQualifiedResource.String())
	}

	if options.RESTOptions == nil {
		return fmt.Errorf("options for %s must have RESTOptions set", e.DefaultQualifiedResource.String())
	}

	attrFunc := options.AttrFunc
	if attrFunc == nil {
		if isNamespaced {
			attrFunc = storage.DefaultNamespaceScopedAttr
		} else {
			attrFunc = storage.DefaultClusterScopedAttr
		}
	}
	if e.PredicateFunc == nil {
		e.PredicateFunc = func(label labels.Selector, field fields.Selector) storage.SelectionPredicate {
			return storage.SelectionPredicate{
				Label:    label,
				Field:    field,
				GetAttrs: attrFunc,
			}
		}
	}

	err := validateIndexers(options.Indexers)
	if err != nil {
		return err
	}

	opts, err := options.RESTOptions.GetRESTOptions(e.DefaultQualifiedResource)
	if err != nil {
		return err
	}

	// ResourcePrefix must come from the underlying factory
	prefix := opts.ResourcePrefix
	if !strings.HasPrefix(prefix, "/") {
		prefix = "/" + prefix
	}
	if prefix == "/" {
		return fmt.Errorf("store for %s has an invalid prefix %q", e.DefaultQualifiedResource.String(), opts.ResourcePrefix)
	}

	// Set the default behavior for storage key generation
	if e.KeyRootFunc == nil && e.KeyFunc == nil {
		if isNamespaced {
			e.KeyRootFunc = func(ctx context.Context) string {
				return NamespaceKeyRootFunc(ctx, prefix)
			}
			e.KeyFunc = func(ctx context.Context, name string) (string, error) {
				return NamespaceKeyFunc(ctx, prefix, name)
			}
		} else {
			e.KeyRootFunc = func(ctx context.Context) string {
				return prefix
			}
			e.KeyFunc = func(ctx context.Context, name string) (string, error) {
				return NoNamespaceKeyFunc(ctx, prefix, name)
			}
		}
	}

	// We adapt the store's keyFunc so that we can use it with the StorageDecorator
	// without making any assumptions about where objects are stored in etcd
	keyFunc := func(obj runtime.Object) (string, error) {
		accessor, err := meta.Accessor(obj)
		if err != nil {
			return "", err
		}

		if isNamespaced {
			return e.KeyFunc(genericapirequest.WithNamespace(genericapirequest.NewContext(), accessor.GetNamespace()), accessor.GetName())
		}

		return e.KeyFunc(genericapirequest.NewContext(), accessor.GetName())
	}

	if e.DeleteCollectionWorkers == 0 {
		e.DeleteCollectionWorkers = opts.DeleteCollectionWorkers
	}

	e.EnableGarbageCollection = opts.EnableGarbageCollection

	if e.ObjectNameFunc == nil {
		e.ObjectNameFunc = func(obj runtime.Object) (string, error) {
			accessor, err := meta.Accessor(obj)
			if err != nil {
				return "", err
			}
			return accessor.GetName(), nil
		}
	}

	if e.Storage.Storage == nil {
		e.Storage.Codec = opts.StorageConfig.Codec
		var err error
		e.Storage.Storage, e.DestroyFunc, err = opts.Decorator(
			opts.StorageConfig,
			prefix,
			keyFunc,
			e.NewFunc,
			e.NewListFunc,
			attrFunc,
			options.TriggerFunc,
			options.Indexers,
		)
		if err != nil {
			return err
		}
		e.StorageVersioner = opts.StorageConfig.EncodeVersioner

		if opts.CountMetricPollPeriod > 0 {
			stopFunc := e.startObservingCount(opts.CountMetricPollPeriod, opts.StorageObjectCountTracker)
			previousDestroy := e.DestroyFunc
			var once sync.Once
			e.DestroyFunc = func() {
				once.Do(func() {
					stopFunc()
					if previousDestroy != nil {
						previousDestroy()
					}
				})
			}
		}
	}

	return nil
}

// startObservingCount starts monitoring given prefix and periodically updating metrics. It returns a function to stop collection.
func (e *Store) startObservingCount(period time.Duration, objectCountTracker flowcontrolrequest.StorageObjectCountTracker) func() {
	prefix := e.KeyRootFunc(genericapirequest.NewContext())
	resourceName := e.DefaultQualifiedResource.String()
	klog.V(2).InfoS("Monitoring resource count at path", "resource", resourceName, "path", "<storage-prefix>/"+prefix)
	stopCh := make(chan struct{})
	go wait.JitterUntil(func() {
		count, err := e.Storage.Count(prefix)
		if err != nil {
			klog.V(5).InfoS("Failed to update storage count metric", "err", err)
			count = -1
		}

		metrics.UpdateObjectCount(resourceName, count)
		if objectCountTracker != nil {
			objectCountTracker.Set(resourceName, count)
		}
	}, period, resourceCountPollPeriodJitter, true, stopCh)
	return func() { close(stopCh) }
}

func (e *Store) ConvertToTable(ctx context.Context, object runtime.Object, tableOptions runtime.Object) (*metav1.Table, error) {
	if e.TableConvertor != nil {
		return e.TableConvertor.ConvertToTable(ctx, object, tableOptions)
	}
	return rest.NewDefaultTableConvertor(e.DefaultQualifiedResource).ConvertToTable(ctx, object, tableOptions)
}

func (e *Store) StorageVersion() runtime.GroupVersioner {
	return e.StorageVersioner
}

// GetResetFields implements rest.ResetFieldsStrategy
func (e *Store) GetResetFields() map[fieldpath.APIVersion]*fieldpath.Set {
	if e.ResetFieldsStrategy == nil {
		return nil
	}
	return e.ResetFieldsStrategy.GetResetFields()
}

func (e *Store) GetSingularName() string {
	return e.SingularQualifiedResource.Resource
}

// validateIndexers will check the prefix of indexers.
func validateIndexers(indexers *cache.Indexers) error {
	if indexers == nil {
		return nil
	}
	for indexName := range *indexers {
		if len(indexName) <= 2 || (indexName[:2] != "l:" && indexName[:2] != "f:") {
			return fmt.Errorf("index must prefix with \"l:\" or \"f:\"")
		}
	}
	return nil
}<|MERGE_RESOLUTION|>--- conflicted
+++ resolved
@@ -360,9 +360,6 @@
 	p.Continue = options.Continue
 	list := e.NewListFunc()
 	qualifiedResource := e.qualifiedResourceFromContext(ctx)
-<<<<<<< HEAD
-	storageOpts := storage.ListOptions{ResourceVersion: options.ResourceVersion, ResourceVersionMatch: options.ResourceVersionMatch, Predicate: p}
-=======
 	storageOpts := storage.ListOptions{
 		ResourceVersion:      options.ResourceVersion,
 		ResourceVersionMatch: options.ResourceVersionMatch,
@@ -379,16 +376,16 @@
 		}
 	}
 
->>>>>>> ffba3d33
 	if name, ok := p.MatchesSingle(); ok {
 		if key, err := e.KeyFunc(ctx, name); err == nil {
-			err := e.Storage.GetToList(ctx, key, storageOpts, list)
+			storageOpts.Recursive = false
+			err := e.Storage.GetList(ctx, key, storageOpts, list)
 			return list, storeerr.InterpretListError(err, qualifiedResource)
 		}
 		// if we cannot extract a key based on the current context, the optimization is skipped
 	}
 
-	err := e.Storage.List(ctx, e.KeyRootFunc(ctx), storageOpts, list)
+	err := e.Storage.GetList(ctx, e.KeyRootFunc(ctx), storageOpts, list)
 	return list, storeerr.InterpretListError(err, qualifiedResource)
 }
 
@@ -1300,10 +1297,6 @@
 }
 
 // WatchPredicate starts a watch for the items that matches.
-<<<<<<< HEAD
-func (e *Store) WatchPredicate(ctx context.Context, p storage.SelectionPredicate, resourceVersion string) (watch.Interface, error) {
-	storageOpts := storage.ListOptions{ResourceVersion: resourceVersion, Predicate: p}
-=======
 func (e *Store) WatchPredicate(ctx context.Context, p storage.SelectionPredicate, resourceVersion string, sendInitialEvents *bool) (watch.Interface, error) {
 	storageOpts := storage.ListOptions{ResourceVersion: resourceVersion, Predicate: p, Recursive: true, SendInitialEvents: sendInitialEvents}
 
@@ -1317,23 +1310,16 @@
 	}
 
 	key := e.KeyRootFunc(ctx)
->>>>>>> ffba3d33
 	if name, ok := p.MatchesSingle(); ok {
-		if key, err := e.KeyFunc(ctx, name); err == nil {
-			w, err := e.Storage.Watch(ctx, key, storageOpts)
-			if err != nil {
-				return nil, err
-			}
-			if e.Decorator != nil {
-				return newDecoratedWatcher(ctx, w, e.Decorator), nil
-			}
-			return w, nil
+		if k, err := e.KeyFunc(ctx, name); err == nil {
+			key = k
+			storageOpts.Recursive = false
 		}
 		// if we cannot extract a key based on the current context, the
 		// optimization is skipped
 	}
 
-	w, err := e.Storage.WatchList(ctx, e.KeyRootFunc(ctx), storageOpts)
+	w, err := e.Storage.Watch(ctx, key, storageOpts)
 	if err != nil {
 		return nil, err
 	}
