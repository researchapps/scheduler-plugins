/*
Copyright 2016 The Kubernetes Authors.

Licensed under the Apache License, Version 2.0 (the "License");
you may not use this file except in compliance with the License.
You may obtain a copy of the License at

    http://www.apache.org/licenses/LICENSE-2.0

Unless required by applicable law or agreed to in writing, software
distributed under the License is distributed on an "AS IS" BASIS,
WITHOUT WARRANTIES OR CONDITIONS OF ANY KIND, either express or implied.
See the License for the specific language governing permissions and
limitations under the License.
*/

package server

import (
	"context"
	"crypto/sha256"
	"encoding/base32"
	"fmt"
	"net"
	"net/http"
	"os"
	goruntime "runtime"
	"runtime/debug"
	"sort"
	"strconv"
	"strings"
	"sync/atomic"
	"time"

	jsonpatch "github.com/evanphx/json-patch"
	"github.com/google/uuid"
	"golang.org/x/crypto/cryptobyte"

	metav1 "k8s.io/apimachinery/pkg/apis/meta/v1"
	"k8s.io/apimachinery/pkg/runtime"
	"k8s.io/apimachinery/pkg/runtime/schema"
	"k8s.io/apimachinery/pkg/runtime/serializer"
	utilruntime "k8s.io/apimachinery/pkg/util/runtime"
	"k8s.io/apimachinery/pkg/util/sets"
	utilwaitgroup "k8s.io/apimachinery/pkg/util/waitgroup"
	"k8s.io/apimachinery/pkg/version"
	"k8s.io/apiserver/pkg/admission"
	"k8s.io/apiserver/pkg/audit"
	"k8s.io/apiserver/pkg/authentication/authenticator"
	"k8s.io/apiserver/pkg/authentication/authenticatorfactory"
	authenticatorunion "k8s.io/apiserver/pkg/authentication/request/union"
	"k8s.io/apiserver/pkg/authentication/user"
	"k8s.io/apiserver/pkg/authorization/authorizer"
	"k8s.io/apiserver/pkg/endpoints/discovery"
	discoveryendpoint "k8s.io/apiserver/pkg/endpoints/discovery/aggregated"
	"k8s.io/apiserver/pkg/endpoints/filterlatency"
	genericapifilters "k8s.io/apiserver/pkg/endpoints/filters"
	apiopenapi "k8s.io/apiserver/pkg/endpoints/openapi"
	apirequest "k8s.io/apiserver/pkg/endpoints/request"
	genericfeatures "k8s.io/apiserver/pkg/features"
	genericregistry "k8s.io/apiserver/pkg/registry/generic"
	"k8s.io/apiserver/pkg/server/dynamiccertificates"
	"k8s.io/apiserver/pkg/server/egressselector"
	genericfilters "k8s.io/apiserver/pkg/server/filters"
	"k8s.io/apiserver/pkg/server/healthz"
	"k8s.io/apiserver/pkg/server/routes"
	serverstore "k8s.io/apiserver/pkg/server/storage"
	"k8s.io/apiserver/pkg/storageversion"
	utilfeature "k8s.io/apiserver/pkg/util/feature"
	utilflowcontrol "k8s.io/apiserver/pkg/util/flowcontrol"
	flowcontrolrequest "k8s.io/apiserver/pkg/util/flowcontrol/request"
	"k8s.io/client-go/informers"
	restclient "k8s.io/client-go/rest"
	"k8s.io/component-base/logs"
	"k8s.io/component-base/metrics/features"
	"k8s.io/component-base/metrics/prometheus/slis"
	"k8s.io/component-base/tracing"
	"k8s.io/klog/v2"
	openapicommon "k8s.io/kube-openapi/pkg/common"
	"k8s.io/kube-openapi/pkg/validation/spec"
	"k8s.io/utils/clock"
	utilsnet "k8s.io/utils/net"

	// install apis
	_ "k8s.io/apiserver/pkg/apis/apiserver/install"
)

const (
	// DefaultLegacyAPIPrefix is where the legacy APIs will be located.
	DefaultLegacyAPIPrefix = "/api"

	// APIGroupPrefix is where non-legacy API group will be located.
	APIGroupPrefix = "/apis"
)

// Config is a structure used to configure a GenericAPIServer.
// Its members are sorted roughly in order of importance for composers.
type Config struct {
	// SecureServing is required to serve https
	SecureServing *SecureServingInfo

	// Authentication is the configuration for authentication
	Authentication AuthenticationInfo

	// Authorization is the configuration for authorization
	Authorization AuthorizationInfo

	// LoopbackClientConfig is a config for a privileged loopback connection to the API server
	// This is required for proper functioning of the PostStartHooks on a GenericAPIServer
	// TODO: move into SecureServing(WithLoopback) as soon as insecure serving is gone
	LoopbackClientConfig *restclient.Config

	// EgressSelector provides a lookup mechanism for dialing outbound connections.
	// It does so based on a EgressSelectorConfiguration which was read at startup.
	EgressSelector *egressselector.EgressSelector

	// RuleResolver is required to get the list of rules that apply to a given user
	// in a given namespace
	RuleResolver authorizer.RuleResolver
	// AdmissionControl performs deep inspection of a given request (including content)
	// to set values and determine whether its allowed
	AdmissionControl      admission.Interface
	CorsAllowedOriginList []string
	HSTSDirectives        []string
	// FlowControl, if not nil, gives priority and fairness to request handling
	FlowControl utilflowcontrol.Interface

	EnableIndex     bool
	EnableProfiling bool
	DebugSocketPath string
	EnableDiscovery bool

	// Requires generic profiling enabled
	EnableContentionProfiling bool
	EnableMetrics             bool

	DisabledPostStartHooks sets.String
	// done values in this values for this map are ignored.
	PostStartHooks map[string]PostStartHookConfigEntry

	// Version will enable the /version endpoint if non-nil
	Version *version.Info
	// AuditBackend is where audit events are sent to.
	AuditBackend audit.Backend
	// AuditPolicyRuleEvaluator makes the decision of whether and how to audit log a request.
	AuditPolicyRuleEvaluator audit.PolicyRuleEvaluator
	// ExternalAddress is the host name to use for external (public internet) facing URLs (e.g. Swagger)
	// Will default to a value based on secure serving info and available ipv4 IPs.
	ExternalAddress string

	// TracerProvider can provide a tracer, which records spans for distributed tracing.
	TracerProvider tracing.TracerProvider

	//===========================================================================
	// Fields you probably don't care about changing
	//===========================================================================

	// BuildHandlerChainFunc allows you to build custom handler chains by decorating the apiHandler.
	BuildHandlerChainFunc func(apiHandler http.Handler, c *Config) (secure http.Handler)
	// NonLongRunningRequestWaitGroup allows you to wait for all chain
	// handlers associated with non long-running requests
	// to complete while the server is shuting down.
	NonLongRunningRequestWaitGroup *utilwaitgroup.SafeWaitGroup
	// WatchRequestWaitGroup allows us to wait for all chain
	// handlers associated with active watch requests to
	// complete while the server is shuting down.
	WatchRequestWaitGroup *utilwaitgroup.RateLimitedSafeWaitGroup
	// DiscoveryAddresses is used to build the IPs pass to discovery. If nil, the ExternalAddress is
	// always reported
	DiscoveryAddresses discovery.Addresses
	// The default set of healthz checks. There might be more added via AddHealthChecks dynamically.
	HealthzChecks []healthz.HealthChecker
	// The default set of livez checks. There might be more added via AddHealthChecks dynamically.
	LivezChecks []healthz.HealthChecker
	// The default set of readyz-only checks. There might be more added via AddReadyzChecks dynamically.
	ReadyzChecks []healthz.HealthChecker
	// LegacyAPIGroupPrefixes is used to set up URL parsing for authorization and for validating requests
	// to InstallLegacyAPIGroup. New API servers don't generally have legacy groups at all.
	LegacyAPIGroupPrefixes sets.String
	// RequestInfoResolver is used to assign attributes (used by admission and authorization) based on a request URL.
	// Use-cases that are like kubelets may need to customize this.
	RequestInfoResolver apirequest.RequestInfoResolver
	// Serializer is required and provides the interface for serializing and converting objects to and from the wire
	// The default (api.Codecs) usually works fine.
	Serializer runtime.NegotiatedSerializer
	// OpenAPIConfig will be used in generating OpenAPI spec. This is nil by default. Use DefaultOpenAPIConfig for "working" defaults.
	OpenAPIConfig *openapicommon.Config
	// SkipOpenAPIInstallation avoids installing the OpenAPI handler if set to true.
	SkipOpenAPIInstallation bool

	// RESTOptionsGetter is used to construct RESTStorage types via the generic registry.
	RESTOptionsGetter genericregistry.RESTOptionsGetter

	// If specified, all requests except those which match the LongRunningFunc predicate will timeout
	// after this duration.
	RequestTimeout time.Duration
	// If specified, long running requests such as watch will be allocated a random timeout between this value, and
	// twice this value.  Note that it is up to the request handlers to ignore or honor this timeout. In seconds.
	MinRequestTimeout int

	// This represents the maximum amount of time it should take for apiserver to complete its startup
	// sequence and become healthy. From apiserver's start time to when this amount of time has
	// elapsed, /livez will assume that unfinished post-start hooks will complete successfully and
	// therefore return true.
	LivezGracePeriod time.Duration
	// ShutdownDelayDuration allows to block shutdown for some time, e.g. until endpoints pointing to this API server
	// have converged on all node. During this time, the API server keeps serving, /healthz will return 200,
	// but /readyz will return failure.
	ShutdownDelayDuration time.Duration

	// The limit on the total size increase all "copy" operations in a json
	// patch may cause.
	// This affects all places that applies json patch in the binary.
	JSONPatchMaxCopyBytes int64
	// The limit on the request size that would be accepted and decoded in a write request
	// 0 means no limit.
	MaxRequestBodyBytes int64
	// MaxRequestsInFlight is the maximum number of parallel non-long-running requests. Every further
	// request has to wait. Applies only to non-mutating requests.
	MaxRequestsInFlight int
	// MaxMutatingRequestsInFlight is the maximum number of parallel mutating requests. Every further
	// request has to wait.
	MaxMutatingRequestsInFlight int
	// Predicate which is true for paths of long-running http requests
	LongRunningFunc apirequest.LongRunningRequestCheck

	// GoawayChance is the probability that send a GOAWAY to HTTP/2 clients. When client received
	// GOAWAY, the in-flight requests will not be affected and new requests will use
	// a new TCP connection to triggering re-balancing to another server behind the load balance.
	// Default to 0, means never send GOAWAY. Max is 0.02 to prevent break the apiserver.
	GoawayChance float64

	// MergedResourceConfig indicates which groupVersion enabled and its resources enabled/disabled.
	// This is composed of genericapiserver defaultAPIResourceConfig and those parsed from flags.
	// If not specify any in flags, then genericapiserver will only enable defaultAPIResourceConfig.
	MergedResourceConfig *serverstore.ResourceConfig

	// lifecycleSignals provides access to the various signals
	// that happen during lifecycle of the apiserver.
	// it's intentionally marked private as it should never be overridden.
	lifecycleSignals lifecycleSignals

	// StorageObjectCountTracker is used to keep track of the total number of objects
	// in the storage per resource, so we can estimate width of incoming requests.
	StorageObjectCountTracker flowcontrolrequest.StorageObjectCountTracker

	// ShutdownSendRetryAfter dictates when to initiate shutdown of the HTTP
	// Server during the graceful termination of the apiserver. If true, we wait
	// for non longrunning requests in flight to be drained and then initiate a
	// shutdown of the HTTP Server. If false, we initiate a shutdown of the HTTP
	// Server as soon as ShutdownDelayDuration has elapsed.
	// If enabled, after ShutdownDelayDuration elapses, any incoming request is
	// rejected with a 429 status code and a 'Retry-After' response.
	ShutdownSendRetryAfter bool

	//===========================================================================
	// values below here are targets for removal
	//===========================================================================

	// PublicAddress is the IP address where members of the cluster (kubelet,
	// kube-proxy, services, etc.) can reach the GenericAPIServer.
	// If nil or 0.0.0.0, the host's default interface will be used.
	PublicAddress net.IP

	// EquivalentResourceRegistry provides information about resources equivalent to a given resource,
	// and the kind associated with a given resource. As resources are installed, they are registered here.
	EquivalentResourceRegistry runtime.EquivalentResourceRegistry

	// APIServerID is the ID of this API server
	APIServerID string

	// StorageVersionManager holds the storage versions of the API resources installed by this server.
	StorageVersionManager storageversion.Manager

	// AggregatedDiscoveryGroupManager serves /apis in an aggregated form.
	AggregatedDiscoveryGroupManager discoveryendpoint.ResourceManager

	// ShutdownWatchTerminationGracePeriod, if set to a positive value,
	// is the maximum duration the apiserver will wait for all active
	// watch request(s) to drain.
	// Once this grace period elapses, the apiserver will no longer
	// wait for any active watch request(s) in flight to drain, it will
	// proceed to the next step in the graceful server shutdown process.
	// If set to a positive value, the apiserver will keep track of the
	// number of active watch request(s) in flight and during shutdown
	// it will wait, at most, for the specified duration and allow these
	// active watch requests to drain with some rate limiting in effect.
	// The default is zero, which implies the apiserver will not keep
	// track of active watch request(s) in flight and will not wait
	// for them to drain, this maintains backward compatibility.
	// This grace period is orthogonal to other grace periods, and
	// it is not overridden by any other grace period.
	ShutdownWatchTerminationGracePeriod time.Duration
}

type RecommendedConfig struct {
	Config

	// SharedInformerFactory provides shared informers for Kubernetes resources. This value is set by
	// RecommendedOptions.CoreAPI.ApplyTo called by RecommendedOptions.ApplyTo. It uses an in-cluster client config
	// by default, or the kubeconfig given with kubeconfig command line flag.
	SharedInformerFactory informers.SharedInformerFactory

	// ClientConfig holds the kubernetes client configuration.
	// This value is set by RecommendedOptions.CoreAPI.ApplyTo called by RecommendedOptions.ApplyTo.
	// By default in-cluster client config is used.
	ClientConfig *restclient.Config
}

type SecureServingInfo struct {
	// Listener is the secure server network listener.
	Listener net.Listener

	// Cert is the main server cert which is used if SNI does not match. Cert must be non-nil and is
	// allowed to be in SNICerts.
	Cert dynamiccertificates.CertKeyContentProvider

	// SNICerts are the TLS certificates used for SNI.
	SNICerts []dynamiccertificates.SNICertKeyContentProvider

	// ClientCA is the certificate bundle for all the signers that you'll recognize for incoming client certificates
	ClientCA dynamiccertificates.CAContentProvider

	// MinTLSVersion optionally overrides the minimum TLS version supported.
	// Values are from tls package constants (https://golang.org/pkg/crypto/tls/#pkg-constants).
	MinTLSVersion uint16

	// CipherSuites optionally overrides the list of allowed cipher suites for the server.
	// Values are from tls package constants (https://golang.org/pkg/crypto/tls/#pkg-constants).
	CipherSuites []uint16

	// HTTP2MaxStreamsPerConnection is the limit that the api server imposes on each client.
	// A value of zero means to use the default provided by golang's HTTP/2 support.
	HTTP2MaxStreamsPerConnection int

	// DisableHTTP2 indicates that http2 should not be enabled.
	DisableHTTP2 bool
}

type AuthenticationInfo struct {
	// APIAudiences is a list of identifier that the API identifies as. This is
	// used by some authenticators to validate audience bound credentials.
	APIAudiences authenticator.Audiences
	// Authenticator determines which subject is making the request
	Authenticator authenticator.Request

	RequestHeaderConfig *authenticatorfactory.RequestHeaderConfig
}

type AuthorizationInfo struct {
	// Authorizer determines whether the subject is allowed to make the request based only
	// on the RequestURI
	Authorizer authorizer.Authorizer
}

func init() {
	utilruntime.Must(features.AddFeatureGates(utilfeature.DefaultMutableFeatureGate))
}

// NewConfig returns a Config struct with the default values
func NewConfig(codecs serializer.CodecFactory) *Config {
	defaultHealthChecks := []healthz.HealthChecker{healthz.PingHealthz, healthz.LogHealthz}
	var id string
	if utilfeature.DefaultFeatureGate.Enabled(genericfeatures.APIServerIdentity) {
		hostname, err := os.Hostname()
		if err != nil {
			klog.Fatalf("error getting hostname for apiserver identity: %v", err)
		}

		// Since the hash needs to be unique across each kube-apiserver and aggregated apiservers,
		// the hash used for the identity should include both the hostname and the identity value.
		// TODO: receive the identity value as a parameter once the apiserver identity lease controller
		// post start hook is moved to generic apiserver.
		b := cryptobyte.NewBuilder(nil)
		b.AddUint16LengthPrefixed(func(b *cryptobyte.Builder) {
			b.AddBytes([]byte(hostname))
		})
		b.AddUint16LengthPrefixed(func(b *cryptobyte.Builder) {
			b.AddBytes([]byte("kube-apiserver"))
		})
		hashData, err := b.Bytes()
		if err != nil {
			klog.Fatalf("error building hash data for apiserver identity: %v", err)
		}

		hash := sha256.Sum256(hashData)
		id = "apiserver-" + strings.ToLower(base32.StdEncoding.WithPadding(base32.NoPadding).EncodeToString(hash[:16]))
	}
	lifecycleSignals := newLifecycleSignals()

	return &Config{
		Serializer:                     codecs,
		BuildHandlerChainFunc:          DefaultBuildHandlerChain,
		NonLongRunningRequestWaitGroup: new(utilwaitgroup.SafeWaitGroup),
		WatchRequestWaitGroup:          &utilwaitgroup.RateLimitedSafeWaitGroup{},
		LegacyAPIGroupPrefixes:         sets.NewString(DefaultLegacyAPIPrefix),
		DisabledPostStartHooks:         sets.NewString(),
		PostStartHooks:                 map[string]PostStartHookConfigEntry{},
		HealthzChecks:                  append([]healthz.HealthChecker{}, defaultHealthChecks...),
		ReadyzChecks:                   append([]healthz.HealthChecker{}, defaultHealthChecks...),
		LivezChecks:                    append([]healthz.HealthChecker{}, defaultHealthChecks...),
		EnableIndex:                    true,
		EnableDiscovery:                true,
		EnableProfiling:                true,
		DebugSocketPath:                "",
		EnableMetrics:                  true,
		MaxRequestsInFlight:            400,
		MaxMutatingRequestsInFlight:    200,
		RequestTimeout:                 time.Duration(60) * time.Second,
		MinRequestTimeout:              1800,
		LivezGracePeriod:               time.Duration(0),
		ShutdownDelayDuration:          time.Duration(0),
		// 1.5MB is the default client request size in bytes
		// the etcd server should accept. See
		// https://github.com/etcd-io/etcd/blob/release-3.4/embed/config.go#L56.
		// A request body might be encoded in json, and is converted to
		// proto when persisted in etcd, so we allow 2x as the largest size
		// increase the "copy" operations in a json patch may cause.
		JSONPatchMaxCopyBytes: int64(3 * 1024 * 1024),
		// 1.5MB is the recommended client request size in byte
		// the etcd server should accept. See
		// https://github.com/etcd-io/etcd/blob/release-3.4/embed/config.go#L56.
		// A request body might be encoded in json, and is converted to
		// proto when persisted in etcd, so we allow 2x as the largest request
		// body size to be accepted and decoded in a write request.
<<<<<<< HEAD
=======
		// If this constant is changed, DefaultMaxRequestSizeBytes in k8s.io/apiserver/pkg/cel/limits.go
		// should be changed to reflect the new value, if the two haven't
		// been wired together already somehow.
>>>>>>> ffba3d33
		MaxRequestBodyBytes: int64(3 * 1024 * 1024),

		// Default to treating watch as a long-running operation
		// Generic API servers have no inherent long-running subresources
		LongRunningFunc:                     genericfilters.BasicLongRunningRequestCheck(sets.NewString("watch"), sets.NewString()),
		lifecycleSignals:                    lifecycleSignals,
		StorageObjectCountTracker:           flowcontrolrequest.NewStorageObjectCountTracker(),
		ShutdownWatchTerminationGracePeriod: time.Duration(0),

		APIServerID:           id,
		StorageVersionManager: storageversion.NewDefaultManager(),
		TracerProvider:        tracing.NewNoopTracerProvider(),
	}
}

// NewRecommendedConfig returns a RecommendedConfig struct with the default values
func NewRecommendedConfig(codecs serializer.CodecFactory) *RecommendedConfig {
	return &RecommendedConfig{
		Config: *NewConfig(codecs),
	}
}

func DefaultOpenAPIConfig(getDefinitions openapicommon.GetOpenAPIDefinitions, defNamer *apiopenapi.DefinitionNamer) *openapicommon.Config {
	return &openapicommon.Config{
		ProtocolList:   []string{"https"},
		IgnorePrefixes: []string{},
		Info: &spec.Info{
			InfoProps: spec.InfoProps{
				Title: "Generic API Server",
			},
		},
		DefaultResponse: &spec.Response{
			ResponseProps: spec.ResponseProps{
				Description: "Default Response.",
			},
		},
		GetOperationIDAndTags: apiopenapi.GetOperationIDAndTags,
		GetDefinitionName:     defNamer.GetDefinitionName,
		GetDefinitions:        getDefinitions,
	}
}

func (c *AuthenticationInfo) ApplyClientCert(clientCA dynamiccertificates.CAContentProvider, servingInfo *SecureServingInfo) error {
	if servingInfo == nil {
		return nil
	}
	if clientCA == nil {
		return nil
	}
	if servingInfo.ClientCA == nil {
		servingInfo.ClientCA = clientCA
		return nil
	}

	servingInfo.ClientCA = dynamiccertificates.NewUnionCAContentProvider(servingInfo.ClientCA, clientCA)
	return nil
}

type completedConfig struct {
	*Config

	//===========================================================================
	// values below here are filled in during completion
	//===========================================================================

	// SharedInformerFactory provides shared informers for resources
	SharedInformerFactory informers.SharedInformerFactory
}

type CompletedConfig struct {
	// Embed a private pointer that cannot be instantiated outside of this package.
	*completedConfig
}

// AddHealthChecks adds a health check to our config to be exposed by the health endpoints
// of our configured apiserver. We should prefer this to adding healthChecks directly to
// the config unless we explicitly want to add a healthcheck only to a specific health endpoint.
func (c *Config) AddHealthChecks(healthChecks ...healthz.HealthChecker) {
	c.HealthzChecks = append(c.HealthzChecks, healthChecks...)
	c.LivezChecks = append(c.LivezChecks, healthChecks...)
	c.ReadyzChecks = append(c.ReadyzChecks, healthChecks...)
}

// AddReadyzChecks adds a health check to our config to be exposed by the readyz endpoint
// of our configured apiserver.
func (c *Config) AddReadyzChecks(healthChecks ...healthz.HealthChecker) {
	c.ReadyzChecks = append(c.ReadyzChecks, healthChecks...)
}

// AddPostStartHook allows you to add a PostStartHook that will later be added to the server itself in a New call.
// Name conflicts will cause an error.
func (c *Config) AddPostStartHook(name string, hook PostStartHookFunc) error {
	if len(name) == 0 {
		return fmt.Errorf("missing name")
	}
	if hook == nil {
		return fmt.Errorf("hook func may not be nil: %q", name)
	}
	if c.DisabledPostStartHooks.Has(name) {
		klog.V(1).Infof("skipping %q because it was explicitly disabled", name)
		return nil
	}

	if postStartHook, exists := c.PostStartHooks[name]; exists {
		// this is programmer error, but it can be hard to debug
		return fmt.Errorf("unable to add %q because it was already registered by: %s", name, postStartHook.originatingStack)
	}
	c.PostStartHooks[name] = PostStartHookConfigEntry{hook: hook, originatingStack: string(debug.Stack())}

	return nil
}

// AddPostStartHookOrDie allows you to add a PostStartHook, but dies on failure.
func (c *Config) AddPostStartHookOrDie(name string, hook PostStartHookFunc) {
	if err := c.AddPostStartHook(name, hook); err != nil {
		klog.Fatalf("Error registering PostStartHook %q: %v", name, err)
	}
}

<<<<<<< HEAD
=======
func completeOpenAPI(config *openapicommon.Config, version *version.Info) {
	if config == nil {
		return
	}
	if config.SecurityDefinitions != nil {
		// Setup OpenAPI security: all APIs will have the same authentication for now.
		config.DefaultSecurity = []map[string][]string{}
		keys := []string{}
		for k := range *config.SecurityDefinitions {
			keys = append(keys, k)
		}
		sort.Strings(keys)
		for _, k := range keys {
			config.DefaultSecurity = append(config.DefaultSecurity, map[string][]string{k: {}})
		}
		if config.CommonResponses == nil {
			config.CommonResponses = map[int]spec.Response{}
		}
		if _, exists := config.CommonResponses[http.StatusUnauthorized]; !exists {
			config.CommonResponses[http.StatusUnauthorized] = spec.Response{
				ResponseProps: spec.ResponseProps{
					Description: "Unauthorized",
				},
			}
		}
	}
	// make sure we populate info, and info.version, if not manually set
	if config.Info == nil {
		config.Info = &spec.Info{}
	}
	if config.Info.Version == "" {
		if version != nil {
			config.Info.Version = strings.Split(version.String(), "-")[0]
		} else {
			config.Info.Version = "unversioned"
		}
	}
}

// DrainedNotify returns a lifecycle signal of genericapiserver already drained while shutting down.
func (c *Config) DrainedNotify() <-chan struct{} {
	return c.lifecycleSignals.InFlightRequestsDrained.Signaled()
}

>>>>>>> ffba3d33
// Complete fills in any fields not set that are required to have valid data and can be derived
// from other fields. If you're going to `ApplyOptions`, do that first. It's mutating the receiver.
func (c *Config) Complete(informers informers.SharedInformerFactory) CompletedConfig {
	if len(c.ExternalAddress) == 0 && c.PublicAddress != nil {
		c.ExternalAddress = c.PublicAddress.String()
	}

	// if there is no port, and we listen on one securely, use that one
	if _, _, err := net.SplitHostPort(c.ExternalAddress); err != nil {
		if c.SecureServing == nil {
			klog.Fatalf("cannot derive external address port without listening on a secure port.")
		}
		_, port, err := c.SecureServing.HostPort()
		if err != nil {
			klog.Fatalf("cannot derive external address from the secure port: %v", err)
		}
		c.ExternalAddress = net.JoinHostPort(c.ExternalAddress, strconv.Itoa(port))
	}

	if c.OpenAPIConfig != nil {
		if c.OpenAPIConfig.SecurityDefinitions != nil {
			// Setup OpenAPI security: all APIs will have the same authentication for now.
			c.OpenAPIConfig.DefaultSecurity = []map[string][]string{}
			keys := []string{}
			for k := range *c.OpenAPIConfig.SecurityDefinitions {
				keys = append(keys, k)
			}
			sort.Strings(keys)
			for _, k := range keys {
				c.OpenAPIConfig.DefaultSecurity = append(c.OpenAPIConfig.DefaultSecurity, map[string][]string{k: {}})
			}
			if c.OpenAPIConfig.CommonResponses == nil {
				c.OpenAPIConfig.CommonResponses = map[int]spec.Response{}
			}
			if _, exists := c.OpenAPIConfig.CommonResponses[http.StatusUnauthorized]; !exists {
				c.OpenAPIConfig.CommonResponses[http.StatusUnauthorized] = spec.Response{
					ResponseProps: spec.ResponseProps{
						Description: "Unauthorized",
					},
				}
			}
		}

		// make sure we populate info, and info.version, if not manually set
		if c.OpenAPIConfig.Info == nil {
			c.OpenAPIConfig.Info = &spec.Info{}
		}
		if c.OpenAPIConfig.Info.Version == "" {
			if c.Version != nil {
				c.OpenAPIConfig.Info.Version = strings.Split(c.Version.String(), "-")[0]
			} else {
				c.OpenAPIConfig.Info.Version = "unversioned"
			}
		}
	}
	if c.DiscoveryAddresses == nil {
		c.DiscoveryAddresses = discovery.DefaultAddresses{DefaultAddress: c.ExternalAddress}
	}

	AuthorizeClientBearerToken(c.LoopbackClientConfig, &c.Authentication, &c.Authorization)

	if c.RequestInfoResolver == nil {
		c.RequestInfoResolver = NewRequestInfoResolver(c)
	}

	if c.EquivalentResourceRegistry == nil {
		if c.RESTOptionsGetter == nil {
			c.EquivalentResourceRegistry = runtime.NewEquivalentResourceRegistry()
		} else {
			c.EquivalentResourceRegistry = runtime.NewEquivalentResourceRegistryWithIdentity(func(groupResource schema.GroupResource) string {
				// use the storage prefix as the key if possible
				if opts, err := c.RESTOptionsGetter.GetRESTOptions(groupResource); err == nil {
					return opts.ResourcePrefix
				}
				// otherwise return "" to use the default key (parent GV name)
				return ""
			})
		}
	}

	return CompletedConfig{&completedConfig{c, informers}}
}

// Complete fills in any fields not set that are required to have valid data and can be derived
// from other fields. If you're going to `ApplyOptions`, do that first. It's mutating the receiver.
func (c *RecommendedConfig) Complete() CompletedConfig {
	return c.Config.Complete(c.SharedInformerFactory)
}

// New creates a new server which logically combines the handling chain with the passed server.
// name is used to differentiate for logging. The handler chain in particular can be difficult as it starts delegating.
// delegationTarget may not be nil.
func (c completedConfig) New(name string, delegationTarget DelegationTarget) (*GenericAPIServer, error) {
	if c.Serializer == nil {
		return nil, fmt.Errorf("Genericapiserver.New() called with config.Serializer == nil")
	}
	if c.LoopbackClientConfig == nil {
		return nil, fmt.Errorf("Genericapiserver.New() called with config.LoopbackClientConfig == nil")
	}
	if c.EquivalentResourceRegistry == nil {
		return nil, fmt.Errorf("Genericapiserver.New() called with config.EquivalentResourceRegistry == nil")
	}

	handlerChainBuilder := func(handler http.Handler) http.Handler {
		return c.BuildHandlerChainFunc(handler, c.Config)
	}

	var debugSocket *routes.DebugSocket
	if c.DebugSocketPath != "" {
		debugSocket = routes.NewDebugSocket(c.DebugSocketPath)
	}

	apiServerHandler := NewAPIServerHandler(name, c.Serializer, handlerChainBuilder, delegationTarget.UnprotectedHandler())

	s := &GenericAPIServer{
		discoveryAddresses:             c.DiscoveryAddresses,
		LoopbackClientConfig:           c.LoopbackClientConfig,
		legacyAPIGroupPrefixes:         c.LegacyAPIGroupPrefixes,
		admissionControl:               c.AdmissionControl,
		Serializer:                     c.Serializer,
		AuditBackend:                   c.AuditBackend,
		Authorizer:                     c.Authorization.Authorizer,
		delegationTarget:               delegationTarget,
		EquivalentResourceRegistry:     c.EquivalentResourceRegistry,
		NonLongRunningRequestWaitGroup: c.NonLongRunningRequestWaitGroup,
		WatchRequestWaitGroup:          c.WatchRequestWaitGroup,
		Handler:                        apiServerHandler,
		UnprotectedDebugSocket:         debugSocket,

		listedPathProvider: apiServerHandler,

		minRequestTimeout:                   time.Duration(c.MinRequestTimeout) * time.Second,
		ShutdownTimeout:                     c.RequestTimeout,
		ShutdownDelayDuration:               c.ShutdownDelayDuration,
		ShutdownWatchTerminationGracePeriod: c.ShutdownWatchTerminationGracePeriod,
		SecureServingInfo:                   c.SecureServing,
		ExternalAddress:                     c.ExternalAddress,

		openAPIConfig:           c.OpenAPIConfig,
		skipOpenAPIInstallation: c.SkipOpenAPIInstallation,

		postStartHooks:         map[string]postStartHookEntry{},
		preShutdownHooks:       map[string]preShutdownHookEntry{},
		disabledPostStartHooks: c.DisabledPostStartHooks,

		healthzChecks:    c.HealthzChecks,
		livezChecks:      c.LivezChecks,
		readyzChecks:     c.ReadyzChecks,
		livezGracePeriod: c.LivezGracePeriod,

		DiscoveryGroupManager: discovery.NewRootAPIsHandler(c.DiscoveryAddresses, c.Serializer),

		maxRequestBodyBytes: c.MaxRequestBodyBytes,
		livezClock:          clock.RealClock{},

		lifecycleSignals:       c.lifecycleSignals,
		ShutdownSendRetryAfter: c.ShutdownSendRetryAfter,

		APIServerID:           c.APIServerID,
		StorageVersionManager: c.StorageVersionManager,

		Version: c.Version,

		muxAndDiscoveryCompleteSignals: map[string]<-chan struct{}{},
	}

	if utilfeature.DefaultFeatureGate.Enabled(genericfeatures.AggregatedDiscoveryEndpoint) {
		manager := c.AggregatedDiscoveryGroupManager
		if manager == nil {
			manager = discoveryendpoint.NewResourceManager("apis")
		}
		s.AggregatedDiscoveryGroupManager = manager
		s.AggregatedLegacyDiscoveryGroupManager = discoveryendpoint.NewResourceManager("api")
	}
	for {
		if c.JSONPatchMaxCopyBytes <= 0 {
			break
		}
		existing := atomic.LoadInt64(&jsonpatch.AccumulatedCopySizeLimit)
		if existing > 0 && existing < c.JSONPatchMaxCopyBytes {
			break
		}
		if atomic.CompareAndSwapInt64(&jsonpatch.AccumulatedCopySizeLimit, existing, c.JSONPatchMaxCopyBytes) {
			break
		}
	}

	// first add poststarthooks from delegated targets
	for k, v := range delegationTarget.PostStartHooks() {
		s.postStartHooks[k] = v
	}

	for k, v := range delegationTarget.PreShutdownHooks() {
		s.preShutdownHooks[k] = v
	}

	// add poststarthooks that were preconfigured.  Using the add method will give us an error if the same name has already been registered.
	for name, preconfiguredPostStartHook := range c.PostStartHooks {
		if err := s.AddPostStartHook(name, preconfiguredPostStartHook.hook); err != nil {
			return nil, err
		}
	}

	// register mux signals from the delegated server
	for k, v := range delegationTarget.MuxAndDiscoveryCompleteSignals() {
		if err := s.RegisterMuxAndDiscoveryCompleteSignal(k, v); err != nil {
			return nil, err
		}
	}

	genericApiServerHookName := "generic-apiserver-start-informers"
	if c.SharedInformerFactory != nil {
		if !s.isPostStartHookRegistered(genericApiServerHookName) {
			err := s.AddPostStartHook(genericApiServerHookName, func(context PostStartHookContext) error {
				c.SharedInformerFactory.Start(context.StopCh)
				return nil
			})
			if err != nil {
				return nil, err
			}
		}
		// TODO: Once we get rid of /healthz consider changing this to post-start-hook.
		err := s.AddReadyzChecks(healthz.NewInformerSyncHealthz(c.SharedInformerFactory))
		if err != nil {
			return nil, err
		}
	}

	const priorityAndFairnessConfigConsumerHookName = "priority-and-fairness-config-consumer"
	if s.isPostStartHookRegistered(priorityAndFairnessConfigConsumerHookName) {
	} else if c.FlowControl != nil {
		err := s.AddPostStartHook(priorityAndFairnessConfigConsumerHookName, func(context PostStartHookContext) error {
			go c.FlowControl.Run(context.StopCh)
			return nil
		})
		if err != nil {
			return nil, err
		}
		// TODO(yue9944882): plumb pre-shutdown-hook for request-management system?
	} else {
		klog.V(3).Infof("Not requested to run hook %s", priorityAndFairnessConfigConsumerHookName)
	}

	// Add PostStartHooks for maintaining the watermarks for the Priority-and-Fairness and the Max-in-Flight filters.
	if c.FlowControl != nil {
		const priorityAndFairnessFilterHookName = "priority-and-fairness-filter"
		if !s.isPostStartHookRegistered(priorityAndFairnessFilterHookName) {
			err := s.AddPostStartHook(priorityAndFairnessFilterHookName, func(context PostStartHookContext) error {
				genericfilters.StartPriorityAndFairnessWatermarkMaintenance(context.StopCh)
				return nil
			})
			if err != nil {
				return nil, err
			}
		}
	} else {
		const maxInFlightFilterHookName = "max-in-flight-filter"
		if !s.isPostStartHookRegistered(maxInFlightFilterHookName) {
			err := s.AddPostStartHook(maxInFlightFilterHookName, func(context PostStartHookContext) error {
				genericfilters.StartMaxInFlightWatermarkMaintenance(context.StopCh)
				return nil
			})
			if err != nil {
				return nil, err
			}
		}
	}

	// Add PostStartHook for maintenaing the object count tracker.
	if c.StorageObjectCountTracker != nil {
		const storageObjectCountTrackerHookName = "storage-object-count-tracker-hook"
		if !s.isPostStartHookRegistered(storageObjectCountTrackerHookName) {
			if err := s.AddPostStartHook(storageObjectCountTrackerHookName, func(context PostStartHookContext) error {
				go c.StorageObjectCountTracker.RunUntil(context.StopCh)
				return nil
			}); err != nil {
				return nil, err
			}
		}
	}

	for _, delegateCheck := range delegationTarget.HealthzChecks() {
		skip := false
		for _, existingCheck := range c.HealthzChecks {
			if existingCheck.Name() == delegateCheck.Name() {
				skip = true
				break
			}
		}
		if skip {
			continue
		}
		s.AddHealthChecks(delegateCheck)
	}
	s.RegisterDestroyFunc(func() {
		if err := c.Config.TracerProvider.Shutdown(context.Background()); err != nil {
			klog.Errorf("failed to shut down tracer provider: %v", err)
		}
	})

	s.listedPathProvider = routes.ListedPathProviders{s.listedPathProvider, delegationTarget}

	installAPI(s, c.Config)

	// use the UnprotectedHandler from the delegation target to ensure that we don't attempt to double authenticator, authorize,
	// or some other part of the filter chain in delegation cases.
	if delegationTarget.UnprotectedHandler() == nil && c.EnableIndex {
		s.Handler.NonGoRestfulMux.NotFoundHandler(routes.IndexLister{
			StatusCode:   http.StatusNotFound,
			PathProvider: s.listedPathProvider,
		})
	}

	return s, nil
}

func BuildHandlerChainWithStorageVersionPrecondition(apiHandler http.Handler, c *Config) http.Handler {
	// WithStorageVersionPrecondition needs the WithRequestInfo to run first
	handler := genericapifilters.WithStorageVersionPrecondition(apiHandler, c.StorageVersionManager, c.Serializer)
	return DefaultBuildHandlerChain(handler, c)
}

func DefaultBuildHandlerChain(apiHandler http.Handler, c *Config) http.Handler {
	handler := genericapifilters.WithWebhookDuration(apiHandler)
	handler = filterlatency.TrackCompleted(handler)
	handler = genericapifilters.WithAuthorization(handler, c.Authorization.Authorizer, c.Serializer)
	handler = filterlatency.TrackStarted(handler, c.TracerProvider, "authorization")

	if c.FlowControl != nil {
		workEstimatorCfg := flowcontrolrequest.DefaultWorkEstimatorConfig()
		requestWorkEstimator := flowcontrolrequest.NewWorkEstimator(
			c.StorageObjectCountTracker.Get, c.FlowControl.GetInterestedWatchCount, workEstimatorCfg, c.FlowControl.GetMaxSeats)
		handler = filterlatency.TrackCompleted(handler)
		handler = genericfilters.WithPriorityAndFairness(handler, c.LongRunningFunc, c.FlowControl, requestWorkEstimator)
		handler = filterlatency.TrackStarted(handler, c.TracerProvider, "priorityandfairness")
	} else {
		handler = genericfilters.WithMaxInFlightLimit(handler, c.MaxRequestsInFlight, c.MaxMutatingRequestsInFlight, c.LongRunningFunc)
	}

	handler = filterlatency.TrackCompleted(handler)
	handler = genericapifilters.WithImpersonation(handler, c.Authorization.Authorizer, c.Serializer)
	handler = filterlatency.TrackStarted(handler, c.TracerProvider, "impersonation")

	handler = filterlatency.TrackCompleted(handler)
	handler = genericapifilters.WithAudit(handler, c.AuditBackend, c.AuditPolicyRuleEvaluator, c.LongRunningFunc)
	handler = filterlatency.TrackStarted(handler, c.TracerProvider, "audit")

	failedHandler := genericapifilters.Unauthorized(c.Serializer)
	failedHandler = genericapifilters.WithFailedAuthenticationAudit(failedHandler, c.AuditBackend, c.AuditPolicyRuleEvaluator)

	failedHandler = filterlatency.TrackCompleted(failedHandler)
	handler = filterlatency.TrackCompleted(handler)
	handler = genericapifilters.WithAuthentication(handler, c.Authentication.Authenticator, failedHandler, c.Authentication.APIAudiences, c.Authentication.RequestHeaderConfig)
	handler = filterlatency.TrackStarted(handler, c.TracerProvider, "authentication")

	handler = genericfilters.WithCORS(handler, c.CorsAllowedOriginList, nil, nil, nil, "true")

	// WithTimeoutForNonLongRunningRequests will call the rest of the request handling in a go-routine with the
	// context with deadline. The go-routine can keep running, while the timeout logic will return a timeout to the client.
	handler = genericfilters.WithTimeoutForNonLongRunningRequests(handler, c.LongRunningFunc)

	handler = genericapifilters.WithRequestDeadline(handler, c.AuditBackend, c.AuditPolicyRuleEvaluator,
		c.LongRunningFunc, c.Serializer, c.RequestTimeout)
	handler = genericfilters.WithWaitGroup(handler, c.LongRunningFunc, c.NonLongRunningRequestWaitGroup)
	if c.ShutdownWatchTerminationGracePeriod > 0 {
		handler = genericfilters.WithWatchTerminationDuringShutdown(handler, c.lifecycleSignals, c.WatchRequestWaitGroup)
	}
	if c.SecureServing != nil && !c.SecureServing.DisableHTTP2 && c.GoawayChance > 0 {
		handler = genericfilters.WithProbabilisticGoaway(handler, c.GoawayChance)
	}
	handler = genericapifilters.WithWarningRecorder(handler)
	handler = genericapifilters.WithCacheControl(handler)
	handler = genericfilters.WithHSTS(handler, c.HSTSDirectives)
	if c.ShutdownSendRetryAfter {
		handler = genericfilters.WithRetryAfter(handler, c.lifecycleSignals.NotAcceptingNewRequest.Signaled())
	}
	handler = genericfilters.WithHTTPLogging(handler)
	if utilfeature.DefaultFeatureGate.Enabled(genericfeatures.APIServerTracing) {
		handler = genericapifilters.WithTracing(handler, c.TracerProvider)
	}
	handler = genericapifilters.WithRequestInfo(handler, c.RequestInfoResolver)
	handler = genericapifilters.WithRequestReceivedTimestamp(handler)
	handler = genericapifilters.WithMuxAndDiscoveryComplete(handler, c.lifecycleSignals.MuxAndDiscoveryComplete.Signaled())
	handler = genericfilters.WithPanicRecovery(handler, c.RequestInfoResolver)
	handler = genericapifilters.WithAuditInit(handler)
	return handler
}

func installAPI(s *GenericAPIServer, c *Config) {
	if c.EnableIndex {
		routes.Index{}.Install(s.listedPathProvider, s.Handler.NonGoRestfulMux)
	}
	if c.EnableProfiling {
		routes.Profiling{}.Install(s.Handler.NonGoRestfulMux)
		if c.EnableContentionProfiling {
			goruntime.SetBlockProfileRate(1)
		}
		// so far, only logging related endpoints are considered valid to add for these debug flags.
		routes.DebugFlags{}.Install(s.Handler.NonGoRestfulMux, "v", routes.StringFlagPutHandler(logs.GlogSetter))
	}
	if s.UnprotectedDebugSocket != nil {
		s.UnprotectedDebugSocket.InstallProfiling()
		s.UnprotectedDebugSocket.InstallDebugFlag("v", routes.StringFlagPutHandler(logs.GlogSetter))
		if c.EnableContentionProfiling {
			goruntime.SetBlockProfileRate(1)
		}
	}

	if c.EnableMetrics {
		if c.EnableProfiling {
			routes.MetricsWithReset{}.Install(s.Handler.NonGoRestfulMux)
			if utilfeature.DefaultFeatureGate.Enabled(features.ComponentSLIs) {
				slis.SLIMetricsWithReset{}.Install(s.Handler.NonGoRestfulMux)
			}
		} else {
			routes.DefaultMetrics{}.Install(s.Handler.NonGoRestfulMux)
			if utilfeature.DefaultFeatureGate.Enabled(features.ComponentSLIs) {
				slis.SLIMetrics{}.Install(s.Handler.NonGoRestfulMux)
			}
		}
	}

	routes.Version{Version: c.Version}.Install(s.Handler.GoRestfulContainer)

	if c.EnableDiscovery {
		if utilfeature.DefaultFeatureGate.Enabled(genericfeatures.AggregatedDiscoveryEndpoint) {
			wrapped := discoveryendpoint.WrapAggregatedDiscoveryToHandler(s.DiscoveryGroupManager, s.AggregatedDiscoveryGroupManager)
			s.Handler.GoRestfulContainer.Add(wrapped.GenerateWebService("/apis", metav1.APIGroupList{}))
		} else {
			s.Handler.GoRestfulContainer.Add(s.DiscoveryGroupManager.WebService())
		}
	}
	if c.FlowControl != nil && utilfeature.DefaultFeatureGate.Enabled(genericfeatures.APIPriorityAndFairness) {
		c.FlowControl.Install(s.Handler.NonGoRestfulMux)
	}
}

func NewRequestInfoResolver(c *Config) *apirequest.RequestInfoFactory {
	apiPrefixes := sets.NewString(strings.Trim(APIGroupPrefix, "/")) // all possible API prefixes
	legacyAPIPrefixes := sets.String{}                               // APIPrefixes that won't have groups (legacy)
	for legacyAPIPrefix := range c.LegacyAPIGroupPrefixes {
		apiPrefixes.Insert(strings.Trim(legacyAPIPrefix, "/"))
		legacyAPIPrefixes.Insert(strings.Trim(legacyAPIPrefix, "/"))
	}

	return &apirequest.RequestInfoFactory{
		APIPrefixes:          apiPrefixes,
		GrouplessAPIPrefixes: legacyAPIPrefixes,
	}
}

func (s *SecureServingInfo) HostPort() (string, int, error) {
	if s == nil || s.Listener == nil {
		return "", 0, fmt.Errorf("no listener found")
	}
	addr := s.Listener.Addr().String()
	host, portStr, err := net.SplitHostPort(addr)
	if err != nil {
		return "", 0, fmt.Errorf("failed to get port from listener address %q: %v", addr, err)
	}
	port, err := utilsnet.ParsePort(portStr, true)
	if err != nil {
		return "", 0, fmt.Errorf("invalid non-numeric port %q", portStr)
	}
	return host, port, nil
}

// AuthorizeClientBearerToken wraps the authenticator and authorizer in loopback authentication logic
// if the loopback client config is specified AND it has a bearer token. Note that if either authn or
// authz is nil, this function won't add a token authenticator or authorizer.
func AuthorizeClientBearerToken(loopback *restclient.Config, authn *AuthenticationInfo, authz *AuthorizationInfo) {
	if loopback == nil || len(loopback.BearerToken) == 0 {
		return
	}
	if authn == nil || authz == nil {
		// prevent nil pointer panic
		return
	}
	if authn.Authenticator == nil || authz.Authorizer == nil {
		// authenticator or authorizer might be nil if we want to bypass authz/authn
		// and we also do nothing in this case.
		return
	}

	privilegedLoopbackToken := loopback.BearerToken
	var uid = uuid.New().String()
	tokens := make(map[string]*user.DefaultInfo)
	tokens[privilegedLoopbackToken] = &user.DefaultInfo{
		Name:   user.APIServerUser,
		UID:    uid,
		Groups: []string{user.SystemPrivilegedGroup},
	}

	tokenAuthenticator := authenticatorfactory.NewFromTokens(tokens, authn.APIAudiences)
	authn.Authenticator = authenticatorunion.New(tokenAuthenticator, authn.Authenticator)
}<|MERGE_RESOLUTION|>--- conflicted
+++ resolved
@@ -185,6 +185,8 @@
 	Serializer runtime.NegotiatedSerializer
 	// OpenAPIConfig will be used in generating OpenAPI spec. This is nil by default. Use DefaultOpenAPIConfig for "working" defaults.
 	OpenAPIConfig *openapicommon.Config
+	// OpenAPIV3Config will be used in generating OpenAPI V3 spec. This is nil by default. Use DefaultOpenAPIV3Config for "working" defaults.
+	OpenAPIV3Config *openapicommon.Config
 	// SkipOpenAPIInstallation avoids installing the OpenAPI handler if set to true.
 	SkipOpenAPIInstallation bool
 
@@ -423,12 +425,9 @@
 		// A request body might be encoded in json, and is converted to
 		// proto when persisted in etcd, so we allow 2x as the largest request
 		// body size to be accepted and decoded in a write request.
-<<<<<<< HEAD
-=======
 		// If this constant is changed, DefaultMaxRequestSizeBytes in k8s.io/apiserver/pkg/cel/limits.go
 		// should be changed to reflect the new value, if the two haven't
 		// been wired together already somehow.
->>>>>>> ffba3d33
 		MaxRequestBodyBytes: int64(3 * 1024 * 1024),
 
 		// Default to treating watch as a long-running operation
@@ -451,6 +450,7 @@
 	}
 }
 
+// DefaultOpenAPIConfig provides the default OpenAPIConfig used to build the OpenAPI V2 spec
 func DefaultOpenAPIConfig(getDefinitions openapicommon.GetOpenAPIDefinitions, defNamer *apiopenapi.DefinitionNamer) *openapicommon.Config {
 	return &openapicommon.Config{
 		ProtocolList:   []string{"https"},
@@ -471,6 +471,17 @@
 	}
 }
 
+// DefaultOpenAPIV3Config provides the default OpenAPIV3Config used to build the OpenAPI V3 spec
+func DefaultOpenAPIV3Config(getDefinitions openapicommon.GetOpenAPIDefinitions, defNamer *apiopenapi.DefinitionNamer) *openapicommon.Config {
+	defaultConfig := DefaultOpenAPIConfig(getDefinitions, defNamer)
+	defaultConfig.Definitions = getDefinitions(func(name string) spec.Ref {
+		defName, _ := defaultConfig.GetDefinitionName(name)
+		return spec.MustCreateRef("#/components/schemas/" + openapicommon.EscapeJsonPointer(defName))
+	})
+
+	return defaultConfig
+}
+
 func (c *AuthenticationInfo) ApplyClientCert(clientCA dynamiccertificates.CAContentProvider, servingInfo *SecureServingInfo) error {
 	if servingInfo == nil {
 		return nil
@@ -548,8 +559,6 @@
 	}
 }
 
-<<<<<<< HEAD
-=======
 func completeOpenAPI(config *openapicommon.Config, version *version.Info) {
 	if config == nil {
 		return
@@ -594,7 +603,6 @@
 	return c.lifecycleSignals.InFlightRequestsDrained.Signaled()
 }
 
->>>>>>> ffba3d33
 // Complete fills in any fields not set that are required to have valid data and can be derived
 // from other fields. If you're going to `ApplyOptions`, do that first. It's mutating the receiver.
 func (c *Config) Complete(informers informers.SharedInformerFactory) CompletedConfig {
@@ -614,42 +622,9 @@
 		c.ExternalAddress = net.JoinHostPort(c.ExternalAddress, strconv.Itoa(port))
 	}
 
-	if c.OpenAPIConfig != nil {
-		if c.OpenAPIConfig.SecurityDefinitions != nil {
-			// Setup OpenAPI security: all APIs will have the same authentication for now.
-			c.OpenAPIConfig.DefaultSecurity = []map[string][]string{}
-			keys := []string{}
-			for k := range *c.OpenAPIConfig.SecurityDefinitions {
-				keys = append(keys, k)
-			}
-			sort.Strings(keys)
-			for _, k := range keys {
-				c.OpenAPIConfig.DefaultSecurity = append(c.OpenAPIConfig.DefaultSecurity, map[string][]string{k: {}})
-			}
-			if c.OpenAPIConfig.CommonResponses == nil {
-				c.OpenAPIConfig.CommonResponses = map[int]spec.Response{}
-			}
-			if _, exists := c.OpenAPIConfig.CommonResponses[http.StatusUnauthorized]; !exists {
-				c.OpenAPIConfig.CommonResponses[http.StatusUnauthorized] = spec.Response{
-					ResponseProps: spec.ResponseProps{
-						Description: "Unauthorized",
-					},
-				}
-			}
-		}
-
-		// make sure we populate info, and info.version, if not manually set
-		if c.OpenAPIConfig.Info == nil {
-			c.OpenAPIConfig.Info = &spec.Info{}
-		}
-		if c.OpenAPIConfig.Info.Version == "" {
-			if c.Version != nil {
-				c.OpenAPIConfig.Info.Version = strings.Split(c.Version.String(), "-")[0]
-			} else {
-				c.OpenAPIConfig.Info.Version = "unversioned"
-			}
-		}
-	}
+	completeOpenAPI(c.OpenAPIConfig, c.Version)
+	completeOpenAPI(c.OpenAPIV3Config, c.Version)
+
 	if c.DiscoveryAddresses == nil {
 		c.DiscoveryAddresses = discovery.DefaultAddresses{DefaultAddress: c.ExternalAddress}
 	}
@@ -734,6 +709,7 @@
 		ExternalAddress:                     c.ExternalAddress,
 
 		openAPIConfig:           c.OpenAPIConfig,
+		openAPIV3Config:         c.OpenAPIV3Config,
 		skipOpenAPIInstallation: c.SkipOpenAPIInstallation,
 
 		postStartHooks:         map[string]postStartHookEntry{},
@@ -918,8 +894,7 @@
 }
 
 func DefaultBuildHandlerChain(apiHandler http.Handler, c *Config) http.Handler {
-	handler := genericapifilters.WithWebhookDuration(apiHandler)
-	handler = filterlatency.TrackCompleted(handler)
+	handler := filterlatency.TrackCompleted(apiHandler)
 	handler = genericapifilters.WithAuthorization(handler, c.Authorization.Authorizer, c.Serializer)
 	handler = filterlatency.TrackStarted(handler, c.TracerProvider, "authorization")
 
@@ -975,6 +950,7 @@
 	if utilfeature.DefaultFeatureGate.Enabled(genericfeatures.APIServerTracing) {
 		handler = genericapifilters.WithTracing(handler, c.TracerProvider)
 	}
+	handler = genericapifilters.WithLatencyTrackers(handler)
 	handler = genericapifilters.WithRequestInfo(handler, c.RequestInfoResolver)
 	handler = genericapifilters.WithRequestReceivedTimestamp(handler)
 	handler = genericapifilters.WithMuxAndDiscoveryComplete(handler, c.lifecycleSignals.MuxAndDiscoveryComplete.Signaled())
