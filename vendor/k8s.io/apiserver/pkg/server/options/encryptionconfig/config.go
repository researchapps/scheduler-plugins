/*
Copyright 2017 The Kubernetes Authors.

Licensed under the Apache License, Version 2.0 (the "License");
you may not use this file except in compliance with the License.
You may obtain a copy of the License at

    http://www.apache.org/licenses/LICENSE-2.0

Unless required by applicable law or agreed to in writing, software
distributed under the License is distributed on an "AS IS" BASIS,
WITHOUT WARRANTIES OR CONDITIONS OF ANY KIND, either express or implied.
See the License for the specific language governing permissions and
limitations under the License.
*/

package encryptionconfig

import (
	"crypto/aes"
	"crypto/cipher"
	"crypto/sha256"
	"encoding/base64"
	"errors"
	"fmt"
	"io"
	"net/http"
	"os"
	"sync"
	"sync/atomic"
	"time"

	"k8s.io/apimachinery/pkg/runtime"
	"k8s.io/apimachinery/pkg/runtime/schema"
	"k8s.io/apimachinery/pkg/runtime/serializer"
<<<<<<< HEAD
=======
	utilerrors "k8s.io/apimachinery/pkg/util/errors"
	utilruntime "k8s.io/apimachinery/pkg/util/runtime"
	"k8s.io/apimachinery/pkg/util/uuid"
	"k8s.io/apimachinery/pkg/util/wait"
>>>>>>> ffba3d33
	apiserverconfig "k8s.io/apiserver/pkg/apis/config"
	apiserverconfigv1 "k8s.io/apiserver/pkg/apis/config/v1"
	"k8s.io/apiserver/pkg/apis/config/validation"
	"k8s.io/apiserver/pkg/features"
	"k8s.io/apiserver/pkg/server/healthz"
	"k8s.io/apiserver/pkg/storage/value"
	aestransformer "k8s.io/apiserver/pkg/storage/value/encrypt/aes"
	"k8s.io/apiserver/pkg/storage/value/encrypt/envelope"
	envelopekmsv2 "k8s.io/apiserver/pkg/storage/value/encrypt/envelope/kmsv2"
	"k8s.io/apiserver/pkg/storage/value/encrypt/envelope/metrics"
	"k8s.io/apiserver/pkg/storage/value/encrypt/identity"
	"k8s.io/apiserver/pkg/storage/value/encrypt/secretbox"
	utilfeature "k8s.io/apiserver/pkg/util/feature"
	"k8s.io/klog/v2"
	kmsservice "k8s.io/kms/pkg/service"
)

const (
	aesCBCTransformerPrefixV1    = "k8s:enc:aescbc:v1:"
	aesGCMTransformerPrefixV1    = "k8s:enc:aesgcm:v1:"
	secretboxTransformerPrefixV1 = "k8s:enc:secretbox:v1:"
	kmsTransformerPrefixV1       = "k8s:enc:kms:v1:"
	kmsTransformerPrefixV2       = "k8s:enc:kms:v2:"

	// these constants relate to how the KMS v2 plugin status poll logic
	// and the DEK generation logic behave.  In particular, the positive
	// interval and max TTL are closely related as the difference between
	// these values defines the worst case window in which the write DEK
	// could expire due to the plugin going into an error state.  The
	// worst case window divided by the negative interval defines the
	// minimum amount of times the server will attempt to return to a
	// healthy state before the DEK expires and writes begin to fail.
	//
	// For now, these values are kept small and hardcoded to support being
	// able to perform a "passive" storage migration while tolerating some
	// amount of plugin downtime.
	//
	// With the current approach, a user can update the key ID their plugin
	// is using and then can simply schedule a migration for 3 + N + M minutes
	// later where N is how long it takes their plugin to pick up new config
	// and M is extra buffer to allow the API server to process the config.
	// At that point, they are guaranteed to either migrate to the new key
	// or get errors during the migration.
	//
	// If the API server coasted forever on the last DEK, they would need
	// to actively check if it had observed the new key ID before starting
	// a migration - otherwise it could keep using the old DEK and their
	// storage migration would not do what they thought it did.
	kmsv2PluginHealthzPositiveInterval = 1 * time.Minute
	kmsv2PluginHealthzNegativeInterval = 10 * time.Second
	kmsv2PluginWriteDEKMaxTTL          = 3 * time.Minute

	kmsPluginHealthzNegativeTTL = 3 * time.Second
	kmsPluginHealthzPositiveTTL = 20 * time.Second
	kmsAPIVersionV1             = "v1"
	kmsAPIVersionV2             = "v2"
	// this name is used for two different healthz endpoints:
	// - when one or more KMS v2 plugins are in use and no KMS v1 plugins are in use
	//   in this case, all v2 plugins are probed via this single endpoint
	// - when automatic reload of encryption config is enabled
	//   in this case, all KMS plugins are probed via this single endpoint
	//   the endpoint is present even if there are no KMS plugins configured (it is a no-op then)
	kmsReloadHealthCheckName = "kms-providers"
)

type kmsPluginHealthzResponse struct {
	err      error
	received time.Time
}

type kmsPluginProbe struct {
	name         string
	ttl          time.Duration
	service      envelope.Service
	lastResponse *kmsPluginHealthzResponse
	l            *sync.Mutex
}

type kmsv2PluginProbe struct {
	state        atomic.Pointer[envelopekmsv2.State]
	name         string
	ttl          time.Duration
	service      kmsservice.Service
	lastResponse *kmsPluginHealthzResponse
	l            *sync.Mutex
}

type kmsHealthChecker []healthz.HealthChecker

func (k kmsHealthChecker) Name() string {
	return kmsReloadHealthCheckName
}

func (k kmsHealthChecker) Check(req *http.Request) error {
	var errs []error

	for i := range k {
		checker := k[i]
		if err := checker.Check(req); err != nil {
			errs = append(errs, fmt.Errorf("%s: %w", checker.Name(), err))
		}
	}

	return utilerrors.Reduce(utilerrors.NewAggregate(errs))
}

func (h *kmsPluginProbe) toHealthzCheck(idx int) healthz.HealthChecker {
	return healthz.NamedCheck(fmt.Sprintf("kms-provider-%d", idx), func(r *http.Request) error {
		return h.check()
	})
}

func (h *kmsv2PluginProbe) toHealthzCheck(idx int) healthz.HealthChecker {
	return healthz.NamedCheck(fmt.Sprintf("kms-provider-%d", idx), func(r *http.Request) error {
		return h.check(r.Context())
	})
}

// EncryptionConfiguration represents the parsed and normalized encryption configuration for the apiserver.
type EncryptionConfiguration struct {
	// Transformers is a list of value.Transformer that will be used to encrypt and decrypt data.
	Transformers map[schema.GroupResource]value.Transformer

	// HealthChecks is a list of healthz.HealthChecker that will be used to check the health of the encryption providers.
	HealthChecks []healthz.HealthChecker

	// EncryptionFileContentHash is the hash of the encryption config file.
	EncryptionFileContentHash string

	// KMSCloseGracePeriod is the duration we will wait before closing old transformers.
	// We wait for any in-flight requests to finish by using the duration which is longer than their timeout.
	KMSCloseGracePeriod time.Duration
}

// LoadEncryptionConfig parses and validates the encryption config specified by filepath.
// It may launch multiple go routines whose lifecycle is controlled by ctx.
// In case of an error, the caller is responsible for canceling ctx to clean up any go routines that may have been launched.
// If reload is true, or KMS v2 plugins are used with no KMS v1 plugins, the returned slice of health checkers will always be of length 1.
func LoadEncryptionConfig(ctx context.Context, filepath string, reload bool) (*EncryptionConfiguration, error) {
	config, contentHash, err := loadConfig(filepath, reload)
	if err != nil {
		return nil, fmt.Errorf("error while parsing file: %w", err)
	}

	transformers, kmsHealthChecks, kmsUsed, err := getTransformerOverridesAndKMSPluginHealthzCheckers(ctx, config)
	if err != nil {
		return nil, fmt.Errorf("error while building transformers: %w", err)
	}

	if reload || (kmsUsed.v2Used && !kmsUsed.v1Used) {
		kmsHealthChecks = []healthz.HealthChecker{kmsHealthChecker(kmsHealthChecks)}
	}

	// KMSCloseGracePeriod is the duration we will wait before closing old transformers.
	// The way we calculate is as follows:
	// 1. Sum all timeouts across all KMS plugins. (check kmsPrefixTransformer for differences between v1 and v2)
	// 2. Multiply that by 2 (to allow for some buffer)
	// The reason we sum all timeout is because kmsHealthChecker() will run all health checks serially
	return &EncryptionConfiguration{
		Transformers:              transformers,
		HealthChecks:              kmsHealthChecks,
		EncryptionFileContentHash: contentHash,
		KMSCloseGracePeriod:       2 * kmsUsed.kmsTimeoutSum,
	}, nil
}

// getTransformerOverridesAndKMSPluginHealthzCheckers creates the set of transformers and KMS healthz checks based on the given config.
// It may launch multiple go routines whose lifecycle is controlled by ctx.
// In case of an error, the caller is responsible for canceling ctx to clean up any go routines that may have been launched.
func getTransformerOverridesAndKMSPluginHealthzCheckers(ctx context.Context, config *apiserverconfig.EncryptionConfiguration) (map[schema.GroupResource]value.Transformer, []healthz.HealthChecker, *kmsState, error) {
	var kmsHealthChecks []healthz.HealthChecker
	transformers, probes, kmsUsed, err := getTransformerOverridesAndKMSPluginProbes(ctx, config)
	if err != nil {
		return nil, nil, nil, err
	}
	for i := range probes {
		probe := probes[i]
		kmsHealthChecks = append(kmsHealthChecks, probe.toHealthzCheck(i))
	}

	return transformers, kmsHealthChecks, kmsUsed, nil
}

type healthChecker interface {
	toHealthzCheck(idx int) healthz.HealthChecker
}

// getTransformerOverridesAndKMSPluginProbes creates the set of transformers and KMS probes based on the given config.
// It may launch multiple go routines whose lifecycle is controlled by ctx.
// In case of an error, the caller is responsible for canceling ctx to clean up any go routines that may have been launched.
func getTransformerOverridesAndKMSPluginProbes(ctx context.Context, config *apiserverconfig.EncryptionConfiguration) (map[schema.GroupResource]value.Transformer, []healthChecker, *kmsState, error) {
	resourceToPrefixTransformer := map[schema.GroupResource][]value.PrefixTransformer{}
	var probes []healthChecker
	var kmsUsed kmsState

	// For each entry in the configuration
	for _, resourceConfig := range config.Resources {
		resourceConfig := resourceConfig

		transformers, p, used, err := prefixTransformersAndProbes(ctx, resourceConfig)
		if err != nil {
			return nil, nil, nil, err
		}
		kmsUsed.accumulate(used)

		// For each resource, create a list of providers to use
		for _, resource := range resourceConfig.Resources {
			resource := resource
			gr := schema.ParseGroupResource(resource)

			// check if resource is masked by *.group rule
			anyResourceInGroup := schema.GroupResource{Group: gr.Group, Resource: "*"}
			if _, masked := resourceToPrefixTransformer[anyResourceInGroup]; masked {
				// an earlier rule already configured a transformer for *.group, masking this rule
				// return error since this is not allowed
				return nil, nil, nil, fmt.Errorf("resource %q is masked by earlier rule %q", grYAMLString(gr), grYAMLString(anyResourceInGroup))
			}

			if _, masked := resourceToPrefixTransformer[anyGroupAnyResource]; masked {
				// an earlier rule already configured a transformer for *.*, masking this rule
				// return error since this is not allowed
				return nil, nil, nil, fmt.Errorf("resource %q is masked by earlier rule %q", grYAMLString(gr), grYAMLString(anyGroupAnyResource))
			}

			resourceToPrefixTransformer[gr] = append(resourceToPrefixTransformer[gr], transformers...)
		}

		probes = append(probes, p...)
	}

	transformers := make(map[schema.GroupResource]value.Transformer, len(resourceToPrefixTransformer))
	for gr, transList := range resourceToPrefixTransformer {
		gr := gr
		transList := transList
		transformers[gr] = value.NewPrefixTransformers(fmt.Errorf("no matching prefix found"), transList...)
	}

	return transformers, probes, &kmsUsed, nil
}

// check encrypts and decrypts test data against KMS-Plugin's gRPC endpoint.
func (h *kmsPluginProbe) check() error {
	h.l.Lock()
	defer h.l.Unlock()

	if (time.Since(h.lastResponse.received)) < h.ttl {
		return h.lastResponse.err
	}

	p, err := h.service.Encrypt([]byte("ping"))
	if err != nil {
		h.lastResponse = &kmsPluginHealthzResponse{err: err, received: time.Now()}
		h.ttl = kmsPluginHealthzNegativeTTL
		return fmt.Errorf("failed to perform encrypt section of the healthz check for KMS Provider %s, error: %w", h.name, err)
	}

	if _, err := h.service.Decrypt(p); err != nil {
		h.lastResponse = &kmsPluginHealthzResponse{err: err, received: time.Now()}
		h.ttl = kmsPluginHealthzNegativeTTL
		return fmt.Errorf("failed to perform decrypt section of the healthz check for KMS Provider %s, error: %w", h.name, err)
	}

	h.lastResponse = &kmsPluginHealthzResponse{err: nil, received: time.Now()}
	h.ttl = kmsPluginHealthzPositiveTTL
	return nil
}

// check gets the healthz status of the KMSv2-Plugin using the Status() method.
func (h *kmsv2PluginProbe) check(ctx context.Context) error {
	h.l.Lock()
	defer h.l.Unlock()

	if time.Since(h.lastResponse.received) < h.ttl {
		return h.lastResponse.err
	}

	p, err := h.service.Status(ctx)
	if err != nil {
		h.lastResponse = &kmsPluginHealthzResponse{err: err, received: time.Now()}
		h.ttl = kmsPluginHealthzNegativeTTL
		return fmt.Errorf("failed to perform status section of the healthz check for KMS Provider %s, error: %w", h.name, err)
	}

	if err := h.isKMSv2ProviderHealthyAndMaybeRotateDEK(ctx, p); err != nil {
		h.lastResponse = &kmsPluginHealthzResponse{err: err, received: time.Now()}
		h.ttl = kmsPluginHealthzNegativeTTL
		return err
	}

	h.lastResponse = &kmsPluginHealthzResponse{err: nil, received: time.Now()}
	h.ttl = kmsPluginHealthzPositiveTTL
	return nil
}

// rotateDEKOnKeyIDChange tries to rotate to a new DEK if the key ID returned by Status does not match the
// current state.  If a successful rotation is performed, the new DEK and keyID overwrite the existing state.
// On any failure during rotation (including mismatch between status and encrypt calls), the current state is
// preserved and will remain valid to use for encryption until its expiration (the system attempts to coast).
// If the key ID returned by Status matches the current state, the expiration of the current state is extended
// and no rotation is performed.
func (h *kmsv2PluginProbe) rotateDEKOnKeyIDChange(ctx context.Context, statusKeyID, uid string) error {
	// we do not check ValidateEncryptCapability here because it is fine to re-use an old key
	// that was marked as expired during an unhealthy period.  As long as the key ID matches
	// what we expect then there is no need to rotate here.
	state, errState := h.getCurrentState()

	// allow reads indefinitely in all cases
	// allow writes indefinitely as long as there is no error
	// allow writes for only up to kmsv2PluginWriteDEKMaxTTL from now when there are errors
	// we start the timer before we make the network call because kmsv2PluginWriteDEKMaxTTL is meant to be the upper bound
	expirationTimestamp := envelopekmsv2.NowFunc().Add(kmsv2PluginWriteDEKMaxTTL)

	// state is valid and status keyID is unchanged from when we generated this DEK so there is no need to rotate it
	// just move the expiration of the current state forward by the reuse interval
	if errState == nil && state.KeyID == statusKeyID {
		state.ExpirationTimestamp = expirationTimestamp
		h.state.Store(&state)
		return nil
	}

	transformer, resp, cacheKey, errGen := envelopekmsv2.GenerateTransformer(ctx, uid, h.service)

	if resp == nil {
		resp = &kmsservice.EncryptResponse{} // avoid nil panics
	}

	// happy path, should be the common case
	// TODO maybe add success metrics?
	if errGen == nil && resp.KeyID == statusKeyID {
		h.state.Store(&envelopekmsv2.State{
			Transformer:         transformer,
			EncryptedDEK:        resp.Ciphertext,
			KeyID:               resp.KeyID,
			Annotations:         resp.Annotations,
			UID:                 uid,
			ExpirationTimestamp: expirationTimestamp,
			CacheKey:            cacheKey,
		})
		klog.V(6).InfoS("successfully rotated DEK",
			"uid", uid,
			"newKeyID", resp.KeyID,
			"oldKeyID", state.KeyID,
			"expirationTimestamp", expirationTimestamp.Format(time.RFC3339),
		)
		return nil
	}

	return fmt.Errorf("failed to rotate DEK uid=%q, errState=%v, errGen=%v, statusKeyID=%q, encryptKeyID=%q, stateKeyID=%q, expirationTimestamp=%s",
		uid, errState, errGen, statusKeyID, resp.KeyID, state.KeyID, state.ExpirationTimestamp.Format(time.RFC3339))
}

// getCurrentState returns the latest state from the last status and encrypt calls.
// If the returned error is nil, the state is considered valid indefinitely for read requests.
// For write requests, the caller must also check that state.ValidateEncryptCapability does not error.
func (h *kmsv2PluginProbe) getCurrentState() (envelopekmsv2.State, error) {
	state := *h.state.Load()

	if state.Transformer == nil {
		return envelopekmsv2.State{}, fmt.Errorf("got unexpected nil transformer")
	}

	if len(state.EncryptedDEK) == 0 {
		return envelopekmsv2.State{}, fmt.Errorf("got unexpected empty EncryptedDEK")
	}

	if len(state.KeyID) == 0 {
		return envelopekmsv2.State{}, fmt.Errorf("got unexpected empty keyID")
	}

	if state.ExpirationTimestamp.IsZero() {
		return envelopekmsv2.State{}, fmt.Errorf("got unexpected zero expirationTimestamp")
	}

	if len(state.CacheKey) == 0 {
		return envelopekmsv2.State{}, fmt.Errorf("got unexpected empty cacheKey")
	}

	return state, nil
}

func (h *kmsv2PluginProbe) isKMSv2ProviderHealthyAndMaybeRotateDEK(ctx context.Context, response *kmsservice.StatusResponse) error {
	var errs []error
	if response.Healthz != "ok" {
		errs = append(errs, fmt.Errorf("got unexpected healthz status: %s", response.Healthz))
	}
	if response.Version != envelopekmsv2.KMSAPIVersion {
		errs = append(errs, fmt.Errorf("expected KMSv2 API version %s, got %s", envelopekmsv2.KMSAPIVersion, response.Version))
	}

	if errCode, err := envelopekmsv2.ValidateKeyID(response.KeyID); err != nil {
		metrics.RecordInvalidKeyIDFromStatus(h.name, string(errCode))
		errs = append(errs, fmt.Errorf("got invalid KMSv2 KeyID %q: %w", response.KeyID, err))
	} else {
		metrics.RecordKeyIDFromStatus(h.name, response.KeyID)
		// unconditionally append as we filter out nil errors below
		errs = append(errs, h.rotateDEKOnKeyIDChange(ctx, response.KeyID, string(uuid.NewUUID())))
	}

	if err := utilerrors.Reduce(utilerrors.NewAggregate(errs)); err != nil {
		return fmt.Errorf("kmsv2 Provider %s is not healthy, error: %w", h.name, err)
	}
	return nil
}

// loadConfig parses the encryption configuration file at filepath and returns the parsed config and hash of the file.
func loadConfig(filepath string, reload bool) (*apiserverconfig.EncryptionConfiguration, string, error) {
	f, err := os.Open(filepath)
	if err != nil {
		return nil, "", fmt.Errorf("error opening encryption provider configuration file %q: %w", filepath, err)
	}
	defer f.Close()

	data, err := io.ReadAll(f)
	if err != nil {
		return nil, "", fmt.Errorf("could not read contents: %w", err)
	}
	if len(data) == 0 {
		return nil, "", fmt.Errorf("encryption provider configuration file %q is empty", filepath)
	}

	scheme := runtime.NewScheme()
	codecs := serializer.NewCodecFactory(scheme)
	utilruntime.Must(apiserverconfig.AddToScheme(scheme))
	utilruntime.Must(apiserverconfigv1.AddToScheme(scheme))

	configObj, gvk, err := codecs.UniversalDecoder().Decode(data, nil, nil)
	if err != nil {
		return nil, "", fmt.Errorf("error decoding encryption provider configuration file %q: %w", filepath, err)
	}
	config, ok := configObj.(*apiserverconfig.EncryptionConfiguration)
	if !ok {
		return nil, "", fmt.Errorf("got unexpected config type: %v", gvk)
	}

	return config, computeEncryptionConfigHash(data), validation.ValidateEncryptionConfiguration(config, reload).ToAggregate()
}

// prefixTransformersAndProbes creates the set of transformers and KMS probes based on the given resource config.
// It may launch multiple go routines whose lifecycle is controlled by ctx.
// In case of an error, the caller is responsible for canceling ctx to clean up any go routines that may have been launched.
func prefixTransformersAndProbes(ctx context.Context, config apiserverconfig.ResourceConfiguration) ([]value.PrefixTransformer, []healthChecker, *kmsState, error) {
	var transformers []value.PrefixTransformer
	var probes []healthChecker
	var kmsUsed kmsState

	for _, provider := range config.Providers {
		provider := provider
		var (
			transformer    value.PrefixTransformer
			transformerErr error
			probe          healthChecker
			used           *kmsState
		)

		switch {
		case provider.AESGCM != nil:
			transformer, transformerErr = aesPrefixTransformer(provider.AESGCM, aestransformer.NewGCMTransformer, aesGCMTransformerPrefixV1)

		case provider.AESCBC != nil:
			cbcTransformer := func(block cipher.Block) (value.Transformer, error) {
				return aestransformer.NewCBCTransformer(block), nil
			}
			transformer, transformerErr = aesPrefixTransformer(provider.AESCBC, cbcTransformer, aesCBCTransformerPrefixV1)

		case provider.Secretbox != nil:
			transformer, transformerErr = secretboxPrefixTransformer(provider.Secretbox)

		case provider.KMS != nil:
			transformer, probe, used, transformerErr = kmsPrefixTransformer(ctx, provider.KMS)
			if transformerErr == nil {
				probes = append(probes, probe)
				kmsUsed.accumulate(used)
			}

		case provider.Identity != nil:
			transformer = value.PrefixTransformer{
				Transformer: identity.NewEncryptCheckTransformer(),
				Prefix:      []byte{},
			}

		default:
			return nil, nil, nil, errors.New("provider does not contain any of the expected providers: KMS, AESGCM, AESCBC, Secretbox, Identity")
		}

		if transformerErr != nil {
			return nil, nil, nil, transformerErr
		}

		transformers = append(transformers, transformer)
	}

	return transformers, probes, &kmsUsed, nil
}

type blockTransformerFunc func(cipher.Block) (value.Transformer, error)

func aesPrefixTransformer(config *apiserverconfig.AESConfiguration, fn blockTransformerFunc, prefix string) (value.PrefixTransformer, error) {
	var result value.PrefixTransformer

	if len(config.Keys) == 0 {
		return result, fmt.Errorf("aes provider has no valid keys")
	}
	for _, key := range config.Keys {
		key := key
		if key.Name == "" {
			return result, fmt.Errorf("key with invalid name provided")
		}
		if key.Secret == "" {
			return result, fmt.Errorf("key %v has no provided secret", key.Name)
		}
	}

	keyTransformers := []value.PrefixTransformer{}

	for _, keyData := range config.Keys {
		keyData := keyData
		key, err := base64.StdEncoding.DecodeString(keyData.Secret)
		if err != nil {
			return result, fmt.Errorf("could not obtain secret for named key %s: %w", keyData.Name, err)
		}
		block, err := aes.NewCipher(key)
		if err != nil {
			return result, fmt.Errorf("error while creating cipher for named key %s: %w", keyData.Name, err)
		}
		transformer, err := fn(block)
		if err != nil {
			return result, fmt.Errorf("error while creating transformer for named key %s: %w", keyData.Name, err)
		}

		// Create a new PrefixTransformer for this key
		keyTransformers = append(keyTransformers,
			value.PrefixTransformer{
				Transformer: transformer,
				Prefix:      []byte(keyData.Name + ":"),
			})
	}

	// Create a prefixTransformer which can choose between these keys
	keyTransformer := value.NewPrefixTransformers(
		fmt.Errorf("no matching key was found for the provided AES transformer"), keyTransformers...)

	// Create a PrefixTransformer which shall later be put in a list with other providers
	result = value.PrefixTransformer{
		Transformer: keyTransformer,
		Prefix:      []byte(prefix),
	}
	return result, nil
}

func secretboxPrefixTransformer(config *apiserverconfig.SecretboxConfiguration) (value.PrefixTransformer, error) {
	var result value.PrefixTransformer

	if len(config.Keys) == 0 {
		return result, fmt.Errorf("secretbox provider has no valid keys")
	}
	for _, key := range config.Keys {
		key := key
		if key.Name == "" {
			return result, fmt.Errorf("key with invalid name provided")
		}
		if key.Secret == "" {
			return result, fmt.Errorf("key %v has no provided secret", key.Name)
		}
	}

	keyTransformers := []value.PrefixTransformer{}

	for _, keyData := range config.Keys {
		keyData := keyData
		key, err := base64.StdEncoding.DecodeString(keyData.Secret)
		if err != nil {
			return result, fmt.Errorf("could not obtain secret for named key %s: %s", keyData.Name, err)
		}

		if len(key) != 32 {
			return result, fmt.Errorf("expected key size 32 for secretbox provider, got %v", len(key))
		}

		keyArray := [32]byte{}
		copy(keyArray[:], key)

		// Create a new PrefixTransformer for this key
		keyTransformers = append(keyTransformers,
			value.PrefixTransformer{
				Transformer: secretbox.NewSecretboxTransformer(keyArray),
				Prefix:      []byte(keyData.Name + ":"),
			})
	}

	// Create a prefixTransformer which can choose between these keys
	keyTransformer := value.NewPrefixTransformers(
		fmt.Errorf("no matching key was found for the provided Secretbox transformer"), keyTransformers...)

	// Create a PrefixTransformer which shall later be put in a list with other providers
	result = value.PrefixTransformer{
		Transformer: keyTransformer,
		Prefix:      []byte(secretboxTransformerPrefixV1),
	}
	return result, nil
}

<<<<<<< HEAD
func envelopePrefixTransformer(config *apiserverconfig.KMSConfiguration, envelopeService envelope.Service, prefix string) (value.PrefixTransformer, error) {
	envelopeTransformer, err := envelope.NewEnvelopeTransformer(envelopeService, int(*config.CacheSize), aestransformer.NewCBCTransformer)
	if err != nil {
		return value.PrefixTransformer{}, err
=======
var (
	// The factory to create kms service. This is to make writing test easier.
	envelopeServiceFactory = envelope.NewGRPCService

	// The factory to create kmsv2 service.  Exported for integration tests.
	EnvelopeKMSv2ServiceFactory = envelopekmsv2.NewGRPCService
)

type kmsState struct {
	v1Used, v2Used bool
	kmsTimeoutSum  time.Duration
}

// accumulate computes the KMS state by:
//   - determining which KMS plugin versions are in use
//   - calculating kmsTimeoutSum which is used as transformTracker.kmsCloseGracePeriod
//     DynamicTransformers.Set waits for this period before closing old transformers after a config reload
func (s *kmsState) accumulate(other *kmsState) {
	s.v1Used = s.v1Used || other.v1Used
	s.v2Used = s.v2Used || other.v2Used
	s.kmsTimeoutSum += other.kmsTimeoutSum
}

// kmsPrefixTransformer creates a KMS transformer and probe based on the given KMS config.
// It may launch multiple go routines whose lifecycle is controlled by ctx.
// In case of an error, the caller is responsible for canceling ctx to clean up any go routines that may have been launched.
func kmsPrefixTransformer(ctx context.Context, config *apiserverconfig.KMSConfiguration) (value.PrefixTransformer, healthChecker, *kmsState, error) {
	kmsName := config.Name
	switch config.APIVersion {
	case kmsAPIVersionV1:
		envelopeService, err := envelopeServiceFactory(ctx, config.Endpoint, config.Timeout.Duration)
		if err != nil {
			return value.PrefixTransformer{}, nil, nil, fmt.Errorf("could not configure KMSv1-Plugin's probe %q, error: %w", kmsName, err)
		}

		probe := &kmsPluginProbe{
			name:         kmsName,
			ttl:          kmsPluginHealthzNegativeTTL,
			service:      envelopeService,
			l:            &sync.Mutex{},
			lastResponse: &kmsPluginHealthzResponse{},
		}

		transformer := envelopePrefixTransformer(config, envelopeService, kmsTransformerPrefixV1)

		return transformer, probe, &kmsState{
			v1Used: true,
			// for v1 we will do encrypt and decrypt for health check. Since these are serial operations, we will double the timeout.
			kmsTimeoutSum: 2 * config.Timeout.Duration,
		}, nil

	case kmsAPIVersionV2:
		if !utilfeature.DefaultFeatureGate.Enabled(features.KMSv2) {
			return value.PrefixTransformer{}, nil, nil, fmt.Errorf("could not configure KMSv2 plugin %q, KMSv2 feature is not enabled", kmsName)
		}

		envelopeService, err := EnvelopeKMSv2ServiceFactory(ctx, config.Endpoint, config.Name, config.Timeout.Duration)
		if err != nil {
			return value.PrefixTransformer{}, nil, nil, fmt.Errorf("could not configure KMSv2-Plugin's probe %q, error: %w", kmsName, err)
		}

		probe := &kmsv2PluginProbe{
			name:         kmsName,
			ttl:          kmsPluginHealthzNegativeTTL,
			service:      envelopeService,
			l:            &sync.Mutex{},
			lastResponse: &kmsPluginHealthzResponse{},
		}
		// initialize state so that Load always works
		probe.state.Store(&envelopekmsv2.State{})

		runProbeCheckAndLog := func(ctx context.Context) error {
			if err := probe.check(ctx); err != nil {
				klog.VDepth(1, 2).ErrorS(err, "kms plugin failed health check probe", "name", kmsName)
				return err
			}
			return nil
		}

		// on the happy path where the plugin is healthy and available on server start,
		// prime keyID and DEK by running the check inline once (this also prevents unit tests from flaking)
		// ignore the error here since we want to support the plugin starting up async with the API server
		_ = runProbeCheckAndLog(ctx)
		// make sure that the plugin's key ID is reasonably up-to-date
		// also, make sure that our DEK is up-to-date to with said key ID (if it expires the server will fail all writes)
		// if this background loop ever stops running, the server will become unfunctional after kmsv2PluginWriteDEKMaxTTL
		go wait.PollUntilWithContext(
			ctx,
			kmsv2PluginHealthzPositiveInterval,
			func(ctx context.Context) (bool, error) {
				if err := runProbeCheckAndLog(ctx); err == nil {
					return false, nil
				}

				// TODO add integration test for quicker error poll on failure
				// if we fail, block the outer polling and start a new quicker poll inline
				// this limits the chance that our DEK expires during a transient failure
				_ = wait.PollUntilWithContext(
					ctx,
					kmsv2PluginHealthzNegativeInterval,
					func(ctx context.Context) (bool, error) {
						return runProbeCheckAndLog(ctx) == nil, nil
					},
				)

				return false, nil
			})

		// using AES-GCM by default for encrypting data with KMSv2
		transformer := value.PrefixTransformer{
			Transformer: envelopekmsv2.NewEnvelopeTransformer(envelopeService, kmsName, probe.getCurrentState),
			Prefix:      []byte(kmsTransformerPrefixV2 + kmsName + ":"),
		}

		return transformer, probe, &kmsState{
			v2Used:        true,
			kmsTimeoutSum: config.Timeout.Duration,
		}, nil

	default:
		return value.PrefixTransformer{}, nil, nil, fmt.Errorf("could not configure KMS plugin %q, unsupported KMS API version %q", kmsName, config.APIVersion)
	}
}

func envelopePrefixTransformer(config *apiserverconfig.KMSConfiguration, envelopeService envelope.Service, prefix string) value.PrefixTransformer {
	baseTransformerFunc := func(block cipher.Block) (value.Transformer, error) {
		gcm, err := aestransformer.NewGCMTransformer(block)
		if err != nil {
			return nil, err
		}

		// v1.24: write using AES-CBC only but support reads via AES-CBC and AES-GCM (so we can move to AES-GCM)
		// v1.25: write using AES-GCM only but support reads via AES-GCM and fallback to AES-CBC for backwards compatibility
		// TODO(aramase): Post v1.25: We cannot drop CBC read support until we automate storage migration.
		// We could have a release note that hard requires users to perform storage migration.
		return unionTransformers{gcm, aestransformer.NewCBCTransformer(block)}, nil
>>>>>>> ffba3d33
	}

	return value.PrefixTransformer{
		Transformer: envelope.NewEnvelopeTransformer(envelopeService, int(*config.CacheSize), baseTransformerFunc),
		Prefix:      []byte(prefix + config.Name + ":"),
<<<<<<< HEAD
	}, nil
=======
	}
}

type unionTransformers []value.Transformer

func (u unionTransformers) TransformFromStorage(ctx context.Context, data []byte, dataCtx value.Context) (out []byte, stale bool, err error) {
	var errs []error
	for i := range u {
		transformer := u[i]
		result, stale, err := transformer.TransformFromStorage(ctx, data, dataCtx)
		if err != nil {
			errs = append(errs, err)
			continue
		}
		// when i != 0, we have transformed the data from storage using the new transformer,
		// we want to issue a write to etcd even if the contents of the data haven't changed
		return result, stale || i != 0, nil
	}
	if err := utilerrors.Reduce(utilerrors.NewAggregate(errs)); err != nil {
		return nil, false, err
	}
	return nil, false, fmt.Errorf("unionTransformers: unable to transform from storage")
}

func (u unionTransformers) TransformToStorage(ctx context.Context, data []byte, dataCtx value.Context) (out []byte, err error) {
	return u[0].TransformToStorage(ctx, data, dataCtx)
}

// computeEncryptionConfigHash returns the expected hash for an encryption config file that has been loaded as bytes.
// We use a hash instead of the raw file contents when tracking changes to avoid holding any encryption keys in memory outside of their associated transformers.
// This hash must be used in-memory and not externalized to the process because it has no cross-release stability guarantees.
func computeEncryptionConfigHash(data []byte) string {
	return fmt.Sprintf("%x", sha256.Sum256(data))
}

var _ ResourceTransformers = &DynamicTransformers{}
var _ healthz.HealthChecker = &DynamicTransformers{}

// DynamicTransformers holds transformers that may be dynamically updated via a single external actor, likely a controller.
// This struct must avoid locks (even read write locks) as it is inline to all calls to storage.
type DynamicTransformers struct {
	transformTracker *atomic.Value
}

type transformTracker struct {
	transformerOverrides  map[schema.GroupResource]value.Transformer
	kmsPluginHealthzCheck healthz.HealthChecker
	closeTransformers     context.CancelFunc
	kmsCloseGracePeriod   time.Duration
}

// NewDynamicTransformers returns transformers, health checks for kms providers and an ability to close transformers.
func NewDynamicTransformers(
	transformerOverrides map[schema.GroupResource]value.Transformer,
	kmsPluginHealthzCheck healthz.HealthChecker,
	closeTransformers context.CancelFunc,
	kmsCloseGracePeriod time.Duration,
) *DynamicTransformers {
	dynamicTransformers := &DynamicTransformers{
		transformTracker: &atomic.Value{},
	}

	tracker := &transformTracker{
		transformerOverrides:  transformerOverrides,
		kmsPluginHealthzCheck: kmsPluginHealthzCheck,
		closeTransformers:     closeTransformers,
		kmsCloseGracePeriod:   kmsCloseGracePeriod,
	}
	dynamicTransformers.transformTracker.Store(tracker)

	return dynamicTransformers
}

// Check implements healthz.HealthChecker
func (d *DynamicTransformers) Check(req *http.Request) error {
	return d.transformTracker.Load().(*transformTracker).kmsPluginHealthzCheck.Check(req)
}

// Name implements healthz.HealthChecker
func (d *DynamicTransformers) Name() string {
	return kmsReloadHealthCheckName
}

// TransformerForResource returns the transformer for the given resource.
func (d *DynamicTransformers) TransformerForResource(resource schema.GroupResource) value.Transformer {
	return &resourceTransformer{
		resource:         resource,
		transformTracker: d.transformTracker,
	}
}

// Set sets the transformer overrides. This method is not go routine safe and must only be called by the same, single caller throughout the lifetime of this object.
func (d *DynamicTransformers) Set(
	transformerOverrides map[schema.GroupResource]value.Transformer,
	closeTransformers context.CancelFunc,
	kmsPluginHealthzCheck healthz.HealthChecker,
	kmsCloseGracePeriod time.Duration,
) {
	// store new values
	newTransformTracker := &transformTracker{
		transformerOverrides:  transformerOverrides,
		closeTransformers:     closeTransformers,
		kmsPluginHealthzCheck: kmsPluginHealthzCheck,
		kmsCloseGracePeriod:   kmsCloseGracePeriod,
	}

	// update new transformer overrides
	oldTransformTracker := d.transformTracker.Swap(newTransformTracker).(*transformTracker)

	// close old transformers once we wait for grpc request to finish any in-flight requests.
	// by the time we spawn this go routine, the new transformers have already been set and will be used for new requests.
	// if the server starts shutting down during sleep duration then the transformers will correctly closed early because their lifetime is tied to the api-server drain notifier.
	go func() {
		time.Sleep(oldTransformTracker.kmsCloseGracePeriod)
		oldTransformTracker.closeTransformers()
	}()
}

var _ value.Transformer = &resourceTransformer{}

type resourceTransformer struct {
	resource         schema.GroupResource
	transformTracker *atomic.Value
}

func (r *resourceTransformer) TransformFromStorage(ctx context.Context, data []byte, dataCtx value.Context) ([]byte, bool, error) {
	return r.transformer().TransformFromStorage(ctx, data, dataCtx)
}

func (r *resourceTransformer) TransformToStorage(ctx context.Context, data []byte, dataCtx value.Context) ([]byte, error) {
	return r.transformer().TransformToStorage(ctx, data, dataCtx)
}

func (r *resourceTransformer) transformer() value.Transformer {
	return transformerFromOverrides(r.transformTracker.Load().(*transformTracker).transformerOverrides, r.resource)
}

type ResourceTransformers interface {
	TransformerForResource(resource schema.GroupResource) value.Transformer
}

var _ ResourceTransformers = &StaticTransformers{}

type StaticTransformers map[schema.GroupResource]value.Transformer

func (s StaticTransformers) TransformerForResource(resource schema.GroupResource) value.Transformer {
	return transformerFromOverrides(s, resource)
}

var anyGroupAnyResource = schema.GroupResource{
	Group:    "*",
	Resource: "*",
}

func transformerFromOverrides(transformerOverrides map[schema.GroupResource]value.Transformer, resource schema.GroupResource) value.Transformer {
	if transformer := transformerOverrides[resource]; transformer != nil {
		return transformer
	}

	if transformer := transformerOverrides[schema.GroupResource{
		Group:    resource.Group,
		Resource: "*",
	}]; transformer != nil {
		return transformer
	}

	if transformer := transformerOverrides[anyGroupAnyResource]; transformer != nil {
		return transformer
	}

	return identity.NewEncryptCheckTransformer()
}

func grYAMLString(gr schema.GroupResource) string {
	if gr.Group == "" && gr.Resource == "*" {
		return "*."
	}

	return gr.String()
>>>>>>> ffba3d33
}<|MERGE_RESOLUTION|>--- conflicted
+++ resolved
@@ -17,6 +17,7 @@
 package encryptionconfig
 
 import (
+	"context"
 	"crypto/aes"
 	"crypto/cipher"
 	"crypto/sha256"
@@ -33,13 +34,10 @@
 	"k8s.io/apimachinery/pkg/runtime"
 	"k8s.io/apimachinery/pkg/runtime/schema"
 	"k8s.io/apimachinery/pkg/runtime/serializer"
-<<<<<<< HEAD
-=======
 	utilerrors "k8s.io/apimachinery/pkg/util/errors"
 	utilruntime "k8s.io/apimachinery/pkg/util/runtime"
 	"k8s.io/apimachinery/pkg/util/uuid"
 	"k8s.io/apimachinery/pkg/util/wait"
->>>>>>> ffba3d33
 	apiserverconfig "k8s.io/apiserver/pkg/apis/config"
 	apiserverconfigv1 "k8s.io/apiserver/pkg/apis/config/v1"
 	"k8s.io/apiserver/pkg/apis/config/validation"
@@ -641,12 +639,6 @@
 	return result, nil
 }
 
-<<<<<<< HEAD
-func envelopePrefixTransformer(config *apiserverconfig.KMSConfiguration, envelopeService envelope.Service, prefix string) (value.PrefixTransformer, error) {
-	envelopeTransformer, err := envelope.NewEnvelopeTransformer(envelopeService, int(*config.CacheSize), aestransformer.NewCBCTransformer)
-	if err != nil {
-		return value.PrefixTransformer{}, err
-=======
 var (
 	// The factory to create kms service. This is to make writing test easier.
 	envelopeServiceFactory = envelope.NewGRPCService
@@ -783,15 +775,11 @@
 		// TODO(aramase): Post v1.25: We cannot drop CBC read support until we automate storage migration.
 		// We could have a release note that hard requires users to perform storage migration.
 		return unionTransformers{gcm, aestransformer.NewCBCTransformer(block)}, nil
->>>>>>> ffba3d33
 	}
 
 	return value.PrefixTransformer{
 		Transformer: envelope.NewEnvelopeTransformer(envelopeService, int(*config.CacheSize), baseTransformerFunc),
 		Prefix:      []byte(prefix + config.Name + ":"),
-<<<<<<< HEAD
-	}, nil
-=======
 	}
 }
 
@@ -971,5 +959,4 @@
 	}
 
 	return gr.String()
->>>>>>> ffba3d33
 }