/*
Copyright 2016 The Kubernetes Authors.

Licensed under the Apache License, Version 2.0 (the "License");
you may not use this file except in compliance with the License.
You may obtain a copy of the License at

    http://www.apache.org/licenses/LICENSE-2.0

Unless required by applicable law or agreed to in writing, software
distributed under the License is distributed on an "AS IS" BASIS,
WITHOUT WARRANTIES OR CONDITIONS OF ANY KIND, either express or implied.
See the License for the specific language governing permissions and
limitations under the License.
*/

package filters

import (
	"bufio"
	"encoding/json"
	"fmt"
	"net"
	"net/http"
	"runtime"
	"sync"
	"time"

	apierrors "k8s.io/apimachinery/pkg/api/errors"
	utilruntime "k8s.io/apimachinery/pkg/util/runtime"
	"k8s.io/apiserver/pkg/endpoints/metrics"
	apirequest "k8s.io/apiserver/pkg/endpoints/request"
	"k8s.io/apiserver/pkg/endpoints/responsewriter"
	"k8s.io/apiserver/pkg/server/httplog"
)

// WithTimeoutForNonLongRunningRequests times out non-long-running requests after the time given by timeout.
func WithTimeoutForNonLongRunningRequests(handler http.Handler, longRunning apirequest.LongRunningRequestCheck) http.Handler {
	if longRunning == nil {
		return handler
	}
	timeoutFunc := func(req *http.Request) (*http.Request, bool, func(), *apierrors.StatusError) {
		// TODO unify this with apiserver.MaxInFlightLimit
		ctx := req.Context()

		requestInfo, ok := apirequest.RequestInfoFrom(ctx)
		if !ok {
			// if this happens, the handler chain isn't setup correctly because there is no request info
			return req, false, func() {}, apierrors.NewInternalError(fmt.Errorf("no request info found for request during timeout"))
		}

		if longRunning(req, requestInfo) {
			return req, true, nil, nil
		}

		postTimeoutFn := func() {
			metrics.RecordRequestTermination(req, requestInfo, metrics.APIServerComponent, http.StatusGatewayTimeout)
		}
		return req, false, postTimeoutFn, apierrors.NewTimeoutError("request did not complete within the allotted timeout", 0)
	}
	return WithTimeout(handler, timeoutFunc)
}

type timeoutFunc = func(*http.Request) (req *http.Request, longRunning bool, postTimeoutFunc func(), err *apierrors.StatusError)

// WithTimeout returns an http.Handler that runs h with a timeout
// determined by timeoutFunc. The new http.Handler calls h.ServeHTTP to handle
// each request, but if a call runs for longer than its time limit, the
// handler responds with a 504 Gateway Timeout error and the message
// provided. (If msg is empty, a suitable default message will be sent.) After
// the handler times out, writes by h to its http.ResponseWriter will return
// http.ErrHandlerTimeout. If timeoutFunc returns a nil timeout channel, no
// timeout will be enforced. recordFn is a function that will be invoked whenever
// a timeout happens.
func WithTimeout(h http.Handler, timeoutFunc timeoutFunc) http.Handler {
	return &timeoutHandler{h, timeoutFunc}
}

type timeoutHandler struct {
	handler http.Handler
	timeout timeoutFunc
}

func (t *timeoutHandler) ServeHTTP(w http.ResponseWriter, r *http.Request) {
	r, longRunning, postTimeoutFn, err := t.timeout(r)
	if longRunning {
		t.handler.ServeHTTP(w, r)
		return
	}

	timeoutCh := r.Context().Done()

	// resultCh is used as both errCh and stopCh
	resultCh := make(chan interface{})
	var tw timeoutWriter
	tw, w = newTimeoutWriter(w)

	// Make a copy of request and work on it in new goroutine
	// to avoid race condition when accessing/modifying request (e.g. headers)
	rCopy := r.Clone(r.Context())
	go func() {
		defer func() {
			err := recover()
			// do not wrap the sentinel ErrAbortHandler panic value
			if err != nil && err != http.ErrAbortHandler {
				// Same as stdlib http server code. Manually allocate stack
				// trace buffer size to prevent excessively large logs
				const size = 64 << 10
				buf := make([]byte, size)
				buf = buf[:runtime.Stack(buf, false)]
				err = fmt.Sprintf("%v\n%s", err, buf)
			}
			resultCh <- err
		}()
		t.handler.ServeHTTP(w, rCopy)
	}()
	select {
	case err := <-resultCh:
		// panic if error occurs; stop otherwise
		if err != nil {
			panic(err)
		}
		return
	case <-timeoutCh:
		defer func() {
			// resultCh needs to have a reader, since the function doing
			// the work needs to send to it. This is defer'd to ensure it runs
			// ever if the post timeout work itself panics.
			go func() {
				timedOutAt := time.Now()
				res := <-resultCh

				status := metrics.PostTimeoutHandlerOK
				if res != nil {
					// a non nil res indicates that there was a panic.
					status = metrics.PostTimeoutHandlerPanic
				}

				metrics.RecordRequestPostTimeout(metrics.PostTimeoutSourceTimeoutHandler, status)
				err := fmt.Errorf("post-timeout activity - time-elapsed: %s, %v %q result: %v",
					time.Since(timedOutAt), r.Method, r.URL.Path, res)
				utilruntime.HandleError(err)
			}()
		}()
<<<<<<< HEAD

		postTimeoutFn()
=======
		httplog.SetStacktracePredicate(r.Context(), func(status int) bool {
			return false
		})
		defer postTimeoutFn()
>>>>>>> ffba3d33
		tw.timeout(err)
	}
}

type timeoutWriter interface {
	http.ResponseWriter
	timeout(*apierrors.StatusError)
}

func newTimeoutWriter(w http.ResponseWriter) (timeoutWriter, http.ResponseWriter) {
	base := &baseTimeoutWriter{w: w, handlerHeaders: w.Header().Clone()}
	wrapped := responsewriter.WrapForHTTP1Or2(base)

	return base, wrapped
}

var _ http.ResponseWriter = &baseTimeoutWriter{}
var _ responsewriter.UserProvidedDecorator = &baseTimeoutWriter{}

type baseTimeoutWriter struct {
	w http.ResponseWriter

	// headers written by the normal handler
	handlerHeaders http.Header

	mu sync.Mutex
	// if the timeout handler has timeout
	timedOut bool
	// if this timeout writer has wrote header
	wroteHeader bool
	// if this timeout writer has been hijacked
	hijacked bool
}

func (tw *baseTimeoutWriter) Unwrap() http.ResponseWriter {
	return tw.w
}

func (tw *baseTimeoutWriter) Header() http.Header {
	tw.mu.Lock()
	defer tw.mu.Unlock()

	if tw.timedOut {
		return http.Header{}
	}

	return tw.handlerHeaders
}

func (tw *baseTimeoutWriter) Write(p []byte) (int, error) {
	tw.mu.Lock()
	defer tw.mu.Unlock()

	if tw.timedOut {
		return 0, http.ErrHandlerTimeout
	}
	if tw.hijacked {
		return 0, http.ErrHijacked
	}

	if !tw.wroteHeader {
		copyHeaders(tw.w.Header(), tw.handlerHeaders)
		tw.wroteHeader = true
	}
	return tw.w.Write(p)
}

func (tw *baseTimeoutWriter) Flush() {
	tw.mu.Lock()
	defer tw.mu.Unlock()

	if tw.timedOut {
		return
	}

	// the outer ResponseWriter object returned by WrapForHTTP1Or2 implements
	// http.Flusher if the inner object (tw.w) implements http.Flusher.
	tw.w.(http.Flusher).Flush()
}

func (tw *baseTimeoutWriter) WriteHeader(code int) {
	tw.mu.Lock()
	defer tw.mu.Unlock()

	if tw.timedOut || tw.wroteHeader || tw.hijacked {
		return
	}

	copyHeaders(tw.w.Header(), tw.handlerHeaders)
	tw.wroteHeader = true
	tw.w.WriteHeader(code)
}

func copyHeaders(dst, src http.Header) {
	for k, v := range src {
		dst[k] = v
	}
}

func (tw *baseTimeoutWriter) timeout(err *apierrors.StatusError) {
	tw.mu.Lock()
	defer tw.mu.Unlock()

	tw.timedOut = true

	// The timeout writer has not been used by the inner handler.
	// We can safely timeout the HTTP request by sending by a timeout
	// handler
	if !tw.wroteHeader && !tw.hijacked {
		tw.w.WriteHeader(http.StatusGatewayTimeout)
		enc := json.NewEncoder(tw.w)
		enc.Encode(&err.ErrStatus)
	} else {
		// The timeout writer has been used by the inner handler. There is
		// no way to timeout the HTTP request at the point. We have to shutdown
		// the connection for HTTP1 or reset stream for HTTP2.
		//
		// Note from the golang's docs:
		// If ServeHTTP panics, the server (the caller of ServeHTTP) assumes
		// that the effect of the panic was isolated to the active request.
		// It recovers the panic, logs a stack trace to the server error log,
		// and either closes the network connection or sends an HTTP/2
		// RST_STREAM, depending on the HTTP protocol. To abort a handler so
		// the client sees an interrupted response but the server doesn't log
		// an error, panic with the value ErrAbortHandler.
		//
		// We are throwing http.ErrAbortHandler deliberately so that a client is notified and to suppress a not helpful stacktrace in the logs
		panic(http.ErrAbortHandler)
	}
}

func (tw *baseTimeoutWriter) CloseNotify() <-chan bool {
	tw.mu.Lock()
	defer tw.mu.Unlock()

	if tw.timedOut {
		done := make(chan bool)
		close(done)
		return done
	}

	// the outer ResponseWriter object returned by WrapForHTTP1Or2 implements
	// http.CloseNotifier if the inner object (tw.w) implements http.CloseNotifier.
	return tw.w.(http.CloseNotifier).CloseNotify()
}

func (tw *baseTimeoutWriter) Hijack() (net.Conn, *bufio.ReadWriter, error) {
	tw.mu.Lock()
	defer tw.mu.Unlock()

	if tw.timedOut {
		return nil, nil, http.ErrHandlerTimeout
	}

	// the outer ResponseWriter object returned by WrapForHTTP1Or2 implements
	// http.Hijacker if the inner object (tw.w) implements http.Hijacker.
	conn, rw, err := tw.w.(http.Hijacker).Hijack()
	if err == nil {
		tw.hijacked = true
	}
	return conn, rw, err
}<|MERGE_RESOLUTION|>--- conflicted
+++ resolved
@@ -142,15 +142,10 @@
 				utilruntime.HandleError(err)
 			}()
 		}()
-<<<<<<< HEAD
-
-		postTimeoutFn()
-=======
 		httplog.SetStacktracePredicate(r.Context(), func(status int) bool {
 			return false
 		})
 		defer postTimeoutFn()
->>>>>>> ffba3d33
 		tw.timeout(err)
 	}
 }
