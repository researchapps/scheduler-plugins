/*
Copyright 2019 The Kubernetes Authors.

Licensed under the Apache License, Version 2.0 (the "License");
you may not use this file except in compliance with the License.
You may obtain a copy of the License at

    http://www.apache.org/licenses/LICENSE-2.0

Unless required by applicable law or agreed to in writing, software
distributed under the License is distributed on an "AS IS" BASIS,
WITHOUT WARRANTIES OR CONDITIONS OF ANY KIND, either express or implied.
See the License for the specific language governing permissions and
limitations under the License.
*/

package filters

import (
	"context"
	"fmt"
	"net/http"
	"runtime"
	"sync"
	"sync/atomic"
	"time"

	flowcontrol "k8s.io/api/flowcontrol/v1beta3"
	apitypes "k8s.io/apimachinery/pkg/types"
	epmetrics "k8s.io/apiserver/pkg/endpoints/metrics"
	apirequest "k8s.io/apiserver/pkg/endpoints/request"
	"k8s.io/apiserver/pkg/server/httplog"
	utilflowcontrol "k8s.io/apiserver/pkg/util/flowcontrol"
	fcmetrics "k8s.io/apiserver/pkg/util/flowcontrol/metrics"
	flowcontrolrequest "k8s.io/apiserver/pkg/util/flowcontrol/request"
	"k8s.io/klog/v2"
)

// PriorityAndFairnessClassification identifies the results of
// classification for API Priority and Fairness
type PriorityAndFairnessClassification struct {
	FlowSchemaName    string
	FlowSchemaUID     apitypes.UID
	PriorityLevelName string
	PriorityLevelUID  apitypes.UID
}

// waitingMark tracks requests waiting rather than being executed
var waitingMark = &requestWatermark{
	phase: epmetrics.WaitingPhase,
}

var atomicMutatingExecuting, atomicReadOnlyExecuting int32
var atomicMutatingWaiting, atomicReadOnlyWaiting int32

// newInitializationSignal is defined for testing purposes.
var newInitializationSignal = utilflowcontrol.NewInitializationSignal

func truncateLogField(s string) string {
	const maxFieldLogLength = 64

	if len(s) > maxFieldLogLength {
		s = s[0:maxFieldLogLength]
	}
	return s
}

var initAPFOnce sync.Once

// WithPriorityAndFairness limits the number of in-flight
// requests in a fine-grained way.
func WithPriorityAndFairness(
	handler http.Handler,
	longRunningRequestCheck apirequest.LongRunningRequestCheck,
	fcIfc utilflowcontrol.Interface,
	workEstimator flowcontrolrequest.WorkEstimatorFunc,
) http.Handler {
	if fcIfc == nil {
		klog.Warningf("priority and fairness support not found, skipping")
		return handler
	}
	initAPFOnce.Do(func() {
		initMaxInFlight(0, 0)
		// Fetching these gauges is delayed until after their underlying metric has been registered
		// so that this latches onto the efficient implementation.
		waitingMark.readOnlyObserver = fcmetrics.GetWaitingReadonlyConcurrency()
		waitingMark.mutatingObserver = fcmetrics.GetWaitingMutatingConcurrency()
	})
	return http.HandlerFunc(func(w http.ResponseWriter, r *http.Request) {
		ctx := r.Context()
		requestInfo, ok := apirequest.RequestInfoFrom(ctx)
		if !ok {
			handleError(w, r, fmt.Errorf("no RequestInfo found in context"))
			return
		}
		user, ok := apirequest.UserFrom(ctx)
		if !ok {
			handleError(w, r, fmt.Errorf("no User found in context"))
			return
		}

		isWatchRequest := watchVerbs.Has(requestInfo.Verb)

		// Skip tracking long running non-watch requests.
		if longRunningRequestCheck != nil && longRunningRequestCheck(r, requestInfo) && !isWatchRequest {
			klog.V(6).Infof("Serving RequestInfo=%#+v, user.Info=%#+v as longrunning\n", requestInfo, user)
			handler.ServeHTTP(w, r)
			return
		}

		var classification *PriorityAndFairnessClassification
		noteFn := func(fs *flowcontrol.FlowSchema, pl *flowcontrol.PriorityLevelConfiguration, flowDistinguisher string) {
			classification = &PriorityAndFairnessClassification{
				FlowSchemaName:    fs.Name,
				FlowSchemaUID:     fs.UID,
				PriorityLevelName: pl.Name,
				PriorityLevelUID:  pl.UID}

			httplog.AddKeyValue(ctx, "apf_pl", truncateLogField(pl.Name))
			httplog.AddKeyValue(ctx, "apf_fs", truncateLogField(fs.Name))
		}
		// estimateWork is called, if at all, after noteFn
		estimateWork := func() flowcontrolrequest.WorkEstimate {
			if classification == nil {
				// workEstimator is being invoked before classification of
				// the request has completed, we should never be here though.
				klog.ErrorS(fmt.Errorf("workEstimator is being invoked before classification of the request has completed"),
					"Using empty FlowSchema and PriorityLevelConfiguration name", "verb", r.Method, "URI", r.RequestURI)

				return workEstimator(r, "", "")
			}

<<<<<<< HEAD
			return workEstimator(r, classification.FlowSchemaName, classification.PriorityLevelName)
=======
			workEstimate := workEstimator(r, classification.FlowSchemaName, classification.PriorityLevelName)

			fcmetrics.ObserveWorkEstimatedSeats(classification.PriorityLevelName, classification.FlowSchemaName, workEstimate.MaxSeats())
			httplog.AddKeyValue(ctx, "apf_iseats", workEstimate.InitialSeats)
			httplog.AddKeyValue(ctx, "apf_fseats", workEstimate.FinalSeats)
			httplog.AddKeyValue(ctx, "apf_additionalLatency", workEstimate.AdditionalLatency)

			return workEstimate
>>>>>>> ffba3d33
		}

		var served bool
		isMutatingRequest := !nonMutatingRequestVerbs.Has(requestInfo.Verb)
		noteExecutingDelta := func(delta int32) {
			if isMutatingRequest {
				watermark.recordMutating(int(atomic.AddInt32(&atomicMutatingExecuting, delta)))
			} else {
				watermark.recordReadOnly(int(atomic.AddInt32(&atomicReadOnlyExecuting, delta)))
			}
		}
		noteWaitingDelta := func(delta int32) {
			if isMutatingRequest {
				waitingMark.recordMutating(int(atomic.AddInt32(&atomicMutatingWaiting, delta)))
			} else {
				waitingMark.recordReadOnly(int(atomic.AddInt32(&atomicReadOnlyWaiting, delta)))
			}
		}
		queueNote := func(inQueue bool) {
			if inQueue {
				noteWaitingDelta(1)
			} else {
				noteWaitingDelta(-1)
			}
		}

		digest := utilflowcontrol.RequestDigest{
			RequestInfo: requestInfo,
			User:        user,
		}

		if isWatchRequest {
			// This channel blocks calling handler.ServeHTTP() until closed, and is closed inside execute().
			// If APF rejects the request, it is never closed.
			shouldStartWatchCh := make(chan struct{})

			watchInitializationSignal := newInitializationSignal()
			// This wraps the request passed to handler.ServeHTTP(),
			// setting a context that plumbs watchInitializationSignal to storage
			var watchReq *http.Request
			// This is set inside execute(), prior to closing shouldStartWatchCh.
			// If the request is rejected by APF it is left nil.
			var forgetWatch utilflowcontrol.ForgetWatchFunc

			defer func() {
				// Protect from the situation when request will not reach storage layer
				// and the initialization signal will not be send.
				if watchInitializationSignal != nil {
					watchInitializationSignal.Signal()
				}
				// Forget the watcher if it was registered.
				//
				// // This is race-free because by this point, one of the following occurred:
				// case <-shouldStartWatchCh: execute() completed the assignment to forgetWatch
				// case <-resultCh: Handle() completed, and Handle() does not return
				//   while execute() is running
				if forgetWatch != nil {
					forgetWatch()
				}
			}()

			execute := func() {
				startedAt := time.Now()
				defer func() {
					httplog.AddKeyValue(ctx, "apf_init_latency", time.Since(startedAt))
				}()
				noteExecutingDelta(1)
				defer noteExecutingDelta(-1)
				served = true
				setResponseHeaders(classification, w)

				forgetWatch = fcIfc.RegisterWatch(r)

				// Notify the main thread that we're ready to start the watch.
				close(shouldStartWatchCh)

				// Wait until the request is finished from the APF point of view
				// (which is when its initialization is done).
				watchInitializationSignal.Wait()
			}

			// Ensure that an item can be put to resultCh asynchronously.
			resultCh := make(chan interface{}, 1)

			// Call Handle in a separate goroutine.
			// The reason for it is that from APF point of view, the request processing
			// finishes as soon as watch is initialized (which is generally orders of
			// magnitude faster then the watch request itself). This means that Handle()
			// call finishes much faster and for performance reasons we want to reduce
			// the number of running goroutines - so we run the shorter thing in a
			// dedicated goroutine and the actual watch handler in the main one.
			go func() {
				defer func() {
					err := recover()
					// do not wrap the sentinel ErrAbortHandler panic value
					if err != nil && err != http.ErrAbortHandler {
						// Same as stdlib http server code. Manually allocate stack
						// trace buffer size to prevent excessively large logs
						const size = 64 << 10
						buf := make([]byte, size)
						buf = buf[:runtime.Stack(buf, false)]
						err = fmt.Sprintf("%v\n%s", err, buf)
					}

					// Ensure that the result is put into resultCh independently of the panic.
					resultCh <- err
				}()

				// We create handleCtx with explicit cancelation function.
				// The reason for it is that Handle() underneath may start additional goroutine
				// that is blocked on context cancellation. However, from APF point of view,
				// we don't want to wait until the whole watch request is processed (which is
				// when it context is actually cancelled) - we want to unblock the goroutine as
				// soon as the request is processed from the APF point of view.
				//
				// Note that we explicitly do NOT call the actuall handler using that context
				// to avoid cancelling request too early.
				handleCtx, handleCtxCancel := context.WithCancel(ctx)
				defer handleCtxCancel()

				// Note that Handle will return irrespective of whether the request
				// executes or is rejected. In the latter case, the function will return
				// without calling the passed `execute` function.
				fcIfc.Handle(handleCtx, digest, noteFn, estimateWork, queueNote, execute)
			}()

			select {
			case <-shouldStartWatchCh:
				watchCtx := utilflowcontrol.WithInitializationSignal(ctx, watchInitializationSignal)
				watchReq = r.WithContext(watchCtx)
				handler.ServeHTTP(w, watchReq)
				// Protect from the situation when request will not reach storage layer
				// and the initialization signal will not be send.
				// It has to happen before waiting on the resultCh below.
				watchInitializationSignal.Signal()
				// TODO: Consider finishing the request as soon as Handle call panics.
				if err := <-resultCh; err != nil {
					panic(err)
				}
			case err := <-resultCh:
				if err != nil {
					panic(err)
				}
			}
		} else {
			execute := func() {
				noteExecutingDelta(1)
				defer noteExecutingDelta(-1)
				served = true
				setResponseHeaders(classification, w)

				handler.ServeHTTP(w, r)
			}

			fcIfc.Handle(ctx, digest, noteFn, estimateWork, queueNote, execute)
		}

		if !served {
			setResponseHeaders(classification, w)

			if isMutatingRequest {
				epmetrics.DroppedRequests.WithContext(ctx).WithLabelValues(epmetrics.MutatingKind).Inc()
			} else {
				epmetrics.DroppedRequests.WithContext(ctx).WithLabelValues(epmetrics.ReadOnlyKind).Inc()
			}
			epmetrics.RecordRequestTermination(r, requestInfo, epmetrics.APIServerComponent, http.StatusTooManyRequests)
			tooManyRequests(r, w)
		}
	})
}

// StartPriorityAndFairnessWatermarkMaintenance starts the goroutines to observe and maintain watermarks for
// priority-and-fairness requests.
func StartPriorityAndFairnessWatermarkMaintenance(stopCh <-chan struct{}) {
	startWatermarkMaintenance(watermark, stopCh)
	startWatermarkMaintenance(waitingMark, stopCh)
}

func setResponseHeaders(classification *PriorityAndFairnessClassification, w http.ResponseWriter) {
	if classification == nil {
		return
	}

	// We intentionally set the UID of the flow-schema and priority-level instead of name. This is so that
	// the names that cluster-admins choose for categorization and priority levels are not exposed, also
	// the names might make it obvious to the users that they are rejected due to classification with low priority.
	w.Header().Set(flowcontrol.ResponseHeaderMatchedPriorityLevelConfigurationUID, string(classification.PriorityLevelUID))
	w.Header().Set(flowcontrol.ResponseHeaderMatchedFlowSchemaUID, string(classification.FlowSchemaUID))
}<|MERGE_RESOLUTION|>--- conflicted
+++ resolved
@@ -130,9 +130,6 @@
 				return workEstimator(r, "", "")
 			}
 
-<<<<<<< HEAD
-			return workEstimator(r, classification.FlowSchemaName, classification.PriorityLevelName)
-=======
 			workEstimate := workEstimator(r, classification.FlowSchemaName, classification.PriorityLevelName)
 
 			fcmetrics.ObserveWorkEstimatedSeats(classification.PriorityLevelName, classification.FlowSchemaName, workEstimate.MaxSeats())
@@ -141,7 +138,6 @@
 			httplog.AddKeyValue(ctx, "apf_additionalLatency", workEstimate.AdditionalLatency)
 
 			return workEstimate
->>>>>>> ffba3d33
 		}
 
 		var served bool
@@ -302,11 +298,7 @@
 		if !served {
 			setResponseHeaders(classification, w)
 
-			if isMutatingRequest {
-				epmetrics.DroppedRequests.WithContext(ctx).WithLabelValues(epmetrics.MutatingKind).Inc()
-			} else {
-				epmetrics.DroppedRequests.WithContext(ctx).WithLabelValues(epmetrics.ReadOnlyKind).Inc()
-			}
+			epmetrics.RecordDroppedRequest(r, requestInfo, epmetrics.APIServerComponent, isMutatingRequest)
 			epmetrics.RecordRequestTermination(r, requestInfo, epmetrics.APIServerComponent, http.StatusTooManyRequests)
 			tooManyRequests(r, w)
 		}
