/*
Copyright 2015 The Kubernetes Authors.

Licensed under the Apache License, Version 2.0 (the "License");
you may not use this file except in compliance with the License.
You may obtain a copy of the License at

    http://www.apache.org/licenses/LICENSE-2.0

Unless required by applicable law or agreed to in writing, software
distributed under the License is distributed on an "AS IS" BASIS,
WITHOUT WARRANTIES OR CONDITIONS OF ANY KIND, either express or implied.
See the License for the specific language governing permissions and
limitations under the License.
*/

package cacher

import (
	"context"
	"fmt"
	"math"
	"sort"
	"sync"
	"time"

	"k8s.io/apimachinery/pkg/api/errors"
	"k8s.io/apimachinery/pkg/fields"
	"k8s.io/apimachinery/pkg/labels"
	"k8s.io/apimachinery/pkg/runtime"
	"k8s.io/apimachinery/pkg/runtime/schema"
	"k8s.io/apimachinery/pkg/watch"
	"k8s.io/apiserver/pkg/storage"
	"k8s.io/apiserver/pkg/storage/cacher/metrics"
	"k8s.io/client-go/tools/cache"
	"k8s.io/component-base/tracing"
	"k8s.io/klog/v2"
	"k8s.io/utils/clock"
)

const (
	// blockTimeout determines how long we're willing to block the request
	// to wait for a given resource version to be propagated to cache,
	// before terminating request and returning Timeout error with retry
	// after suggestion.
	blockTimeout = 3 * time.Second

	// resourceVersionTooHighRetrySeconds is the seconds before a operation should be retried by the client
	// after receiving a 'too high resource version' error.
	resourceVersionTooHighRetrySeconds = 1

	// eventFreshDuration is time duration of events we want to keep.
	// We set it to `defaultBookmarkFrequency` plus epsilon to maximize
	// chances that last bookmark was sent within kept history, at the
	// same time, minimizing the needed memory usage.
	eventFreshDuration = 75 * time.Second

	// defaultLowerBoundCapacity is a default value for event cache capacity's lower bound.
	// TODO: Figure out, to what value we can decreased it.
	defaultLowerBoundCapacity = 100

	// defaultUpperBoundCapacity  should be able to keep eventFreshDuration of history.
	defaultUpperBoundCapacity = 100 * 1024
)

// watchCacheEvent is a single "watch event" that is send to users of
// watchCache. Additionally to a typical "watch.Event" it contains
// the previous value of the object to enable proper filtering in the
// upper layers.
type watchCacheEvent struct {
	Type            watch.EventType
	Object          runtime.Object
	ObjLabels       labels.Set
	ObjFields       fields.Set
	PrevObject      runtime.Object
	PrevObjLabels   labels.Set
	PrevObjFields   fields.Set
	Key             string
	ResourceVersion uint64
	RecordTime      time.Time
}

// Computing a key of an object is generally non-trivial (it performs
// e.g. validation underneath). Similarly computing object fields and
// labels. To avoid computing them multiple times (to serve the event
// in different List/Watch requests), in the underlying store we are
// keeping structs (key, object, labels, fields).
type storeElement struct {
	Key    string
	Object runtime.Object
	Labels labels.Set
	Fields fields.Set
}

func storeElementKey(obj interface{}) (string, error) {
	elem, ok := obj.(*storeElement)
	if !ok {
		return "", fmt.Errorf("not a storeElement: %v", obj)
	}
	return elem.Key, nil
}

func storeElementObject(obj interface{}) (runtime.Object, error) {
	elem, ok := obj.(*storeElement)
	if !ok {
		return nil, fmt.Errorf("not a storeElement: %v", obj)
	}
	return elem.Object, nil
}

func storeElementIndexFunc(objIndexFunc cache.IndexFunc) cache.IndexFunc {
	return func(obj interface{}) (strings []string, e error) {
		seo, err := storeElementObject(obj)
		if err != nil {
			return nil, err
		}
		return objIndexFunc(seo)
	}
}

func storeElementIndexers(indexers *cache.Indexers) cache.Indexers {
	if indexers == nil {
		return cache.Indexers{}
	}
	ret := cache.Indexers{}
	for indexName, indexFunc := range *indexers {
		ret[indexName] = storeElementIndexFunc(indexFunc)
	}
	return ret
}

// watchCache implements a Store interface.
// However, it depends on the elements implementing runtime.Object interface.
//
// watchCache is a "sliding window" (with a limited capacity) of objects
// observed from a watch.
type watchCache struct {
	sync.RWMutex

	// Condition on which lists are waiting for the fresh enough
	// resource version.
	cond *sync.Cond

	// Maximum size of history window.
	capacity int

	// upper bound of capacity since event cache has a dynamic size.
	upperBoundCapacity int

	// lower bound of capacity since event cache has a dynamic size.
	lowerBoundCapacity int

	// keyFunc is used to get a key in the underlying storage for a given object.
	keyFunc func(runtime.Object) (string, error)

	// getAttrsFunc is used to get labels and fields of an object.
	getAttrsFunc func(runtime.Object) (labels.Set, fields.Set, error)

	// cache is used a cyclic buffer - the "current" contents of it are
	// stored in [start_index%capacity, end_index%capacity) - so the
	// "current" contents have exactly end_index-start_index items.
	cache      []*watchCacheEvent
	startIndex int
	endIndex   int
	// removedEventSinceRelist holds the information whether any of the events
	// were already removed from the `cache` cyclic buffer since the last relist
	removedEventSinceRelist bool

	// store will effectively support LIST operation from the "end of cache
	// history" i.e. from the moment just after the newest cached watched event.
	// It is necessary to effectively allow clients to start watching at now.
	// NOTE: We assume that <store> is thread-safe.
	store cache.Indexer

	// ResourceVersion up to which the watchCache is propagated.
	resourceVersion uint64

	// ResourceVersion of the last list result (populated via Replace() method).
	listResourceVersion uint64

	// This handler is run at the end of every successful Replace() method.
	onReplace func()

	// This handler is run at the end of every Add/Update/Delete method
	// and additionally gets the previous value of the object.
	eventHandler func(*watchCacheEvent)

	// for testing timeouts.
	clock clock.Clock

	// An underlying storage.Versioner.
	versioner storage.Versioner

<<<<<<< HEAD
	// cacher's objectType.
	objectType reflect.Type
=======
	// cacher's group resource
	groupResource schema.GroupResource

	// For testing cache interval invalidation.
	indexValidator indexValidator
>>>>>>> ffba3d33
}

func newWatchCache(
	keyFunc func(runtime.Object) (string, error),
	eventHandler func(*watchCacheEvent),
	getAttrsFunc func(runtime.Object) (labels.Set, fields.Set, error),
	versioner storage.Versioner,
	indexers *cache.Indexers,
	clock clock.Clock,
	groupResource schema.GroupResource) *watchCache {
	wc := &watchCache{
		capacity:            defaultLowerBoundCapacity,
		keyFunc:             keyFunc,
		getAttrsFunc:        getAttrsFunc,
		cache:               make([]*watchCacheEvent, defaultLowerBoundCapacity),
		lowerBoundCapacity:  defaultLowerBoundCapacity,
		upperBoundCapacity:  defaultUpperBoundCapacity,
		startIndex:          0,
		endIndex:            0,
		store:               cache.NewIndexer(storeElementKey, storeElementIndexers(indexers)),
		resourceVersion:     0,
		listResourceVersion: 0,
		eventHandler:        eventHandler,
		clock:               clock,
		versioner:           versioner,
		groupResource:       groupResource,
	}
	metrics.WatchCacheCapacity.WithLabelValues(groupResource.String()).Set(float64(wc.capacity))
	wc.cond = sync.NewCond(wc.RLocker())
	return wc
}

// Add takes runtime.Object as an argument.
func (w *watchCache) Add(obj interface{}) error {
	object, resourceVersion, err := w.objectToVersionedRuntimeObject(obj)
	if err != nil {
		return err
	}
	event := watch.Event{Type: watch.Added, Object: object}

	f := func(elem *storeElement) error { return w.store.Add(elem) }
	return w.processEvent(event, resourceVersion, f)
}

// Update takes runtime.Object as an argument.
func (w *watchCache) Update(obj interface{}) error {
	object, resourceVersion, err := w.objectToVersionedRuntimeObject(obj)
	if err != nil {
		return err
	}
	event := watch.Event{Type: watch.Modified, Object: object}

	f := func(elem *storeElement) error { return w.store.Update(elem) }
	return w.processEvent(event, resourceVersion, f)
}

// Delete takes runtime.Object as an argument.
func (w *watchCache) Delete(obj interface{}) error {
	object, resourceVersion, err := w.objectToVersionedRuntimeObject(obj)
	if err != nil {
		return err
	}
	event := watch.Event{Type: watch.Deleted, Object: object}

	f := func(elem *storeElement) error { return w.store.Delete(elem) }
	return w.processEvent(event, resourceVersion, f)
}

func (w *watchCache) objectToVersionedRuntimeObject(obj interface{}) (runtime.Object, uint64, error) {
	object, ok := obj.(runtime.Object)
	if !ok {
		return nil, 0, fmt.Errorf("obj does not implement runtime.Object interface: %v", obj)
	}
	resourceVersion, err := w.versioner.ObjectResourceVersion(object)
	if err != nil {
		return nil, 0, err
	}
	return object, resourceVersion, nil
}

// processEvent is safe as long as there is at most one call to it in flight
// at any point in time.
func (w *watchCache) processEvent(event watch.Event, resourceVersion uint64, updateFunc func(*storeElement) error) error {
	metrics.EventsReceivedCounter.WithLabelValues(w.groupResource.String()).Inc()

	key, err := w.keyFunc(event.Object)
	if err != nil {
		return fmt.Errorf("couldn't compute key: %v", err)
	}
	elem := &storeElement{Key: key, Object: event.Object}
	elem.Labels, elem.Fields, err = w.getAttrsFunc(event.Object)
	if err != nil {
		return err
	}

	wcEvent := &watchCacheEvent{
		Type:            event.Type,
		Object:          elem.Object,
		ObjLabels:       elem.Labels,
		ObjFields:       elem.Fields,
		Key:             key,
		ResourceVersion: resourceVersion,
		RecordTime:      w.clock.Now(),
	}

	if err := func() error {
		// TODO: We should consider moving this lock below after the watchCacheEvent
		// is created. In such situation, the only problematic scenario is Replace(
		// happening after getting object from store and before acquiring a lock.
		// Maybe introduce another lock for this purpose.
		w.Lock()
		defer w.Unlock()

		previous, exists, err := w.store.Get(elem)
		if err != nil {
			return err
		}
		if exists {
			previousElem := previous.(*storeElement)
			wcEvent.PrevObject = previousElem.Object
			wcEvent.PrevObjLabels = previousElem.Labels
			wcEvent.PrevObjFields = previousElem.Fields
		}

		w.updateCache(wcEvent)
		w.resourceVersion = resourceVersion
		defer w.cond.Broadcast()

		return updateFunc(elem)
	}(); err != nil {
		return err
	}

	// Avoid calling event handler under lock.
	// This is safe as long as there is at most one call to Add/Update/Delete and
	// UpdateResourceVersion in flight at any point in time, which is true now,
	// because reflector calls them synchronously from its main thread.
	if w.eventHandler != nil {
		w.eventHandler(wcEvent)
	}
	return nil
}

// Assumes that lock is already held for write.
func (w *watchCache) updateCache(event *watchCacheEvent) {
	w.resizeCacheLocked(event.RecordTime)
	if w.isCacheFullLocked() {
		// Cache is full - remove the oldest element.
		w.startIndex++
		w.removedEventSinceRelist = true
	}
	w.cache[w.endIndex%w.capacity] = event
	w.endIndex++
}

// resizeCacheLocked resizes the cache if necessary:
// - increases capacity by 2x if cache is full and all cached events occurred within last eventFreshDuration.
// - decreases capacity by 2x when recent quarter of events occurred outside of eventFreshDuration(protect watchCache from flapping).
func (w *watchCache) resizeCacheLocked(eventTime time.Time) {
	if w.isCacheFullLocked() && eventTime.Sub(w.cache[w.startIndex%w.capacity].RecordTime) < eventFreshDuration {
		capacity := min(w.capacity*2, w.upperBoundCapacity)
		if capacity > w.capacity {
			w.doCacheResizeLocked(capacity)
		}
		return
	}
	if w.isCacheFullLocked() && eventTime.Sub(w.cache[(w.endIndex-w.capacity/4)%w.capacity].RecordTime) > eventFreshDuration {
		capacity := max(w.capacity/2, w.lowerBoundCapacity)
		if capacity < w.capacity {
			w.doCacheResizeLocked(capacity)
		}
		return
	}
}

// isCacheFullLocked used to judge whether watchCacheEvent is full.
// Assumes that lock is already held for write.
func (w *watchCache) isCacheFullLocked() bool {
	return w.endIndex == w.startIndex+w.capacity
}

// doCacheResizeLocked resize watchCache's event array with different capacity.
// Assumes that lock is already held for write.
func (w *watchCache) doCacheResizeLocked(capacity int) {
	newCache := make([]*watchCacheEvent, capacity)
	if capacity < w.capacity {
		// adjust startIndex if cache capacity shrink.
		w.startIndex = w.endIndex - capacity
	}
	for i := w.startIndex; i < w.endIndex; i++ {
		newCache[i%capacity] = w.cache[i%w.capacity]
	}
	w.cache = newCache
	metrics.RecordsWatchCacheCapacityChange(w.groupResource.String(), w.capacity, capacity)
	w.capacity = capacity
}

func (w *watchCache) UpdateResourceVersion(resourceVersion string) {
	rv, err := w.versioner.ParseResourceVersion(resourceVersion)
	if err != nil {
		klog.Errorf("Couldn't parse resourceVersion: %v", err)
		return
	}

	func() {
		w.Lock()
		defer w.Unlock()
		w.resourceVersion = rv
	}()

	// Avoid calling event handler under lock.
	// This is safe as long as there is at most one call to Add/Update/Delete and
	// UpdateResourceVersion in flight at any point in time, which is true now,
	// because reflector calls them synchronously from its main thread.
	if w.eventHandler != nil {
		wcEvent := &watchCacheEvent{
			Type:            watch.Bookmark,
			ResourceVersion: rv,
		}
		w.eventHandler(wcEvent)
	}
}

// List returns list of pointers to <storeElement> objects.
func (w *watchCache) List() []interface{} {
	return w.store.List()
}

// waitUntilFreshAndBlock waits until cache is at least as fresh as given <resourceVersion>.
// NOTE: This function acquired lock and doesn't release it.
// You HAVE TO explicitly call w.RUnlock() after this function.
func (w *watchCache) waitUntilFreshAndBlock(ctx context.Context, resourceVersion uint64) error {
	startTime := w.clock.Now()

	// In case resourceVersion is 0, we accept arbitrarily stale result.
	// As a result, the condition in the below for loop will never be
	// satisfied (w.resourceVersion is never negative), this call will
	// never hit the w.cond.Wait().
	// As a result - we can optimize the code by not firing the wakeup
	// function (and avoid starting a gorotuine), especially given that
	// resourceVersion=0 is the most common case.
	if resourceVersion > 0 {
		go func() {
			// Wake us up when the time limit has expired.  The docs
			// promise that time.After (well, NewTimer, which it calls)
			// will wait *at least* the duration given. Since this go
			// routine starts sometime after we record the start time, and
			// it will wake up the loop below sometime after the broadcast,
			// we don't need to worry about waking it up before the time
			// has expired accidentally.
			<-w.clock.After(blockTimeout)
			w.cond.Broadcast()
		}()
	}

	w.RLock()
	span := tracing.SpanFromContext(ctx)
	span.AddEvent("watchCache locked acquired")
	for w.resourceVersion < resourceVersion {
		if w.clock.Since(startTime) >= blockTimeout {
			// Request that the client retry after 'resourceVersionTooHighRetrySeconds' seconds.
			return storage.NewTooLargeResourceVersionError(resourceVersion, w.resourceVersion, resourceVersionTooHighRetrySeconds)
		}
		w.cond.Wait()
	}
	span.AddEvent("watchCache fresh enough")
	return nil
}

type sortableStoreElements []interface{}

func (s sortableStoreElements) Len() int {
	return len(s)
}

func (s sortableStoreElements) Less(i, j int) bool {
	return s[i].(*storeElement).Key < s[j].(*storeElement).Key
}

func (s sortableStoreElements) Swap(i, j int) {
	s[i], s[j] = s[j], s[i]
}

// WaitUntilFreshAndList returns list of pointers to `storeElement` objects along
// with their ResourceVersion and the name of the index, if any, that was used.
func (w *watchCache) WaitUntilFreshAndList(ctx context.Context, resourceVersion uint64, matchValues []storage.MatchValue) ([]interface{}, uint64, string, error) {
	err := w.waitUntilFreshAndBlock(ctx, resourceVersion)
	defer w.RUnlock()
	if err != nil {
		return nil, 0, "", err
	}

	result, rv, index, err := func() ([]interface{}, uint64, string, error) {
		// This isn't the place where we do "final filtering" - only some "prefiltering" is happening here. So the only
		// requirement here is to NOT miss anything that should be returned. We can return as many non-matching items as we
		// want - they will be filtered out later. The fact that we return less things is only further performance improvement.
		// TODO: if multiple indexes match, return the one with the fewest items, so as to do as much filtering as possible.
		for _, matchValue := range matchValues {
			if result, err := w.store.ByIndex(matchValue.IndexName, matchValue.Value); err == nil {
				return result, w.resourceVersion, matchValue.IndexName, nil
			}
		}
		return w.store.List(), w.resourceVersion, "", nil
	}()

	sort.Sort(sortableStoreElements(result))
	return result, rv, index, err
}

// WaitUntilFreshAndGet returns a pointers to <storeElement> object.
func (w *watchCache) WaitUntilFreshAndGet(ctx context.Context, resourceVersion uint64, key string) (interface{}, bool, uint64, error) {
	err := w.waitUntilFreshAndBlock(ctx, resourceVersion)
	defer w.RUnlock()
	if err != nil {
		return nil, false, 0, err
	}
	value, exists, err := w.store.GetByKey(key)
	return value, exists, w.resourceVersion, err
}

func (w *watchCache) ListKeys() []string {
	return w.store.ListKeys()
}

// Get takes runtime.Object as a parameter. However, it returns
// pointer to <storeElement>.
func (w *watchCache) Get(obj interface{}) (interface{}, bool, error) {
	object, ok := obj.(runtime.Object)
	if !ok {
		return nil, false, fmt.Errorf("obj does not implement runtime.Object interface: %v", obj)
	}
	key, err := w.keyFunc(object)
	if err != nil {
		return nil, false, fmt.Errorf("couldn't compute key: %v", err)
	}

	return w.store.Get(&storeElement{Key: key, Object: object})
}

// GetByKey returns pointer to <storeElement>.
func (w *watchCache) GetByKey(key string) (interface{}, bool, error) {
	return w.store.GetByKey(key)
}

// Replace takes slice of runtime.Object as a parameter.
func (w *watchCache) Replace(objs []interface{}, resourceVersion string) error {
	version, err := w.versioner.ParseResourceVersion(resourceVersion)
	if err != nil {
		return err
	}

	toReplace := make([]interface{}, 0, len(objs))
	for _, obj := range objs {
		object, ok := obj.(runtime.Object)
		if !ok {
			return fmt.Errorf("didn't get runtime.Object for replace: %#v", obj)
		}
		key, err := w.keyFunc(object)
		if err != nil {
			return fmt.Errorf("couldn't compute key: %v", err)
		}
		objLabels, objFields, err := w.getAttrsFunc(object)
		if err != nil {
			return err
		}
		toReplace = append(toReplace, &storeElement{
			Key:    key,
			Object: object,
			Labels: objLabels,
			Fields: objFields,
		})
	}

	w.Lock()
	defer w.Unlock()

	// Ensure startIndex never decreases, so that existing watchCacheInterval
	// instances get "invalid" errors if the try to download from the buffer
	// using their own start/end indexes calculated from previous buffer
	// content.

	// Empty the cyclic buffer, ensuring startIndex doesn't decrease.
	w.startIndex = w.endIndex
	w.removedEventSinceRelist = false

	if err := w.store.Replace(toReplace, resourceVersion); err != nil {
		return err
	}
	w.listResourceVersion = version
	w.resourceVersion = version
	if w.onReplace != nil {
		w.onReplace()
	}
	w.cond.Broadcast()
	klog.V(3).Infof("Replace watchCache (rev: %v) ", resourceVersion)
	return nil
}

func (w *watchCache) SetOnReplace(onReplace func()) {
	w.Lock()
	defer w.Unlock()
	w.onReplace = onReplace
}

<<<<<<< HEAD
func (w *watchCache) GetAllEventsSinceThreadUnsafe(resourceVersion uint64) ([]*watchCacheEvent, error) {
=======
func (w *watchCache) Resync() error {
	// Nothing to do
	return nil
}

func (w *watchCache) currentCapacity() int {
	w.Lock()
	defer w.Unlock()
	return w.capacity
}

const (
	// minWatchChanSize is the min size of channels used by the watch.
	// We keep that set to 10 for "backward compatibility" until we
	// convince ourselves based on some metrics that decreasing is safe.
	minWatchChanSize = 10
	// maxWatchChanSizeWithIndexAndTriger is the max size of the channel
	// used by the watch using the index and trigger selector.
	maxWatchChanSizeWithIndexAndTrigger = 10
	// maxWatchChanSizeWithIndexWithoutTrigger is the max size of the channel
	// used by the watch using the index but without triggering selector.
	// We keep that set to 1000 for "backward compatibility", until we
	// convinced ourselves based on some metrics that decreasing is safe.
	maxWatchChanSizeWithIndexWithoutTrigger = 1000
	// maxWatchChanSizeWithoutIndex is the max size of the channel
	// used by the watch not using the index.
	// TODO(wojtek-t): Figure out if the value shouldn't be higher.
	maxWatchChanSizeWithoutIndex = 100
)

func (w *watchCache) suggestedWatchChannelSize(indexExists, triggerUsed bool) int {
	// To estimate the channel size we use a heuristic that a channel
	// should roughly be able to keep one second of history.
	// We don't have an exact data, but given we store updates from
	// the last <eventFreshDuration>, we approach it by dividing the
	// capacity by the length of the history window.
	chanSize := int(math.Ceil(float64(w.currentCapacity()) / eventFreshDuration.Seconds()))

	// Finally we adjust the size to avoid ending with too low or
	// to large values.
	if chanSize < minWatchChanSize {
		chanSize = minWatchChanSize
	}
	var maxChanSize int
	switch {
	case indexExists && triggerUsed:
		maxChanSize = maxWatchChanSizeWithIndexAndTrigger
	case indexExists && !triggerUsed:
		maxChanSize = maxWatchChanSizeWithIndexWithoutTrigger
	case !indexExists:
		maxChanSize = maxWatchChanSizeWithoutIndex
	}
	if chanSize > maxChanSize {
		chanSize = maxChanSize
	}
	return chanSize
}

// isIndexValidLocked checks if a given index is still valid.
// This assumes that the lock is held.
func (w *watchCache) isIndexValidLocked(index int) bool {
	return index >= w.startIndex
}

// getAllEventsSinceLocked returns a watchCacheInterval that can be used to
// retrieve events since a certain resourceVersion. This function assumes to
// be called under the watchCache lock.
func (w *watchCache) getAllEventsSinceLocked(resourceVersion uint64) (*watchCacheInterval, error) {
>>>>>>> ffba3d33
	size := w.endIndex - w.startIndex
	var oldest uint64
	switch {
	case w.listResourceVersion > 0 && !w.removedEventSinceRelist:
		// If no event was removed from the buffer since last relist, the oldest watch
		// event we can deliver is one greater than the resource version of the list.
		oldest = w.listResourceVersion + 1
	case size > 0:
		// If the previous condition is not satisfied: either some event was already
		// removed from the buffer or we've never completed a list (the latter can
		// only happen in unit tests that populate the buffer without performing
		// list/replace operations), the oldest watch event we can deliver is the first
		// one in the buffer.
		oldest = w.cache[w.startIndex%w.capacity].ResourceVersion
	default:
		return nil, fmt.Errorf("watch cache isn't correctly initialized")
	}

	if resourceVersion == 0 {
		// resourceVersion = 0 means that we don't require any specific starting point
		// and we would like to start watching from ~now.
		// However, to keep backward compatibility, we additionally need to return the
		// current state and only then start watching from that point.
		//
		// TODO: In v2 api, we should stop returning the current state - #13969.
<<<<<<< HEAD
		allItems := w.store.List()
		result := make([]*watchCacheEvent, len(allItems))
		for i, item := range allItems {
			elem, ok := item.(*storeElement)
			if !ok {
				return nil, fmt.Errorf("not a storeElement: %v", elem)
			}
			objLabels, objFields, err := w.getAttrsFunc(elem.Object)
			if err != nil {
				return nil, err
			}
			result[i] = &watchCacheEvent{
				Type:            watch.Added,
				Object:          elem.Object,
				ObjLabels:       objLabels,
				ObjFields:       objFields,
				Key:             elem.Key,
				ResourceVersion: w.resourceVersion,
			}
		}
		return result, nil
=======
		return w.getIntervalFromStoreLocked()
>>>>>>> ffba3d33
	}
	if resourceVersion < oldest-1 {
		return nil, errors.NewResourceExpired(fmt.Sprintf("too old resource version: %d (%d)", resourceVersion, oldest-1))
	}

	// Binary search the smallest index at which resourceVersion is greater than the given one.
	f := func(i int) bool {
		return w.cache[(w.startIndex+i)%w.capacity].ResourceVersion > resourceVersion
	}
	first := sort.Search(size, f)
	result := make([]*watchCacheEvent, size-first)
	for i := 0; i < size-first; i++ {
		result[i] = w.cache[(w.startIndex+first+i)%w.capacity]
	}
<<<<<<< HEAD
	return result, nil
}

func (w *watchCache) Resync() error {
	// Nothing to do
	return nil
=======
	ci := newCacheInterval(w.startIndex+first, w.endIndex, indexerFunc, w.indexValidator, &w.RWMutex)
	return ci, nil
}

// getIntervalFromStoreLocked returns a watchCacheInterval
// that covers the entire storage state.
// This function assumes to be called under the watchCache lock.
func (w *watchCache) getIntervalFromStoreLocked() (*watchCacheInterval, error) {
	ci, err := newCacheIntervalFromStore(w.resourceVersion, w.store, w.getAttrsFunc)
	if err != nil {
		return nil, err
	}
	return ci, nil
>>>>>>> ffba3d33
}<|MERGE_RESOLUTION|>--- conflicted
+++ resolved
@@ -191,16 +191,11 @@
 	// An underlying storage.Versioner.
 	versioner storage.Versioner
 
-<<<<<<< HEAD
-	// cacher's objectType.
-	objectType reflect.Type
-=======
 	// cacher's group resource
 	groupResource schema.GroupResource
 
 	// For testing cache interval invalidation.
 	indexValidator indexValidator
->>>>>>> ffba3d33
 }
 
 func newWatchCache(
@@ -230,6 +225,8 @@
 	}
 	metrics.WatchCacheCapacity.WithLabelValues(groupResource.String()).Set(float64(wc.capacity))
 	wc.cond = sync.NewCond(wc.RLocker())
+	wc.indexValidator = wc.isIndexValidLocked
+
 	return wc
 }
 
@@ -605,9 +602,6 @@
 	w.onReplace = onReplace
 }
 
-<<<<<<< HEAD
-func (w *watchCache) GetAllEventsSinceThreadUnsafe(resourceVersion uint64) ([]*watchCacheEvent, error) {
-=======
 func (w *watchCache) Resync() error {
 	// Nothing to do
 	return nil
@@ -676,7 +670,6 @@
 // retrieve events since a certain resourceVersion. This function assumes to
 // be called under the watchCache lock.
 func (w *watchCache) getAllEventsSinceLocked(resourceVersion uint64) (*watchCacheInterval, error) {
->>>>>>> ffba3d33
 	size := w.endIndex - w.startIndex
 	var oldest uint64
 	switch {
@@ -702,31 +695,7 @@
 		// current state and only then start watching from that point.
 		//
 		// TODO: In v2 api, we should stop returning the current state - #13969.
-<<<<<<< HEAD
-		allItems := w.store.List()
-		result := make([]*watchCacheEvent, len(allItems))
-		for i, item := range allItems {
-			elem, ok := item.(*storeElement)
-			if !ok {
-				return nil, fmt.Errorf("not a storeElement: %v", elem)
-			}
-			objLabels, objFields, err := w.getAttrsFunc(elem.Object)
-			if err != nil {
-				return nil, err
-			}
-			result[i] = &watchCacheEvent{
-				Type:            watch.Added,
-				Object:          elem.Object,
-				ObjLabels:       objLabels,
-				ObjFields:       objFields,
-				Key:             elem.Key,
-				ResourceVersion: w.resourceVersion,
-			}
-		}
-		return result, nil
-=======
 		return w.getIntervalFromStoreLocked()
->>>>>>> ffba3d33
 	}
 	if resourceVersion < oldest-1 {
 		return nil, errors.NewResourceExpired(fmt.Sprintf("too old resource version: %d (%d)", resourceVersion, oldest-1))
@@ -737,18 +706,9 @@
 		return w.cache[(w.startIndex+i)%w.capacity].ResourceVersion > resourceVersion
 	}
 	first := sort.Search(size, f)
-	result := make([]*watchCacheEvent, size-first)
-	for i := 0; i < size-first; i++ {
-		result[i] = w.cache[(w.startIndex+first+i)%w.capacity]
-	}
-<<<<<<< HEAD
-	return result, nil
-}
-
-func (w *watchCache) Resync() error {
-	// Nothing to do
-	return nil
-=======
+	indexerFunc := func(i int) *watchCacheEvent {
+		return w.cache[i%w.capacity]
+	}
 	ci := newCacheInterval(w.startIndex+first, w.endIndex, indexerFunc, w.indexValidator, &w.RWMutex)
 	return ci, nil
 }
@@ -762,5 +722,4 @@
 		return nil, err
 	}
 	return ci, nil
->>>>>>> ffba3d33
 }