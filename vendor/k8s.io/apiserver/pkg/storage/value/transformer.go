/*
Copyright 2017 The Kubernetes Authors.

Licensed under the Apache License, Version 2.0 (the "License");
you may not use this file except in compliance with the License.
You may obtain a copy of the License at

    http://www.apache.org/licenses/LICENSE-2.0

Unless required by applicable law or agreed to in writing, software
distributed under the License is distributed on an "AS IS" BASIS,
WITHOUT WARRANTIES OR CONDITIONS OF ANY KIND, either express or implied.
See the License for the specific language governing permissions and
limitations under the License.
*/

// Package value contains methods for assisting with transformation of values in storage.
package value

import (
	"bytes"
	"fmt"
	"time"

	"k8s.io/apimachinery/pkg/util/errors"
)

func init() {
	RegisterMetrics()
}

// Context is additional information that a storage transformation may need to verify the data at rest.
type Context interface {
	// AuthenticatedData should return an array of bytes that describes the current value. If the value changes,
	// the transformer may report the value as unreadable or tampered. This may be nil if no such description exists
	// or is needed. For additional verification, set this to data that strongly identifies the value, such as
	// the key and creation version of the stored data.
	AuthenticatedData() []byte
}

// Transformer allows a value to be transformed before being read from or written to the underlying store. The methods
// must be able to undo the transformation caused by the other.
type Transformer interface {
	// TransformFromStorage may transform the provided data from its underlying storage representation or return an error.
	// Stale is true if the object on disk is stale and a write to etcd should be issued, even if the contents of the object
	// have not changed.
	TransformFromStorage(data []byte, context Context) (out []byte, stale bool, err error)
	// TransformToStorage may transform the provided data into the appropriate form in storage or return an error.
	TransformToStorage(data []byte, context Context) (out []byte, err error)
}

<<<<<<< HEAD
type identityTransformer struct{}

// IdentityTransformer performs no transformation of the provided data.
var IdentityTransformer Transformer = identityTransformer{}

func (identityTransformer) TransformFromStorage(b []byte, ctx Context) ([]byte, bool, error) {
	return b, false, nil
}
func (identityTransformer) TransformToStorage(b []byte, ctx Context) ([]byte, error) {
	return b, nil
}

=======
>>>>>>> ffba3d33
// DefaultContext is a simple implementation of Context for a slice of bytes.
type DefaultContext []byte

// AuthenticatedData returns itself.
<<<<<<< HEAD
func (c DefaultContext) AuthenticatedData() []byte { return []byte(c) }

// MutableTransformer allows a transformer to be changed safely at runtime.
type MutableTransformer struct {
	lock        sync.RWMutex
	transformer Transformer
}

// NewMutableTransformer creates a transformer that can be updated at any time by calling Set()
func NewMutableTransformer(transformer Transformer) *MutableTransformer {
	return &MutableTransformer{transformer: transformer}
}

// Set updates the nested transformer.
func (t *MutableTransformer) Set(transformer Transformer) {
	t.lock.Lock()
	t.transformer = transformer
	t.lock.Unlock()
}

func (t *MutableTransformer) TransformFromStorage(data []byte, context Context) (out []byte, stale bool, err error) {
	t.lock.RLock()
	transformer := t.transformer
	t.lock.RUnlock()
	return transformer.TransformFromStorage(data, context)
}
func (t *MutableTransformer) TransformToStorage(data []byte, context Context) (out []byte, err error) {
	t.lock.RLock()
	transformer := t.transformer
	t.lock.RUnlock()
	return transformer.TransformToStorage(data, context)
}
=======
func (c DefaultContext) AuthenticatedData() []byte { return c }
>>>>>>> ffba3d33

// PrefixTransformer holds a transformer interface and the prefix that the transformation is located under.
type PrefixTransformer struct {
	Prefix      []byte
	Transformer Transformer
}

type prefixTransformers struct {
	transformers []PrefixTransformer
	err          error
}

var _ Transformer = &prefixTransformers{}

// NewPrefixTransformers supports the Transformer interface by checking the incoming data against the provided
// prefixes in order. The first matching prefix will be used to transform the value (the prefix is stripped
// before the Transformer interface is invoked). The first provided transformer will be used when writing to
// the store.
func NewPrefixTransformers(err error, transformers ...PrefixTransformer) Transformer {
	if err == nil {
		err = fmt.Errorf("the provided value does not match any of the supported transformers")
	}
	return &prefixTransformers{
		transformers: transformers,
		err:          err,
	}
}

// TransformFromStorage finds the first transformer with a prefix matching the provided data and returns
// the result of transforming the value. It will always mark any transformation as stale that is not using
// the first transformer.
func (t *prefixTransformers) TransformFromStorage(data []byte, context Context) ([]byte, bool, error) {
	start := time.Now()
	var errs []error
	for i, transformer := range t.transformers {
		if bytes.HasPrefix(data, transformer.Prefix) {
			result, stale, err := transformer.Transformer.TransformFromStorage(data[len(transformer.Prefix):], context)
			// To migrate away from encryption, user can specify an identity transformer higher up
			// (in the config file) than the encryption transformer. In that scenario, the identity transformer needs to
			// identify (during reads from disk) whether the data being read is encrypted or not. If the data is encrypted,
			// it shall throw an error, but that error should not prevent the next subsequent transformer from being tried.
			if len(transformer.Prefix) == 0 && err != nil {
				continue
			}
			if len(transformer.Prefix) == 0 {
				RecordTransformation("from_storage", "identity", time.Since(start), err)
			} else {
				RecordTransformation("from_storage", string(transformer.Prefix), time.Since(start), err)
			}

			// It is valid to have overlapping prefixes when the same encryption provider
			// is specified multiple times but with different keys (the first provider is
			// being rotated to and some later provider is being rotated away from).
			//
			// Example:
			//
			//  {
			//    "aescbc": {
			//      "keys": [
			//        {
			//          "name": "2",
			//          "secret": "some key 2"
			//        }
			//      ]
			//    }
			//  },
			//  {
			//    "aescbc": {
			//      "keys": [
			//        {
			//          "name": "1",
			//          "secret": "some key 1"
			//        }
			//      ]
			//    }
			//  },
			//
			// The transformers for both aescbc configs share the prefix k8s:enc:aescbc:v1:
			// but a failure in the first one should not prevent a later match from being attempted.
			// Thus we never short-circuit on a prefix match that results in an error.
			if err != nil {
				errs = append(errs, err)
				continue
			}

			return result, stale || i != 0, err
		}
	}
	if err := errors.Reduce(errors.NewAggregate(errs)); err != nil {
		return nil, false, err
	}
	RecordTransformation("from_storage", "unknown", time.Since(start), t.err)
	return nil, false, t.err
}

// TransformToStorage uses the first transformer and adds its prefix to the data.
func (t *prefixTransformers) TransformToStorage(data []byte, context Context) ([]byte, error) {
	start := time.Now()
	transformer := t.transformers[0]
<<<<<<< HEAD
	prefixedData := make([]byte, len(transformer.Prefix), len(data)+len(transformer.Prefix))
	copy(prefixedData, transformer.Prefix)
	result, err := transformer.Transformer.TransformToStorage(data, context)
	RecordTransformation("to_storage", string(transformer.Prefix), start, err)
=======
	result, err := transformer.Transformer.TransformToStorage(ctx, data, dataCtx)
	RecordTransformation("to_storage", string(transformer.Prefix), time.Since(start), err)
>>>>>>> ffba3d33
	if err != nil {
		return nil, err
	}
	prefixedData := make([]byte, len(transformer.Prefix), len(result)+len(transformer.Prefix))
	copy(prefixedData, transformer.Prefix)
	prefixedData = append(prefixedData, result...)
	return prefixedData, nil
}<|MERGE_RESOLUTION|>--- conflicted
+++ resolved
@@ -19,6 +19,7 @@
 
 import (
 	"bytes"
+	"context"
 	"fmt"
 	"time"
 
@@ -44,66 +45,16 @@
 	// TransformFromStorage may transform the provided data from its underlying storage representation or return an error.
 	// Stale is true if the object on disk is stale and a write to etcd should be issued, even if the contents of the object
 	// have not changed.
-	TransformFromStorage(data []byte, context Context) (out []byte, stale bool, err error)
+	TransformFromStorage(ctx context.Context, data []byte, dataCtx Context) (out []byte, stale bool, err error)
 	// TransformToStorage may transform the provided data into the appropriate form in storage or return an error.
-	TransformToStorage(data []byte, context Context) (out []byte, err error)
+	TransformToStorage(ctx context.Context, data []byte, dataCtx Context) (out []byte, err error)
 }
 
-<<<<<<< HEAD
-type identityTransformer struct{}
-
-// IdentityTransformer performs no transformation of the provided data.
-var IdentityTransformer Transformer = identityTransformer{}
-
-func (identityTransformer) TransformFromStorage(b []byte, ctx Context) ([]byte, bool, error) {
-	return b, false, nil
-}
-func (identityTransformer) TransformToStorage(b []byte, ctx Context) ([]byte, error) {
-	return b, nil
-}
-
-=======
->>>>>>> ffba3d33
 // DefaultContext is a simple implementation of Context for a slice of bytes.
 type DefaultContext []byte
 
 // AuthenticatedData returns itself.
-<<<<<<< HEAD
-func (c DefaultContext) AuthenticatedData() []byte { return []byte(c) }
-
-// MutableTransformer allows a transformer to be changed safely at runtime.
-type MutableTransformer struct {
-	lock        sync.RWMutex
-	transformer Transformer
-}
-
-// NewMutableTransformer creates a transformer that can be updated at any time by calling Set()
-func NewMutableTransformer(transformer Transformer) *MutableTransformer {
-	return &MutableTransformer{transformer: transformer}
-}
-
-// Set updates the nested transformer.
-func (t *MutableTransformer) Set(transformer Transformer) {
-	t.lock.Lock()
-	t.transformer = transformer
-	t.lock.Unlock()
-}
-
-func (t *MutableTransformer) TransformFromStorage(data []byte, context Context) (out []byte, stale bool, err error) {
-	t.lock.RLock()
-	transformer := t.transformer
-	t.lock.RUnlock()
-	return transformer.TransformFromStorage(data, context)
-}
-func (t *MutableTransformer) TransformToStorage(data []byte, context Context) (out []byte, err error) {
-	t.lock.RLock()
-	transformer := t.transformer
-	t.lock.RUnlock()
-	return transformer.TransformToStorage(data, context)
-}
-=======
 func (c DefaultContext) AuthenticatedData() []byte { return c }
->>>>>>> ffba3d33
 
 // PrefixTransformer holds a transformer interface and the prefix that the transformation is located under.
 type PrefixTransformer struct {
@@ -135,12 +86,12 @@
 // TransformFromStorage finds the first transformer with a prefix matching the provided data and returns
 // the result of transforming the value. It will always mark any transformation as stale that is not using
 // the first transformer.
-func (t *prefixTransformers) TransformFromStorage(data []byte, context Context) ([]byte, bool, error) {
+func (t *prefixTransformers) TransformFromStorage(ctx context.Context, data []byte, dataCtx Context) ([]byte, bool, error) {
 	start := time.Now()
 	var errs []error
 	for i, transformer := range t.transformers {
 		if bytes.HasPrefix(data, transformer.Prefix) {
-			result, stale, err := transformer.Transformer.TransformFromStorage(data[len(transformer.Prefix):], context)
+			result, stale, err := transformer.Transformer.TransformFromStorage(ctx, data[len(transformer.Prefix):], dataCtx)
 			// To migrate away from encryption, user can specify an identity transformer higher up
 			// (in the config file) than the encryption transformer. In that scenario, the identity transformer needs to
 			// identify (during reads from disk) whether the data being read is encrypted or not. If the data is encrypted,
@@ -200,18 +151,11 @@
 }
 
 // TransformToStorage uses the first transformer and adds its prefix to the data.
-func (t *prefixTransformers) TransformToStorage(data []byte, context Context) ([]byte, error) {
+func (t *prefixTransformers) TransformToStorage(ctx context.Context, data []byte, dataCtx Context) ([]byte, error) {
 	start := time.Now()
 	transformer := t.transformers[0]
-<<<<<<< HEAD
-	prefixedData := make([]byte, len(transformer.Prefix), len(data)+len(transformer.Prefix))
-	copy(prefixedData, transformer.Prefix)
-	result, err := transformer.Transformer.TransformToStorage(data, context)
-	RecordTransformation("to_storage", string(transformer.Prefix), start, err)
-=======
 	result, err := transformer.Transformer.TransformToStorage(ctx, data, dataCtx)
 	RecordTransformation("to_storage", string(transformer.Prefix), time.Since(start), err)
->>>>>>> ffba3d33
 	if err != nil {
 		return nil, err
 	}
