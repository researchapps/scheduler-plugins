# See the OWNERS docs at https://go.k8s.io/owners

approvers:
- lavalamp
- liggitt
- timothysc
- wojtek-t
- xiang90
reviewers:
<<<<<<< HEAD
- lavalamp
- smarterclayton
- wojtek-t
- deads2k
- caesarxuchao
- mikedanese
- liggitt
- ncdc
- timothysc
- hongchaodeng
- krousey
- xiang90
- ingvagabund
- resouer
- enj
=======
  - lavalamp
  - smarterclayton
  - wojtek-t
  - deads2k
  - caesarxuchao
  - mikedanese
  - liggitt
  - ncdc
  - ingvagabund
  - enj
  - stevekuznetsov
emeritus_approvers:
  - xiang90
  - timothysc
>>>>>>> ffba3d33
<|MERGE_RESOLUTION|>--- conflicted
+++ resolved
@@ -1,29 +1,10 @@
 # See the OWNERS docs at https://go.k8s.io/owners
 
 approvers:
-- lavalamp
-- liggitt
-- timothysc
-- wojtek-t
-- xiang90
+  - lavalamp
+  - liggitt
+  - wojtek-t
 reviewers:
-<<<<<<< HEAD
-- lavalamp
-- smarterclayton
-- wojtek-t
-- deads2k
-- caesarxuchao
-- mikedanese
-- liggitt
-- ncdc
-- timothysc
-- hongchaodeng
-- krousey
-- xiang90
-- ingvagabund
-- resouer
-- enj
-=======
   - lavalamp
   - smarterclayton
   - wojtek-t
@@ -37,5 +18,4 @@
   - stevekuznetsov
 emeritus_approvers:
   - xiang90
-  - timothysc
->>>>>>> ffba3d33
+  - timothysc