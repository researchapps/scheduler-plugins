--- conflicted
+++ resolved
@@ -35,10 +35,7 @@
 	"go.opentelemetry.io/contrib/instrumentation/google.golang.org/grpc/otelgrpc"
 	"go.uber.org/zap"
 	"go.uber.org/zap/zapcore"
-<<<<<<< HEAD
-=======
 	"golang.org/x/time/rate"
->>>>>>> ffba3d33
 	"google.golang.org/grpc"
 
 	"k8s.io/apimachinery/pkg/runtime"
@@ -88,13 +85,7 @@
 	legacyregistry.RawMustRegister(grpcprom.DefaultClientMetrics)
 	dbMetricsMonitors = make(map[string]struct{})
 
-<<<<<<< HEAD
-	c := logutil.DefaultZapLoggerConfig
-	c.Level = zap.NewAtomicLevelAt(etcdClientDebugLevel())
-	l, err := c.Build()
-=======
 	l, err := logutil.CreateDefaultZapLogger(etcdClientDebugLevel())
->>>>>>> ffba3d33
 	if err != nil {
 		l = zap.NewNop()
 	}
@@ -115,8 +106,6 @@
 		return zapcore.InfoLevel
 	}
 	return l
-<<<<<<< HEAD
-=======
 }
 
 func newETCD3HealthCheck(c storagebackend.Config, stopCh <-chan struct{}) (func() error, error) {
@@ -157,7 +146,6 @@
 	a.mu.RLock()
 	defer a.mu.RUnlock()
 	return a.err
->>>>>>> ffba3d33
 }
 
 func newETCD3Check(c storagebackend.Config, timeout time.Duration, stopCh <-chan struct{}) (func() error, error) {
@@ -425,6 +413,9 @@
 		return nil, nil, err
 	}
 
+	// decorate the KV instance so we can track etcd latency per request.
+	client.KV = etcd3.NewETCDLatencyTracker(client.KV)
+
 	stopDBSizeMonitor, err := startDBSizeMonitorPerEndpoint(client, c.DBMetricPollInterval)
 	if err != nil {
 		return nil, nil, err
