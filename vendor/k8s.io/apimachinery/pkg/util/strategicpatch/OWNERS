# See the OWNERS docs at https://go.k8s.io/owners

approvers:
<<<<<<< HEAD
- pwittrock
- mengqiy
=======
  - apelisse
  - pwittrock
>>>>>>> ffba3d33
reviewers:
- mengqiy
- apelisse<|MERGE_RESOLUTION|>--- conflicted
+++ resolved
@@ -1,13 +1,9 @@
 # See the OWNERS docs at https://go.k8s.io/owners
 
 approvers:
-<<<<<<< HEAD
-- pwittrock
-- mengqiy
-=======
   - apelisse
   - pwittrock
->>>>>>> ffba3d33
 reviewers:
-- mengqiy
-- apelisse+  - apelisse
+emeritus_approvers:
+  - mengqiy