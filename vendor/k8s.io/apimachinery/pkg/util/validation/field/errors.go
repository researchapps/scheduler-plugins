--- conflicted
+++ resolved
@@ -42,19 +42,24 @@
 	return fmt.Sprintf("%s: %s", v.Field, v.ErrorBody())
 }
 
-<<<<<<< HEAD
-=======
 type OmitValueType struct{}
 
 var omitValue = OmitValueType{}
 
->>>>>>> ffba3d33
 // ErrorBody returns the error message without the field name.  This is useful
 // for building nice-looking higher-level error reporting.
 func (v *Error) ErrorBody() string {
 	var s string
-	switch v.Type {
-	case ErrorTypeRequired, ErrorTypeForbidden, ErrorTypeTooLong, ErrorTypeInternal:
+	switch {
+	case v.Type == ErrorTypeRequired:
+		s = v.Type.String()
+	case v.Type == ErrorTypeForbidden:
+		s = v.Type.String()
+	case v.Type == ErrorTypeTooLong:
+		s = v.Type.String()
+	case v.Type == ErrorTypeInternal:
+		s = v.Type.String()
+	case v.BadValue == omitValue:
 		s = v.Type.String()
 	default:
 		value := v.BadValue
@@ -130,6 +135,8 @@
 	// ErrorTypeInternal is used to report other errors that are not related
 	// to user input.  See InternalError().
 	ErrorTypeInternal ErrorType = "InternalError"
+	// ErrorTypeTypeInvalid is for the value did not match the schema type for that field
+	ErrorTypeTypeInvalid ErrorType = "FieldValueTypeInvalid"
 )
 
 // String converts a ErrorType into its corresponding canonical error message.
@@ -153,9 +160,16 @@
 		return "Too many"
 	case ErrorTypeInternal:
 		return "Internal error"
+	case ErrorTypeTypeInvalid:
+		return "Invalid value"
 	default:
 		panic(fmt.Sprintf("unrecognized validation error: %q", string(t)))
 	}
+}
+
+// TypeInvalid returns a *Error indicating "type is invalid"
+func TypeInvalid(field *Path, value interface{}, detail string) *Error {
+	return &Error{ErrorTypeTypeInvalid, field.String(), value, detail}
 }
 
 // NotFound returns a *Error indicating "value not found".  This is
@@ -214,11 +228,40 @@
 	return &Error{ErrorTypeTooLong, field.String(), value, fmt.Sprintf("must have at most %d bytes", maxLength)}
 }
 
+// TooLongMaxLength returns a *Error indicating "too long".  This is used to
+// report that the given value is too long.  This is similar to
+// Invalid, but the returned error will not include the too-long
+// value. If maxLength is negative, no max length will be included in the message.
+func TooLongMaxLength(field *Path, value interface{}, maxLength int) *Error {
+	var msg string
+	if maxLength >= 0 {
+		msg = fmt.Sprintf("may not be longer than %d", maxLength)
+	} else {
+		msg = "value is too long"
+	}
+	return &Error{ErrorTypeTooLong, field.String(), value, msg}
+}
+
 // TooMany returns a *Error indicating "too many". This is used to
 // report that a given list has too many items. This is similar to TooLong,
 // but the returned error indicates quantity instead of length.
 func TooMany(field *Path, actualQuantity, maxQuantity int) *Error {
-	return &Error{ErrorTypeTooMany, field.String(), actualQuantity, fmt.Sprintf("must have at most %d items", maxQuantity)}
+	var msg string
+
+	if maxQuantity >= 0 {
+		msg = fmt.Sprintf("must have at most %d items", maxQuantity)
+	} else {
+		msg = "has too many items"
+	}
+
+	var actual interface{}
+	if actualQuantity >= 0 {
+		actual = actualQuantity
+	} else {
+		actual = omitValue
+	}
+
+	return &Error{ErrorTypeTooMany, field.String(), actual, msg}
 }
 
 // InternalError returns a *Error indicating "internal error".  This is used
