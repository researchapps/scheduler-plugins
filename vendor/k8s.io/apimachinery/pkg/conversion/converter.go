--- conflicted
+++ resolved
@@ -179,11 +179,7 @@
 func (c *Converter) RegisterIgnoredConversion(from, to interface{}) error {
 	typeFrom := reflect.TypeOf(from)
 	typeTo := reflect.TypeOf(to)
-<<<<<<< HEAD
-	if reflect.TypeOf(from).Kind() != reflect.Ptr {
-=======
 	if typeFrom.Kind() != reflect.Pointer {
->>>>>>> ffba3d33
 		return fmt.Errorf("expected pointer arg for 'from' param 0, got: %v", typeFrom)
 	}
 	if typeTo.Kind() != reflect.Pointer {
