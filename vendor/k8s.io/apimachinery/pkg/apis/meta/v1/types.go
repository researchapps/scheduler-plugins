/*
Copyright 2015 The Kubernetes Authors.

Licensed under the Apache License, Version 2.0 (the "License");
you may not use this file except in compliance with the License.
You may obtain a copy of the License at

    http://www.apache.org/licenses/LICENSE-2.0

Unless required by applicable law or agreed to in writing, software
distributed under the License is distributed on an "AS IS" BASIS,
WITHOUT WARRANTIES OR CONDITIONS OF ANY KIND, either express or implied.
See the License for the specific language governing permissions and
limitations under the License.
*/

// Package v1 contains API types that are common to all versions.
//
// The package contains two categories of types:
//   - external (serialized) types that lack their own version (e.g TypeMeta)
//   - internal (never-serialized) types that are needed by several different
//     api groups, and so live here, to avoid duplication and/or import loops
//     (e.g. LabelSelector).
//
// In the future, we will probably move these categories of objects into
// separate packages.
package v1

import (
	"fmt"
	"strings"

	"k8s.io/apimachinery/pkg/runtime"
	"k8s.io/apimachinery/pkg/types"
)

// TypeMeta describes an individual object in an API response or request
// with strings representing the type of the object and its API schema version.
// Structures that are versioned or persisted should inline TypeMeta.
//
// +k8s:deepcopy-gen=false
type TypeMeta struct {
	// Kind is a string value representing the REST resource this object represents.
	// Servers may infer this from the endpoint the client submits requests to.
	// Cannot be updated.
	// In CamelCase.
	// More info: https://git.k8s.io/community/contributors/devel/sig-architecture/api-conventions.md#types-kinds
	// +optional
	Kind string `json:"kind,omitempty" protobuf:"bytes,1,opt,name=kind"`

	// APIVersion defines the versioned schema of this representation of an object.
	// Servers should convert recognized schemas to the latest internal value, and
	// may reject unrecognized values.
	// More info: https://git.k8s.io/community/contributors/devel/sig-architecture/api-conventions.md#resources
	// +optional
	APIVersion string `json:"apiVersion,omitempty" protobuf:"bytes,2,opt,name=apiVersion"`
}

// ListMeta describes metadata that synthetic resources must have, including lists and
// various status objects. A resource may have only one of {ObjectMeta, ListMeta}.
type ListMeta struct {
	// selfLink is a URL representing this object.
	// Populated by the system.
	// Read-only.
	//
	// DEPRECATED
	// Kubernetes will stop propagating this field in 1.20 release and the field is planned
	// to be removed in 1.21 release.
	// +optional
	SelfLink string `json:"selfLink,omitempty" protobuf:"bytes,1,opt,name=selfLink"`

	// String that identifies the server's internal version of this object that
	// can be used by clients to determine when objects have changed.
	// Value must be treated as opaque by clients and passed unmodified back to the server.
	// Populated by the system.
	// Read-only.
	// More info: https://git.k8s.io/community/contributors/devel/sig-architecture/api-conventions.md#concurrency-control-and-consistency
	// +optional
	ResourceVersion string `json:"resourceVersion,omitempty" protobuf:"bytes,2,opt,name=resourceVersion"`

	// continue may be set if the user set a limit on the number of items returned, and indicates that
	// the server has more data available. The value is opaque and may be used to issue another request
	// to the endpoint that served this list to retrieve the next set of available objects. Continuing a
	// consistent list may not be possible if the server configuration has changed or more than a few
	// minutes have passed. The resourceVersion field returned when using this continue value will be
	// identical to the value in the first response, unless you have received this token from an error
	// message.
	Continue string `json:"continue,omitempty" protobuf:"bytes,3,opt,name=continue"`

	// remainingItemCount is the number of subsequent items in the list which are not included in this
	// list response. If the list request contained label or field selectors, then the number of
	// remaining items is unknown and the field will be left unset and omitted during serialization.
	// If the list is complete (either because it is not chunking or because this is the last chunk),
	// then there are no more remaining items and this field will be left unset and omitted during
	// serialization.
	// Servers older than v1.15 do not set this field.
	// The intended use of the remainingItemCount is *estimating* the size of a collection. Clients
	// should not rely on the remainingItemCount to be set or to be exact.
	// +optional
	RemainingItemCount *int64 `json:"remainingItemCount,omitempty" protobuf:"bytes,4,opt,name=remainingItemCount"`
}

// Field path constants that are specific to the internal API
// representation.
const (
	ObjectNameField = "metadata.name"
)

// These are internal finalizer values for Kubernetes-like APIs, must be qualified name unless defined here
const (
	FinalizerOrphanDependents = "orphan"
	FinalizerDeleteDependents = "foregroundDeletion"
)

// ObjectMeta is metadata that all persisted resources must have, which includes all objects
// users must create.
type ObjectMeta struct {
	// Name must be unique within a namespace. Is required when creating resources, although
	// some resources may allow a client to request the generation of an appropriate name
	// automatically. Name is primarily intended for creation idempotence and configuration
	// definition.
	// Cannot be updated.
	// More info: https://kubernetes.io/docs/concepts/overview/working-with-objects/names#names
	// +optional
	Name string `json:"name,omitempty" protobuf:"bytes,1,opt,name=name"`

	// GenerateName is an optional prefix, used by the server, to generate a unique
	// name ONLY IF the Name field has not been provided.
	// If this field is used, the name returned to the client will be different
	// than the name passed. This value will also be combined with a unique suffix.
	// The provided value has the same validation rules as the Name field,
	// and may be truncated by the length of the suffix required to make the value
	// unique on the server.
	//
	// If this field is specified and the generated name exists, the server will
	// NOT return a 409 - instead, it will either return 201 Created or 500 with Reason
	// ServerTimeout indicating a unique name could not be found in the time allotted, and the client
	// should retry (optionally after the time indicated in the Retry-After header).
	//
	// Applied only if Name is not specified.
	// More info: https://git.k8s.io/community/contributors/devel/sig-architecture/api-conventions.md#idempotency
	// +optional
	GenerateName string `json:"generateName,omitempty" protobuf:"bytes,2,opt,name=generateName"`

	// Namespace defines the space within which each name must be unique. An empty namespace is
	// equivalent to the "default" namespace, but "default" is the canonical representation.
	// Not all objects are required to be scoped to a namespace - the value of this field for
	// those objects will be empty.
	//
	// Must be a DNS_LABEL.
	// Cannot be updated.
	// More info: https://kubernetes.io/docs/concepts/overview/working-with-objects/namespaces
	// +optional
	Namespace string `json:"namespace,omitempty" protobuf:"bytes,3,opt,name=namespace"`

	// SelfLink is a URL representing this object.
	// Populated by the system.
	// Read-only.
	//
	// DEPRECATED
	// Kubernetes will stop propagating this field in 1.20 release and the field is planned
	// to be removed in 1.21 release.
	// +optional
	SelfLink string `json:"selfLink,omitempty" protobuf:"bytes,4,opt,name=selfLink"`

	// UID is the unique in time and space value for this object. It is typically generated by
	// the server on successful creation of a resource and is not allowed to change on PUT
	// operations.
	//
	// Populated by the system.
	// Read-only.
	// More info: https://kubernetes.io/docs/concepts/overview/working-with-objects/names#uids
	// +optional
	UID types.UID `json:"uid,omitempty" protobuf:"bytes,5,opt,name=uid,casttype=k8s.io/kubernetes/pkg/types.UID"`

	// An opaque value that represents the internal version of this object that can
	// be used by clients to determine when objects have changed. May be used for optimistic
	// concurrency, change detection, and the watch operation on a resource or set of resources.
	// Clients must treat these values as opaque and passed unmodified back to the server.
	// They may only be valid for a particular resource or set of resources.
	//
	// Populated by the system.
	// Read-only.
	// Value must be treated as opaque by clients and .
	// More info: https://git.k8s.io/community/contributors/devel/sig-architecture/api-conventions.md#concurrency-control-and-consistency
	// +optional
	ResourceVersion string `json:"resourceVersion,omitempty" protobuf:"bytes,6,opt,name=resourceVersion"`

	// A sequence number representing a specific generation of the desired state.
	// Populated by the system. Read-only.
	// +optional
	Generation int64 `json:"generation,omitempty" protobuf:"varint,7,opt,name=generation"`

	// CreationTimestamp is a timestamp representing the server time when this object was
	// created. It is not guaranteed to be set in happens-before order across separate operations.
	// Clients may not set this value. It is represented in RFC3339 form and is in UTC.
	//
	// Populated by the system.
	// Read-only.
	// Null for lists.
	// More info: https://git.k8s.io/community/contributors/devel/sig-architecture/api-conventions.md#metadata
	// +optional
	CreationTimestamp Time `json:"creationTimestamp,omitempty" protobuf:"bytes,8,opt,name=creationTimestamp"`

	// DeletionTimestamp is RFC 3339 date and time at which this resource will be deleted. This
	// field is set by the server when a graceful deletion is requested by the user, and is not
	// directly settable by a client. The resource is expected to be deleted (no longer visible
	// from resource lists, and not reachable by name) after the time in this field, once the
	// finalizers list is empty. As long as the finalizers list contains items, deletion is blocked.
	// Once the deletionTimestamp is set, this value may not be unset or be set further into the
	// future, although it may be shortened or the resource may be deleted prior to this time.
	// For example, a user may request that a pod is deleted in 30 seconds. The Kubelet will react
	// by sending a graceful termination signal to the containers in the pod. After that 30 seconds,
	// the Kubelet will send a hard termination signal (SIGKILL) to the container and after cleanup,
	// remove the pod from the API. In the presence of network partitions, this object may still
	// exist after this timestamp, until an administrator or automated process can determine the
	// resource is fully terminated.
	// If not set, graceful deletion of the object has not been requested.
	//
	// Populated by the system when a graceful deletion is requested.
	// Read-only.
	// More info: https://git.k8s.io/community/contributors/devel/sig-architecture/api-conventions.md#metadata
	// +optional
	DeletionTimestamp *Time `json:"deletionTimestamp,omitempty" protobuf:"bytes,9,opt,name=deletionTimestamp"`

	// Number of seconds allowed for this object to gracefully terminate before
	// it will be removed from the system. Only set when deletionTimestamp is also set.
	// May only be shortened.
	// Read-only.
	// +optional
	DeletionGracePeriodSeconds *int64 `json:"deletionGracePeriodSeconds,omitempty" protobuf:"varint,10,opt,name=deletionGracePeriodSeconds"`

	// Map of string keys and values that can be used to organize and categorize
	// (scope and select) objects. May match selectors of replication controllers
	// and services.
	// More info: https://kubernetes.io/docs/concepts/overview/working-with-objects/labels
	// +optional
	Labels map[string]string `json:"labels,omitempty" protobuf:"bytes,11,rep,name=labels"`

	// Annotations is an unstructured key value map stored with a resource that may be
	// set by external tools to store and retrieve arbitrary metadata. They are not
	// queryable and should be preserved when modifying objects.
	// More info: https://kubernetes.io/docs/concepts/overview/working-with-objects/annotations
	// +optional
	Annotations map[string]string `json:"annotations,omitempty" protobuf:"bytes,12,rep,name=annotations"`

	// List of objects depended by this object. If ALL objects in the list have
	// been deleted, this object will be garbage collected. If this object is managed by a controller,
	// then an entry in this list will point to this controller, with the controller field set to true.
	// There cannot be more than one managing controller.
	// +optional
	// +patchMergeKey=uid
	// +patchStrategy=merge
	OwnerReferences []OwnerReference `json:"ownerReferences,omitempty" patchStrategy:"merge" patchMergeKey:"uid" protobuf:"bytes,13,rep,name=ownerReferences"`

	// Must be empty before the object is deleted from the registry. Each entry
	// is an identifier for the responsible component that will remove the entry
	// from the list. If the deletionTimestamp of the object is non-nil, entries
	// in this list can only be removed.
	// Finalizers may be processed and removed in any order.  Order is NOT enforced
	// because it introduces significant risk of stuck finalizers.
	// finalizers is a shared field, any actor with permission can reorder it.
	// If the finalizer list is processed in order, then this can lead to a situation
	// in which the component responsible for the first finalizer in the list is
	// waiting for a signal (field value, external system, or other) produced by a
	// component responsible for a finalizer later in the list, resulting in a deadlock.
	// Without enforced ordering finalizers are free to order amongst themselves and
	// are not vulnerable to ordering changes in the list.
	// +optional
	// +patchStrategy=merge
	Finalizers []string `json:"finalizers,omitempty" patchStrategy:"merge" protobuf:"bytes,14,rep,name=finalizers"`

<<<<<<< HEAD
	// The name of the cluster which the object belongs to.
	// This is used to distinguish resources with same name and namespace in different clusters.
	// This field is not set anywhere right now and apiserver is going to ignore it if set in create or update request.
	// +optional
	ClusterName string `json:"clusterName,omitempty" protobuf:"bytes,15,opt,name=clusterName"`
=======
	// Tombstone: ClusterName was a legacy field that was always cleared by
	// the system and never used.
	// ClusterName string `json:"clusterName,omitempty" protobuf:"bytes,15,opt,name=clusterName"`
>>>>>>> ffba3d33

	// ManagedFields maps workflow-id and version to the set of fields
	// that are managed by that workflow. This is mostly for internal
	// housekeeping, and users typically shouldn't need to set or
	// understand this field. A workflow can be the user's name, a
	// controller's name, or the name of a specific apply path like
	// "ci-cd". The set of fields is always in the version that the
	// workflow used when modifying the object.
	//
	// +optional
	ManagedFields []ManagedFieldsEntry `json:"managedFields,omitempty" protobuf:"bytes,17,rep,name=managedFields"`
}

const (
	// NamespaceDefault means the object is in the default namespace which is applied when not specified by clients
	NamespaceDefault = "default"
	// NamespaceAll is the default argument to specify on a context when you want to list or filter resources across all namespaces
	NamespaceAll = ""
	// NamespaceNone is the argument for a context when there is no namespace.
	NamespaceNone = ""
	// NamespaceSystem is the system namespace where we place system components.
	NamespaceSystem = "kube-system"
	// NamespacePublic is the namespace where we place public info (ConfigMaps)
	NamespacePublic = "kube-public"
)

// OwnerReference contains enough information to let you identify an owning
// object. An owning object must be in the same namespace as the dependent, or
// be cluster-scoped, so there is no namespace field.
// +structType=atomic
type OwnerReference struct {
	// API version of the referent.
	APIVersion string `json:"apiVersion" protobuf:"bytes,5,opt,name=apiVersion"`
	// Kind of the referent.
	// More info: https://git.k8s.io/community/contributors/devel/sig-architecture/api-conventions.md#types-kinds
	Kind string `json:"kind" protobuf:"bytes,1,opt,name=kind"`
	// Name of the referent.
	// More info: https://kubernetes.io/docs/concepts/overview/working-with-objects/names#names
	Name string `json:"name" protobuf:"bytes,3,opt,name=name"`
	// UID of the referent.
	// More info: https://kubernetes.io/docs/concepts/overview/working-with-objects/names#uids
	UID types.UID `json:"uid" protobuf:"bytes,4,opt,name=uid,casttype=k8s.io/apimachinery/pkg/types.UID"`
	// If true, this reference points to the managing controller.
	// +optional
	Controller *bool `json:"controller,omitempty" protobuf:"varint,6,opt,name=controller"`
	// If true, AND if the owner has the "foregroundDeletion" finalizer, then
	// the owner cannot be deleted from the key-value store until this
	// reference is removed.
	// Defaults to false.
	// To set this field, a user needs "delete" permission of the owner,
	// otherwise 422 (Unprocessable Entity) will be returned.
	// +optional
	BlockOwnerDeletion *bool `json:"blockOwnerDeletion,omitempty" protobuf:"varint,7,opt,name=blockOwnerDeletion"`
}

// +k8s:conversion-gen:explicit-from=net/url.Values
// +k8s:deepcopy-gen:interfaces=k8s.io/apimachinery/pkg/runtime.Object

// ListOptions is the query options to a standard REST list call.
type ListOptions struct {
	TypeMeta `json:",inline"`

	// A selector to restrict the list of returned objects by their labels.
	// Defaults to everything.
	// +optional
	LabelSelector string `json:"labelSelector,omitempty" protobuf:"bytes,1,opt,name=labelSelector"`
	// A selector to restrict the list of returned objects by their fields.
	// Defaults to everything.
	// +optional
	FieldSelector string `json:"fieldSelector,omitempty" protobuf:"bytes,2,opt,name=fieldSelector"`

	// +k8s:deprecated=includeUninitialized,protobuf=6

	// Watch for changes to the described resources and return them as a stream of
	// add, update, and remove notifications. Specify resourceVersion.
	// +optional
	Watch bool `json:"watch,omitempty" protobuf:"varint,3,opt,name=watch"`
	// allowWatchBookmarks requests watch events with type "BOOKMARK".
	// Servers that do not implement bookmarks may ignore this flag and
	// bookmarks are sent at the server's discretion. Clients should not
	// assume bookmarks are returned at any specific interval, nor may they
	// assume the server will send any BOOKMARK event during a session.
	// If this is not a watch, this field is ignored.
	// +optional
	AllowWatchBookmarks bool `json:"allowWatchBookmarks,omitempty" protobuf:"varint,9,opt,name=allowWatchBookmarks"`

	// resourceVersion sets a constraint on what resource versions a request may be served from.
	// See https://kubernetes.io/docs/reference/using-api/api-concepts/#resource-versions for
	// details.
	//
	// Defaults to unset
	// +optional
	ResourceVersion string `json:"resourceVersion,omitempty" protobuf:"bytes,4,opt,name=resourceVersion"`

	// resourceVersionMatch determines how resourceVersion is applied to list calls.
	// It is highly recommended that resourceVersionMatch be set for list calls where
	// resourceVersion is set
	// See https://kubernetes.io/docs/reference/using-api/api-concepts/#resource-versions for
	// details.
	//
	// Defaults to unset
	// +optional
	ResourceVersionMatch ResourceVersionMatch `json:"resourceVersionMatch,omitempty" protobuf:"bytes,10,opt,name=resourceVersionMatch,casttype=ResourceVersionMatch"`
	// Timeout for the list/watch call.
	// This limits the duration of the call, regardless of any activity or inactivity.
	// +optional
	TimeoutSeconds *int64 `json:"timeoutSeconds,omitempty" protobuf:"varint,5,opt,name=timeoutSeconds"`

	// limit is a maximum number of responses to return for a list call. If more items exist, the
	// server will set the `continue` field on the list metadata to a value that can be used with the
	// same initial query to retrieve the next set of results. Setting a limit may return fewer than
	// the requested amount of items (up to zero items) in the event all requested objects are
	// filtered out and clients should only use the presence of the continue field to determine whether
	// more results are available. Servers may choose not to support the limit argument and will return
	// all of the available results. If limit is specified and the continue field is empty, clients may
	// assume that no more results are available. This field is not supported if watch is true.
	//
	// The server guarantees that the objects returned when using continue will be identical to issuing
	// a single list call without a limit - that is, no objects created, modified, or deleted after the
	// first request is issued will be included in any subsequent continued requests. This is sometimes
	// referred to as a consistent snapshot, and ensures that a client that is using limit to receive
	// smaller chunks of a very large result can ensure they see all possible objects. If objects are
	// updated during a chunked list the version of the object that was present at the time the first list
	// result was calculated is returned.
	Limit int64 `json:"limit,omitempty" protobuf:"varint,7,opt,name=limit"`
	// The continue option should be set when retrieving more results from the server. Since this value is
	// server defined, clients may only use the continue value from a previous query result with identical
	// query parameters (except for the value of continue) and the server may reject a continue value it
	// does not recognize. If the specified continue value is no longer valid whether due to expiration
	// (generally five to fifteen minutes) or a configuration change on the server, the server will
	// respond with a 410 ResourceExpired error together with a continue token. If the client needs a
	// consistent list, it must restart their list without the continue field. Otherwise, the client may
	// send another list request with the token received with the 410 error, the server will respond with
	// a list starting from the next key, but from the latest snapshot, which is inconsistent from the
	// previous list results - objects that are created, modified, or deleted after the first list request
	// will be included in the response, as long as their keys are after the "next key".
	//
	// This field is not supported when watch is true. Clients may start a watch from the last
	// resourceVersion value returned by the server and not miss any modifications.
	Continue string `json:"continue,omitempty" protobuf:"bytes,8,opt,name=continue"`

	// `sendInitialEvents=true` may be set together with `watch=true`.
	// In that case, the watch stream will begin with synthetic events to
	// produce the current state of objects in the collection. Once all such
	// events have been sent, a synthetic "Bookmark" event  will be sent.
	// The bookmark will report the ResourceVersion (RV) corresponding to the
	// set of objects, and be marked with `"k8s.io/initial-events-end": "true"` annotation.
	// Afterwards, the watch stream will proceed as usual, sending watch events
	// corresponding to changes (subsequent to the RV) to objects watched.
	//
	// When `sendInitialEvents` option is set, we require `resourceVersionMatch`
	// option to also be set. The semantic of the watch request is as following:
	// - `resourceVersionMatch` = NotOlderThan
	//   is interpreted as "data at least as new as the provided `resourceVersion`"
	//   and the bookmark event is send when the state is synced
	//   to a `resourceVersion` at least as fresh as the one provided by the ListOptions.
	//   If `resourceVersion` is unset, this is interpreted as "consistent read" and the
	//   bookmark event is send when the state is synced at least to the moment
	//   when request started being processed.
	// - `resourceVersionMatch` set to any other value or unset
	//   Invalid error is returned.
	//
	// Defaults to true if `resourceVersion=""` or `resourceVersion="0"` (for backward
	// compatibility reasons) and to false otherwise.
	// +optional
	SendInitialEvents *bool `json:"sendInitialEvents,omitempty" protobuf:"varint,11,opt,name=sendInitialEvents"`
}

// resourceVersionMatch specifies how the resourceVersion parameter is applied. resourceVersionMatch
// may only be set if resourceVersion is also set.
//
// "NotOlderThan" matches data at least as new as the provided resourceVersion.
// "Exact" matches data at the exact resourceVersion provided.
//
// See https://kubernetes.io/docs/reference/using-api/api-concepts/#resource-versions for
// details.
type ResourceVersionMatch string

const (
	// ResourceVersionMatchNotOlderThan matches data at least as new as the provided
	// resourceVersion.
	ResourceVersionMatchNotOlderThan ResourceVersionMatch = "NotOlderThan"
	// ResourceVersionMatchExact matches data at the exact resourceVersion
	// provided.
	ResourceVersionMatchExact ResourceVersionMatch = "Exact"
)

// +k8s:conversion-gen:explicit-from=net/url.Values
// +k8s:deepcopy-gen:interfaces=k8s.io/apimachinery/pkg/runtime.Object

// GetOptions is the standard query options to the standard REST get call.
type GetOptions struct {
	TypeMeta `json:",inline"`
	// resourceVersion sets a constraint on what resource versions a request may be served from.
	// See https://kubernetes.io/docs/reference/using-api/api-concepts/#resource-versions for
	// details.
	//
	// Defaults to unset
	// +optional
	ResourceVersion string `json:"resourceVersion,omitempty" protobuf:"bytes,1,opt,name=resourceVersion"`
	// +k8s:deprecated=includeUninitialized,protobuf=2
}

// DeletionPropagation decides if a deletion will propagate to the dependents of
// the object, and how the garbage collector will handle the propagation.
type DeletionPropagation string

const (
	// Orphans the dependents.
	DeletePropagationOrphan DeletionPropagation = "Orphan"
	// Deletes the object from the key-value store, the garbage collector will
	// delete the dependents in the background.
	DeletePropagationBackground DeletionPropagation = "Background"
	// The object exists in the key-value store until the garbage collector
	// deletes all the dependents whose ownerReference.blockOwnerDeletion=true
	// from the key-value store.  API sever will put the "foregroundDeletion"
	// finalizer on the object, and sets its deletionTimestamp.  This policy is
	// cascading, i.e., the dependents will be deleted with Foreground.
	DeletePropagationForeground DeletionPropagation = "Foreground"
)

const (
	// DryRunAll means to complete all processing stages, but don't
	// persist changes to storage.
	DryRunAll = "All"
)

// +k8s:conversion-gen:explicit-from=net/url.Values
// +k8s:deepcopy-gen:interfaces=k8s.io/apimachinery/pkg/runtime.Object

// DeleteOptions may be provided when deleting an API object.
type DeleteOptions struct {
	TypeMeta `json:",inline"`

	// The duration in seconds before the object should be deleted. Value must be non-negative integer.
	// The value zero indicates delete immediately. If this value is nil, the default grace period for the
	// specified type will be used.
	// Defaults to a per object value if not specified. zero means delete immediately.
	// +optional
	GracePeriodSeconds *int64 `json:"gracePeriodSeconds,omitempty" protobuf:"varint,1,opt,name=gracePeriodSeconds"`

	// Must be fulfilled before a deletion is carried out. If not possible, a 409 Conflict status will be
	// returned.
	// +k8s:conversion-gen=false
	// +optional
	Preconditions *Preconditions `json:"preconditions,omitempty" protobuf:"bytes,2,opt,name=preconditions"`

	// Deprecated: please use the PropagationPolicy, this field will be deprecated in 1.7.
	// Should the dependent objects be orphaned. If true/false, the "orphan"
	// finalizer will be added to/removed from the object's finalizers list.
	// Either this field or PropagationPolicy may be set, but not both.
	// +optional
	OrphanDependents *bool `json:"orphanDependents,omitempty" protobuf:"varint,3,opt,name=orphanDependents"`

	// Whether and how garbage collection will be performed.
	// Either this field or OrphanDependents may be set, but not both.
	// The default policy is decided by the existing finalizer set in the
	// metadata.finalizers and the resource-specific default policy.
	// Acceptable values are: 'Orphan' - orphan the dependents; 'Background' -
	// allow the garbage collector to delete the dependents in the background;
	// 'Foreground' - a cascading policy that deletes all dependents in the
	// foreground.
	// +optional
	PropagationPolicy *DeletionPropagation `json:"propagationPolicy,omitempty" protobuf:"varint,4,opt,name=propagationPolicy"`

	// When present, indicates that modifications should not be
	// persisted. An invalid or unrecognized dryRun directive will
	// result in an error response and no further processing of the
	// request. Valid values are:
	// - All: all dry run stages will be processed
	// +optional
	DryRun []string `json:"dryRun,omitempty" protobuf:"bytes,5,rep,name=dryRun"`
}

const (
	// FieldValidationIgnore ignores unknown/duplicate fields
	FieldValidationIgnore = "Ignore"
	// FieldValidationWarn responds with a warning, but successfully serve the request
	FieldValidationWarn = "Warn"
	// FieldValidationStrict fails the request on unknown/duplicate fields
	FieldValidationStrict = "Strict"
)

// +k8s:conversion-gen:explicit-from=net/url.Values
// +k8s:deepcopy-gen:interfaces=k8s.io/apimachinery/pkg/runtime.Object

// CreateOptions may be provided when creating an API object.
type CreateOptions struct {
	TypeMeta `json:",inline"`

	// When present, indicates that modifications should not be
	// persisted. An invalid or unrecognized dryRun directive will
	// result in an error response and no further processing of the
	// request. Valid values are:
	// - All: all dry run stages will be processed
	// +optional
	DryRun []string `json:"dryRun,omitempty" protobuf:"bytes,1,rep,name=dryRun"`
	// +k8s:deprecated=includeUninitialized,protobuf=2

	// fieldManager is a name associated with the actor or entity
	// that is making these changes. The value must be less than or
	// 128 characters long, and only contain printable characters,
	// as defined by https://golang.org/pkg/unicode/#IsPrint.
	// +optional
	FieldManager string `json:"fieldManager,omitempty" protobuf:"bytes,3,name=fieldManager"`

<<<<<<< HEAD
	// fieldValidation determines how the server should respond to
	// unknown/duplicate fields in the object in the request.
	// Introduced as alpha in 1.23, older servers or servers with the
	// `ServerSideFieldValidation` feature disabled will discard valid values
	// specified in  this param and not perform any server side field validation.
	// Valid values are:
	// - Ignore: ignores unknown/duplicate fields.
	// - Warn: responds with a warning for each
	// unknown/duplicate field, but successfully serves the request.
	// - Strict: fails the request on unknown/duplicate fields.
=======
	// fieldValidation instructs the server on how to handle
	// objects in the request (POST/PUT/PATCH) containing unknown
	// or duplicate fields. Valid values are:
	// - Ignore: This will ignore any unknown fields that are silently
	// dropped from the object, and will ignore all but the last duplicate
	// field that the decoder encounters. This is the default behavior
	// prior to v1.23.
	// - Warn: This will send a warning via the standard warning response
	// header for each unknown field that is dropped from the object, and
	// for each duplicate field that is encountered. The request will
	// still succeed if there are no other errors, and will only persist
	// the last of any duplicate fields. This is the default in v1.23+
	// - Strict: This will fail the request with a BadRequest error if
	// any unknown fields would be dropped from the object, or if any
	// duplicate fields are present. The error returned from the server
	// will contain all unknown and duplicate fields encountered.
>>>>>>> ffba3d33
	// +optional
	FieldValidation string `json:"fieldValidation,omitempty" protobuf:"bytes,4,name=fieldValidation"`
}

// +k8s:conversion-gen:explicit-from=net/url.Values
// +k8s:deepcopy-gen:interfaces=k8s.io/apimachinery/pkg/runtime.Object

// PatchOptions may be provided when patching an API object.
// PatchOptions is meant to be a superset of UpdateOptions.
type PatchOptions struct {
	TypeMeta `json:",inline"`

	// When present, indicates that modifications should not be
	// persisted. An invalid or unrecognized dryRun directive will
	// result in an error response and no further processing of the
	// request. Valid values are:
	// - All: all dry run stages will be processed
	// +optional
	DryRun []string `json:"dryRun,omitempty" protobuf:"bytes,1,rep,name=dryRun"`

	// Force is going to "force" Apply requests. It means user will
	// re-acquire conflicting fields owned by other people. Force
	// flag must be unset for non-apply patch requests.
	// +optional
	Force *bool `json:"force,omitempty" protobuf:"varint,2,opt,name=force"`

	// fieldManager is a name associated with the actor or entity
	// that is making these changes. The value must be less than or
	// 128 characters long, and only contain printable characters,
	// as defined by https://golang.org/pkg/unicode/#IsPrint. This
	// field is required for apply requests
	// (application/apply-patch) but optional for non-apply patch
	// types (JsonPatch, MergePatch, StrategicMergePatch).
	// +optional
	FieldManager string `json:"fieldManager,omitempty" protobuf:"bytes,3,name=fieldManager"`

<<<<<<< HEAD
	// fieldValidation determines how the server should respond to
	// unknown/duplicate fields in the object in the request.
	// Introduced as alpha in 1.23, older servers or servers with the
	// `ServerSideFieldValidation` feature disabled will discard valid values
	// specified in  this param and not perform any server side field validation.
	// Valid values are:
	// - Ignore: ignores unknown/duplicate fields.
	// - Warn: responds with a warning for each
	// unknown/duplicate field, but successfully serves the request.
	// - Strict: fails the request on unknown/duplicate fields.
=======
	// fieldValidation instructs the server on how to handle
	// objects in the request (POST/PUT/PATCH) containing unknown
	// or duplicate fields. Valid values are:
	// - Ignore: This will ignore any unknown fields that are silently
	// dropped from the object, and will ignore all but the last duplicate
	// field that the decoder encounters. This is the default behavior
	// prior to v1.23.
	// - Warn: This will send a warning via the standard warning response
	// header for each unknown field that is dropped from the object, and
	// for each duplicate field that is encountered. The request will
	// still succeed if there are no other errors, and will only persist
	// the last of any duplicate fields. This is the default in v1.23+
	// - Strict: This will fail the request with a BadRequest error if
	// any unknown fields would be dropped from the object, or if any
	// duplicate fields are present. The error returned from the server
	// will contain all unknown and duplicate fields encountered.
>>>>>>> ffba3d33
	// +optional
	FieldValidation string `json:"fieldValidation,omitempty" protobuf:"bytes,4,name=fieldValidation"`
}

// ApplyOptions may be provided when applying an API object.
// FieldManager is required for apply requests.
// ApplyOptions is equivalent to PatchOptions. It is provided as a convenience with documentation
// that speaks specifically to how the options fields relate to apply.
type ApplyOptions struct {
	TypeMeta `json:",inline"`

	// When present, indicates that modifications should not be
	// persisted. An invalid or unrecognized dryRun directive will
	// result in an error response and no further processing of the
	// request. Valid values are:
	// - All: all dry run stages will be processed
	// +optional
	DryRun []string `json:"dryRun,omitempty" protobuf:"bytes,1,rep,name=dryRun"`

	// Force is going to "force" Apply requests. It means user will
	// re-acquire conflicting fields owned by other people.
	Force bool `json:"force" protobuf:"varint,2,opt,name=force"`

	// fieldManager is a name associated with the actor or entity
	// that is making these changes. The value must be less than or
	// 128 characters long, and only contain printable characters,
	// as defined by https://golang.org/pkg/unicode/#IsPrint. This
	// field is required.
	FieldManager string `json:"fieldManager" protobuf:"bytes,3,name=fieldManager"`
}

func (o ApplyOptions) ToPatchOptions() PatchOptions {
	return PatchOptions{DryRun: o.DryRun, Force: &o.Force, FieldManager: o.FieldManager}
}

// +k8s:conversion-gen:explicit-from=net/url.Values
// +k8s:deepcopy-gen:interfaces=k8s.io/apimachinery/pkg/runtime.Object

// UpdateOptions may be provided when updating an API object.
// All fields in UpdateOptions should also be present in PatchOptions.
type UpdateOptions struct {
	TypeMeta `json:",inline"`

	// When present, indicates that modifications should not be
	// persisted. An invalid or unrecognized dryRun directive will
	// result in an error response and no further processing of the
	// request. Valid values are:
	// - All: all dry run stages will be processed
	// +optional
	DryRun []string `json:"dryRun,omitempty" protobuf:"bytes,1,rep,name=dryRun"`

	// fieldManager is a name associated with the actor or entity
	// that is making these changes. The value must be less than or
	// 128 characters long, and only contain printable characters,
	// as defined by https://golang.org/pkg/unicode/#IsPrint.
	// +optional
	FieldManager string `json:"fieldManager,omitempty" protobuf:"bytes,2,name=fieldManager"`

<<<<<<< HEAD
	// fieldValidation determines how the server should respond to
	// unknown/duplicate fields in the object in the request.
	// Introduced as alpha in 1.23, older servers or servers with the
	// `ServerSideFieldValidation` feature disabled will discard valid values
	// specified in  this param and not perform any server side field validation.
	// Valid values are:
	// - Ignore: ignores unknown/duplicate fields.
	// - Warn: responds with a warning for each
	// unknown/duplicate field, but successfully serves the request.
	// - Strict: fails the request on unknown/duplicate fields.
=======
	// fieldValidation instructs the server on how to handle
	// objects in the request (POST/PUT/PATCH) containing unknown
	// or duplicate fields. Valid values are:
	// - Ignore: This will ignore any unknown fields that are silently
	// dropped from the object, and will ignore all but the last duplicate
	// field that the decoder encounters. This is the default behavior
	// prior to v1.23.
	// - Warn: This will send a warning via the standard warning response
	// header for each unknown field that is dropped from the object, and
	// for each duplicate field that is encountered. The request will
	// still succeed if there are no other errors, and will only persist
	// the last of any duplicate fields. This is the default in v1.23+
	// - Strict: This will fail the request with a BadRequest error if
	// any unknown fields would be dropped from the object, or if any
	// duplicate fields are present. The error returned from the server
	// will contain all unknown and duplicate fields encountered.
>>>>>>> ffba3d33
	// +optional
	FieldValidation string `json:"fieldValidation,omitempty" protobuf:"bytes,3,name=fieldValidation"`
}

// Preconditions must be fulfilled before an operation (update, delete, etc.) is carried out.
type Preconditions struct {
	// Specifies the target UID.
	// +optional
	UID *types.UID `json:"uid,omitempty" protobuf:"bytes,1,opt,name=uid,casttype=k8s.io/apimachinery/pkg/types.UID"`
	// Specifies the target ResourceVersion
	// +optional
	ResourceVersion *string `json:"resourceVersion,omitempty" protobuf:"bytes,2,opt,name=resourceVersion"`
}

// +k8s:deepcopy-gen:interfaces=k8s.io/apimachinery/pkg/runtime.Object

// Status is a return value for calls that don't return other objects.
type Status struct {
	TypeMeta `json:",inline"`
	// Standard list metadata.
	// More info: https://git.k8s.io/community/contributors/devel/sig-architecture/api-conventions.md#types-kinds
	// +optional
	ListMeta `json:"metadata,omitempty" protobuf:"bytes,1,opt,name=metadata"`

	// Status of the operation.
	// One of: "Success" or "Failure".
	// More info: https://git.k8s.io/community/contributors/devel/sig-architecture/api-conventions.md#spec-and-status
	// +optional
	Status string `json:"status,omitempty" protobuf:"bytes,2,opt,name=status"`
	// A human-readable description of the status of this operation.
	// +optional
	Message string `json:"message,omitempty" protobuf:"bytes,3,opt,name=message"`
	// A machine-readable description of why this operation is in the
	// "Failure" status. If this value is empty there
	// is no information available. A Reason clarifies an HTTP status
	// code but does not override it.
	// +optional
	Reason StatusReason `json:"reason,omitempty" protobuf:"bytes,4,opt,name=reason,casttype=StatusReason"`
	// Extended data associated with the reason.  Each reason may define its
	// own extended details. This field is optional and the data returned
	// is not guaranteed to conform to any schema except that defined by
	// the reason type.
	// +optional
	Details *StatusDetails `json:"details,omitempty" protobuf:"bytes,5,opt,name=details"`
	// Suggested HTTP return code for this status, 0 if not set.
	// +optional
	Code int32 `json:"code,omitempty" protobuf:"varint,6,opt,name=code"`
}

// StatusDetails is a set of additional properties that MAY be set by the
// server to provide additional information about a response. The Reason
// field of a Status object defines what attributes will be set. Clients
// must ignore fields that do not match the defined type of each attribute,
// and should assume that any attribute may be empty, invalid, or under
// defined.
type StatusDetails struct {
	// The name attribute of the resource associated with the status StatusReason
	// (when there is a single name which can be described).
	// +optional
	Name string `json:"name,omitempty" protobuf:"bytes,1,opt,name=name"`
	// The group attribute of the resource associated with the status StatusReason.
	// +optional
	Group string `json:"group,omitempty" protobuf:"bytes,2,opt,name=group"`
	// The kind attribute of the resource associated with the status StatusReason.
	// On some operations may differ from the requested resource Kind.
	// More info: https://git.k8s.io/community/contributors/devel/sig-architecture/api-conventions.md#types-kinds
	// +optional
	Kind string `json:"kind,omitempty" protobuf:"bytes,3,opt,name=kind"`
	// UID of the resource.
	// (when there is a single resource which can be described).
	// More info: https://kubernetes.io/docs/concepts/overview/working-with-objects/names#uids
	// +optional
	UID types.UID `json:"uid,omitempty" protobuf:"bytes,6,opt,name=uid,casttype=k8s.io/apimachinery/pkg/types.UID"`
	// The Causes array includes more details associated with the StatusReason
	// failure. Not all StatusReasons may provide detailed causes.
	// +optional
	Causes []StatusCause `json:"causes,omitempty" protobuf:"bytes,4,rep,name=causes"`
	// If specified, the time in seconds before the operation should be retried. Some errors may indicate
	// the client must take an alternate action - for those errors this field may indicate how long to wait
	// before taking the alternate action.
	// +optional
	RetryAfterSeconds int32 `json:"retryAfterSeconds,omitempty" protobuf:"varint,5,opt,name=retryAfterSeconds"`
}

// Values of Status.Status
const (
	StatusSuccess = "Success"
	StatusFailure = "Failure"
)

// StatusReason is an enumeration of possible failure causes.  Each StatusReason
// must map to a single HTTP status code, but multiple reasons may map
// to the same HTTP status code.
// TODO: move to apiserver
type StatusReason string

const (
	// StatusReasonUnknown means the server has declined to indicate a specific reason.
	// The details field may contain other information about this error.
	// Status code 500.
	StatusReasonUnknown StatusReason = ""

	// StatusReasonUnauthorized means the server can be reached and understood the request, but requires
	// the user to present appropriate authorization credentials (identified by the WWW-Authenticate header)
	// in order for the action to be completed. If the user has specified credentials on the request, the
	// server considers them insufficient.
	// Status code 401
	StatusReasonUnauthorized StatusReason = "Unauthorized"

	// StatusReasonForbidden means the server can be reached and understood the request, but refuses
	// to take any further action.  It is the result of the server being configured to deny access for some reason
	// to the requested resource by the client.
	// Details (optional):
	//   "kind" string - the kind attribute of the forbidden resource
	//                   on some operations may differ from the requested
	//                   resource.
	//   "id"   string - the identifier of the forbidden resource
	// Status code 403
	StatusReasonForbidden StatusReason = "Forbidden"

	// StatusReasonNotFound means one or more resources required for this operation
	// could not be found.
	// Details (optional):
	//   "kind" string - the kind attribute of the missing resource
	//                   on some operations may differ from the requested
	//                   resource.
	//   "id"   string - the identifier of the missing resource
	// Status code 404
	StatusReasonNotFound StatusReason = "NotFound"

	// StatusReasonAlreadyExists means the resource you are creating already exists.
	// Details (optional):
	//   "kind" string - the kind attribute of the conflicting resource
	//   "id"   string - the identifier of the conflicting resource
	// Status code 409
	StatusReasonAlreadyExists StatusReason = "AlreadyExists"

	// StatusReasonConflict means the requested operation cannot be completed
	// due to a conflict in the operation. The client may need to alter the
	// request. Each resource may define custom details that indicate the
	// nature of the conflict.
	// Status code 409
	StatusReasonConflict StatusReason = "Conflict"

	// StatusReasonGone means the item is no longer available at the server and no
	// forwarding address is known.
	// Status code 410
	StatusReasonGone StatusReason = "Gone"

	// StatusReasonInvalid means the requested create or update operation cannot be
	// completed due to invalid data provided as part of the request. The client may
	// need to alter the request. When set, the client may use the StatusDetails
	// message field as a summary of the issues encountered.
	// Details (optional):
	//   "kind" string - the kind attribute of the invalid resource
	//   "id"   string - the identifier of the invalid resource
	//   "causes"      - one or more StatusCause entries indicating the data in the
	//                   provided resource that was invalid.  The code, message, and
	//                   field attributes will be set.
	// Status code 422
	StatusReasonInvalid StatusReason = "Invalid"

	// StatusReasonServerTimeout means the server can be reached and understood the request,
	// but cannot complete the action in a reasonable time. The client should retry the request.
	// This is may be due to temporary server load or a transient communication issue with
	// another server. Status code 500 is used because the HTTP spec provides no suitable
	// server-requested client retry and the 5xx class represents actionable errors.
	// Details (optional):
	//   "kind" string - the kind attribute of the resource being acted on.
	//   "id"   string - the operation that is being attempted.
	//   "retryAfterSeconds" int32 - the number of seconds before the operation should be retried
	// Status code 500
	StatusReasonServerTimeout StatusReason = "ServerTimeout"

	// StatusReasonTimeout means that the request could not be completed within the given time.
	// Clients can get this response only when they specified a timeout param in the request,
	// or if the server cannot complete the operation within a reasonable amount of time.
	// The request might succeed with an increased value of timeout param. The client *should*
	// wait at least the number of seconds specified by the retryAfterSeconds field.
	// Details (optional):
	//   "retryAfterSeconds" int32 - the number of seconds before the operation should be retried
	// Status code 504
	StatusReasonTimeout StatusReason = "Timeout"

	// StatusReasonTooManyRequests means the server experienced too many requests within a
	// given window and that the client must wait to perform the action again. A client may
	// always retry the request that led to this error, although the client should wait at least
	// the number of seconds specified by the retryAfterSeconds field.
	// Details (optional):
	//   "retryAfterSeconds" int32 - the number of seconds before the operation should be retried
	// Status code 429
	StatusReasonTooManyRequests StatusReason = "TooManyRequests"

	// StatusReasonBadRequest means that the request itself was invalid, because the request
	// doesn't make any sense, for example deleting a read-only object.  This is different than
	// StatusReasonInvalid above which indicates that the API call could possibly succeed, but the
	// data was invalid.  API calls that return BadRequest can never succeed.
	// Status code 400
	StatusReasonBadRequest StatusReason = "BadRequest"

	// StatusReasonMethodNotAllowed means that the action the client attempted to perform on the
	// resource was not supported by the code - for instance, attempting to delete a resource that
	// can only be created. API calls that return MethodNotAllowed can never succeed.
	// Status code 405
	StatusReasonMethodNotAllowed StatusReason = "MethodNotAllowed"

	// StatusReasonNotAcceptable means that the accept types indicated by the client were not acceptable
	// to the server - for instance, attempting to receive protobuf for a resource that supports only json and yaml.
	// API calls that return NotAcceptable can never succeed.
	// Status code 406
	StatusReasonNotAcceptable StatusReason = "NotAcceptable"

	// StatusReasonRequestEntityTooLarge means that the request entity is too large.
	// Status code 413
	StatusReasonRequestEntityTooLarge StatusReason = "RequestEntityTooLarge"

	// StatusReasonUnsupportedMediaType means that the content type sent by the client is not acceptable
	// to the server - for instance, attempting to send protobuf for a resource that supports only json and yaml.
	// API calls that return UnsupportedMediaType can never succeed.
	// Status code 415
	StatusReasonUnsupportedMediaType StatusReason = "UnsupportedMediaType"

	// StatusReasonInternalError indicates that an internal error occurred, it is unexpected
	// and the outcome of the call is unknown.
	// Details (optional):
	//   "causes" - The original error
	// Status code 500
	StatusReasonInternalError StatusReason = "InternalError"

	// StatusReasonExpired indicates that the request is invalid because the content you are requesting
	// has expired and is no longer available. It is typically associated with watches that can't be
	// serviced.
	// Status code 410 (gone)
	StatusReasonExpired StatusReason = "Expired"

	// StatusReasonServiceUnavailable means that the request itself was valid,
	// but the requested service is unavailable at this time.
	// Retrying the request after some time might succeed.
	// Status code 503
	StatusReasonServiceUnavailable StatusReason = "ServiceUnavailable"
)

// StatusCause provides more information about an api.Status failure, including
// cases when multiple errors are encountered.
type StatusCause struct {
	// A machine-readable description of the cause of the error. If this value is
	// empty there is no information available.
	// +optional
	Type CauseType `json:"reason,omitempty" protobuf:"bytes,1,opt,name=reason,casttype=CauseType"`
	// A human-readable description of the cause of the error.  This field may be
	// presented as-is to a reader.
	// +optional
	Message string `json:"message,omitempty" protobuf:"bytes,2,opt,name=message"`
	// The field of the resource that has caused this error, as named by its JSON
	// serialization. May include dot and postfix notation for nested attributes.
	// Arrays are zero-indexed.  Fields may appear more than once in an array of
	// causes due to fields having multiple errors.
	// Optional.
	//
	// Examples:
	//   "name" - the field "name" on the current resource
	//   "items[0].name" - the field "name" on the first array entry in "items"
	// +optional
	Field string `json:"field,omitempty" protobuf:"bytes,3,opt,name=field"`
}

// CauseType is a machine readable value providing more detail about what
// occurred in a status response. An operation may have multiple causes for a
// status (whether Failure or Success).
type CauseType string

const (
	// CauseTypeFieldValueNotFound is used to report failure to find a requested value
	// (e.g. looking up an ID).
	CauseTypeFieldValueNotFound CauseType = "FieldValueNotFound"
	// CauseTypeFieldValueRequired is used to report required values that are not
	// provided (e.g. empty strings, null values, or empty arrays).
	CauseTypeFieldValueRequired CauseType = "FieldValueRequired"
	// CauseTypeFieldValueDuplicate is used to report collisions of values that must be
	// unique (e.g. unique IDs).
	CauseTypeFieldValueDuplicate CauseType = "FieldValueDuplicate"
	// CauseTypeFieldValueInvalid is used to report malformed values (e.g. failed regex
	// match).
	CauseTypeFieldValueInvalid CauseType = "FieldValueInvalid"
	// CauseTypeFieldValueNotSupported is used to report valid (as per formatting rules)
	// values that can not be handled (e.g. an enumerated string).
	CauseTypeFieldValueNotSupported CauseType = "FieldValueNotSupported"
	// CauseTypeUnexpectedServerResponse is used to report when the server responded to the client
	// without the expected return type. The presence of this cause indicates the error may be
	// due to an intervening proxy or the server software malfunctioning.
	CauseTypeUnexpectedServerResponse CauseType = "UnexpectedServerResponse"
	// FieldManagerConflict is used to report when another client claims to manage this field,
	// It should only be returned for a request using server-side apply.
	CauseTypeFieldManagerConflict CauseType = "FieldManagerConflict"
	// CauseTypeResourceVersionTooLarge is used to report that the requested resource version
	// is newer than the data observed by the API server, so the request cannot be served.
	CauseTypeResourceVersionTooLarge CauseType = "ResourceVersionTooLarge"
)

// +k8s:deepcopy-gen:interfaces=k8s.io/apimachinery/pkg/runtime.Object

// List holds a list of objects, which may not be known by the server.
type List struct {
	TypeMeta `json:",inline"`
	// Standard list metadata.
	// More info: https://git.k8s.io/community/contributors/devel/sig-architecture/api-conventions.md#types-kinds
	// +optional
	ListMeta `json:"metadata,omitempty" protobuf:"bytes,1,opt,name=metadata"`

	// List of objects
	Items []runtime.RawExtension `json:"items" protobuf:"bytes,2,rep,name=items"`
}

// APIVersions lists the versions that are available, to allow clients to
// discover the API at /api, which is the root path of the legacy v1 API.
//
// +protobuf.options.(gogoproto.goproto_stringer)=false
// +k8s:deepcopy-gen:interfaces=k8s.io/apimachinery/pkg/runtime.Object
type APIVersions struct {
	TypeMeta `json:",inline"`
	// versions are the api versions that are available.
	Versions []string `json:"versions" protobuf:"bytes,1,rep,name=versions"`
	// a map of client CIDR to server address that is serving this group.
	// This is to help clients reach servers in the most network-efficient way possible.
	// Clients can use the appropriate server address as per the CIDR that they match.
	// In case of multiple matches, clients should use the longest matching CIDR.
	// The server returns only those CIDRs that it thinks that the client can match.
	// For example: the master will return an internal IP CIDR only, if the client reaches the server using an internal IP.
	// Server looks at X-Forwarded-For header or X-Real-Ip header or request.RemoteAddr (in that order) to get the client IP.
	ServerAddressByClientCIDRs []ServerAddressByClientCIDR `json:"serverAddressByClientCIDRs" protobuf:"bytes,2,rep,name=serverAddressByClientCIDRs"`
}

// +k8s:deepcopy-gen:interfaces=k8s.io/apimachinery/pkg/runtime.Object

// APIGroupList is a list of APIGroup, to allow clients to discover the API at
// /apis.
type APIGroupList struct {
	TypeMeta `json:",inline"`
	// groups is a list of APIGroup.
	Groups []APIGroup `json:"groups" protobuf:"bytes,1,rep,name=groups"`
}

// +k8s:deepcopy-gen:interfaces=k8s.io/apimachinery/pkg/runtime.Object

// APIGroup contains the name, the supported versions, and the preferred version
// of a group.
type APIGroup struct {
	TypeMeta `json:",inline"`
	// name is the name of the group.
	Name string `json:"name" protobuf:"bytes,1,opt,name=name"`
	// versions are the versions supported in this group.
	Versions []GroupVersionForDiscovery `json:"versions" protobuf:"bytes,2,rep,name=versions"`
	// preferredVersion is the version preferred by the API server, which
	// probably is the storage version.
	// +optional
	PreferredVersion GroupVersionForDiscovery `json:"preferredVersion,omitempty" protobuf:"bytes,3,opt,name=preferredVersion"`
	// a map of client CIDR to server address that is serving this group.
	// This is to help clients reach servers in the most network-efficient way possible.
	// Clients can use the appropriate server address as per the CIDR that they match.
	// In case of multiple matches, clients should use the longest matching CIDR.
	// The server returns only those CIDRs that it thinks that the client can match.
	// For example: the master will return an internal IP CIDR only, if the client reaches the server using an internal IP.
	// Server looks at X-Forwarded-For header or X-Real-Ip header or request.RemoteAddr (in that order) to get the client IP.
	// +optional
	ServerAddressByClientCIDRs []ServerAddressByClientCIDR `json:"serverAddressByClientCIDRs,omitempty" protobuf:"bytes,4,rep,name=serverAddressByClientCIDRs"`
}

// ServerAddressByClientCIDR helps the client to determine the server address that they should use, depending on the clientCIDR that they match.
type ServerAddressByClientCIDR struct {
	// The CIDR with which clients can match their IP to figure out the server address that they should use.
	ClientCIDR string `json:"clientCIDR" protobuf:"bytes,1,opt,name=clientCIDR"`
	// Address of this server, suitable for a client that matches the above CIDR.
	// This can be a hostname, hostname:port, IP or IP:port.
	ServerAddress string `json:"serverAddress" protobuf:"bytes,2,opt,name=serverAddress"`
}

// GroupVersion contains the "group/version" and "version" string of a version.
// It is made a struct to keep extensibility.
type GroupVersionForDiscovery struct {
	// groupVersion specifies the API group and version in the form "group/version"
	GroupVersion string `json:"groupVersion" protobuf:"bytes,1,opt,name=groupVersion"`
	// version specifies the version in the form of "version". This is to save
	// the clients the trouble of splitting the GroupVersion.
	Version string `json:"version" protobuf:"bytes,2,opt,name=version"`
}

// APIResource specifies the name of a resource and whether it is namespaced.
type APIResource struct {
	// name is the plural name of the resource.
	Name string `json:"name" protobuf:"bytes,1,opt,name=name"`
	// singularName is the singular name of the resource.  This allows clients to handle plural and singular opaquely.
	// The singularName is more correct for reporting status on a single item and both singular and plural are allowed
	// from the kubectl CLI interface.
	SingularName string `json:"singularName" protobuf:"bytes,6,opt,name=singularName"`
	// namespaced indicates if a resource is namespaced or not.
	Namespaced bool `json:"namespaced" protobuf:"varint,2,opt,name=namespaced"`
	// group is the preferred group of the resource.  Empty implies the group of the containing resource list.
	// For subresources, this may have a different value, for example: Scale".
	Group string `json:"group,omitempty" protobuf:"bytes,8,opt,name=group"`
	// version is the preferred version of the resource.  Empty implies the version of the containing resource list
	// For subresources, this may have a different value, for example: v1 (while inside a v1beta1 version of the core resource's group)".
	Version string `json:"version,omitempty" protobuf:"bytes,9,opt,name=version"`
	// kind is the kind for the resource (e.g. 'Foo' is the kind for a resource 'foo')
	Kind string `json:"kind" protobuf:"bytes,3,opt,name=kind"`
	// verbs is a list of supported kube verbs (this includes get, list, watch, create,
	// update, patch, delete, deletecollection, and proxy)
	Verbs Verbs `json:"verbs" protobuf:"bytes,4,opt,name=verbs"`
	// shortNames is a list of suggested short names of the resource.
	ShortNames []string `json:"shortNames,omitempty" protobuf:"bytes,5,rep,name=shortNames"`
	// categories is a list of the grouped resources this resource belongs to (e.g. 'all')
	Categories []string `json:"categories,omitempty" protobuf:"bytes,7,rep,name=categories"`
	// The hash value of the storage version, the version this resource is
	// converted to when written to the data store. Value must be treated
	// as opaque by clients. Only equality comparison on the value is valid.
	// This is an alpha feature and may change or be removed in the future.
	// The field is populated by the apiserver only if the
	// StorageVersionHash feature gate is enabled.
	// This field will remain optional even if it graduates.
	// +optional
	StorageVersionHash string `json:"storageVersionHash,omitempty" protobuf:"bytes,10,opt,name=storageVersionHash"`
}

// Verbs masks the value so protobuf can generate
//
// +protobuf.nullable=true
// +protobuf.options.(gogoproto.goproto_stringer)=false
type Verbs []string

func (vs Verbs) String() string {
	return fmt.Sprintf("%v", []string(vs))
}

// +k8s:deepcopy-gen:interfaces=k8s.io/apimachinery/pkg/runtime.Object

// APIResourceList is a list of APIResource, it is used to expose the name of the
// resources supported in a specific group and version, and if the resource
// is namespaced.
type APIResourceList struct {
	TypeMeta `json:",inline"`
	// groupVersion is the group and version this APIResourceList is for.
	GroupVersion string `json:"groupVersion" protobuf:"bytes,1,opt,name=groupVersion"`
	// resources contains the name of the resources and if they are namespaced.
	APIResources []APIResource `json:"resources" protobuf:"bytes,2,rep,name=resources"`
}

// RootPaths lists the paths available at root.
// For example: "/healthz", "/apis".
type RootPaths struct {
	// paths are the paths available at root.
	Paths []string `json:"paths" protobuf:"bytes,1,rep,name=paths"`
}

// TODO: remove me when watch is refactored
func LabelSelectorQueryParam(version string) string {
	return "labelSelector"
}

// TODO: remove me when watch is refactored
func FieldSelectorQueryParam(version string) string {
	return "fieldSelector"
}

// String returns available api versions as a human-friendly version string.
func (apiVersions APIVersions) String() string {
	return strings.Join(apiVersions.Versions, ",")
}

func (apiVersions APIVersions) GoString() string {
	return apiVersions.String()
}

// Patch is provided to give a concrete name and type to the Kubernetes PATCH request body.
type Patch struct{}

// Note:
// There are two different styles of label selectors used in versioned types:
// an older style which is represented as just a string in versioned types, and a
// newer style that is structured.  LabelSelector is an internal representation for the
// latter style.

// A label selector is a label query over a set of resources. The result of matchLabels and
// matchExpressions are ANDed. An empty label selector matches all objects. A null
// label selector matches no objects.
// +structType=atomic
type LabelSelector struct {
	// matchLabels is a map of {key,value} pairs. A single {key,value} in the matchLabels
	// map is equivalent to an element of matchExpressions, whose key field is "key", the
	// operator is "In", and the values array contains only "value". The requirements are ANDed.
	// +optional
	MatchLabels map[string]string `json:"matchLabels,omitempty" protobuf:"bytes,1,rep,name=matchLabels"`
	// matchExpressions is a list of label selector requirements. The requirements are ANDed.
	// +optional
	MatchExpressions []LabelSelectorRequirement `json:"matchExpressions,omitempty" protobuf:"bytes,2,rep,name=matchExpressions"`
}

// A label selector requirement is a selector that contains values, a key, and an operator that
// relates the key and values.
type LabelSelectorRequirement struct {
	// key is the label key that the selector applies to.
	// +patchMergeKey=key
	// +patchStrategy=merge
	Key string `json:"key" patchStrategy:"merge" patchMergeKey:"key" protobuf:"bytes,1,opt,name=key"`
	// operator represents a key's relationship to a set of values.
	// Valid operators are In, NotIn, Exists and DoesNotExist.
	Operator LabelSelectorOperator `json:"operator" protobuf:"bytes,2,opt,name=operator,casttype=LabelSelectorOperator"`
	// values is an array of string values. If the operator is In or NotIn,
	// the values array must be non-empty. If the operator is Exists or DoesNotExist,
	// the values array must be empty. This array is replaced during a strategic
	// merge patch.
	// +optional
	Values []string `json:"values,omitempty" protobuf:"bytes,3,rep,name=values"`
}

// A label selector operator is the set of operators that can be used in a selector requirement.
type LabelSelectorOperator string

const (
	LabelSelectorOpIn           LabelSelectorOperator = "In"
	LabelSelectorOpNotIn        LabelSelectorOperator = "NotIn"
	LabelSelectorOpExists       LabelSelectorOperator = "Exists"
	LabelSelectorOpDoesNotExist LabelSelectorOperator = "DoesNotExist"
)

// ManagedFieldsEntry is a workflow-id, a FieldSet and the group version of the resource
// that the fieldset applies to.
type ManagedFieldsEntry struct {
	// Manager is an identifier of the workflow managing these fields.
	Manager string `json:"manager,omitempty" protobuf:"bytes,1,opt,name=manager"`
	// Operation is the type of operation which lead to this ManagedFieldsEntry being created.
	// The only valid values for this field are 'Apply' and 'Update'.
	Operation ManagedFieldsOperationType `json:"operation,omitempty" protobuf:"bytes,2,opt,name=operation,casttype=ManagedFieldsOperationType"`
	// APIVersion defines the version of this resource that this field set
	// applies to. The format is "group/version" just like the top-level
	// APIVersion field. It is necessary to track the version of a field
	// set because it cannot be automatically converted.
	APIVersion string `json:"apiVersion,omitempty" protobuf:"bytes,3,opt,name=apiVersion"`
	// Time is timestamp of when these fields were set. It should always be empty if Operation is 'Apply'
	// +optional
	Time *Time `json:"time,omitempty" protobuf:"bytes,4,opt,name=time"`

	// Fields is tombstoned to show why 5 is a reserved protobuf tag.
	//Fields *Fields `json:"fields,omitempty" protobuf:"bytes,5,opt,name=fields,casttype=Fields"`

	// FieldsType is the discriminator for the different fields format and version.
	// There is currently only one possible value: "FieldsV1"
	FieldsType string `json:"fieldsType,omitempty" protobuf:"bytes,6,opt,name=fieldsType"`
	// FieldsV1 holds the first JSON version format as described in the "FieldsV1" type.
	// +optional
	FieldsV1 *FieldsV1 `json:"fieldsV1,omitempty" protobuf:"bytes,7,opt,name=fieldsV1"`

	// Subresource is the name of the subresource used to update that object, or
	// empty string if the object was updated through the main resource. The
	// value of this field is used to distinguish between managers, even if they
	// share the same name. For example, a status update will be distinct from a
	// regular update using the same manager name.
	// Note that the APIVersion field is not related to the Subresource field and
	// it always corresponds to the version of the main resource.
	Subresource string `json:"subresource,omitempty" protobuf:"bytes,8,opt,name=subresource"`
}

// ManagedFieldsOperationType is the type of operation which lead to a ManagedFieldsEntry being created.
type ManagedFieldsOperationType string

const (
	ManagedFieldsOperationApply  ManagedFieldsOperationType = "Apply"
	ManagedFieldsOperationUpdate ManagedFieldsOperationType = "Update"
)

// FieldsV1 stores a set of fields in a data structure like a Trie, in JSON format.
//
// Each key is either a '.' representing the field itself, and will always map to an empty set,
// or a string representing a sub-field or item. The string will follow one of these four formats:
// 'f:<name>', where <name> is the name of a field in a struct, or key in a map
// 'v:<value>', where <value> is the exact json formatted value of a list item
// 'i:<index>', where <index> is position of a item in a list
// 'k:<keys>', where <keys> is a map of  a list item's key fields to their unique values
// If a key maps to an empty Fields value, the field that key represents is part of the set.
//
// The exact format is defined in sigs.k8s.io/structured-merge-diff
// +protobuf.options.(gogoproto.goproto_stringer)=false
type FieldsV1 struct {
	// Raw is the underlying serialization of this object.
	Raw []byte `json:"-" protobuf:"bytes,1,opt,name=Raw"`
}

func (f FieldsV1) String() string {
	return string(f.Raw)
}

// TODO: Table does not generate to protobuf because of the interface{} - fix protobuf
//   generation to support a meta type that can accept any valid JSON. This can be introduced
//   in a v1 because clients a) receive an error if they try to access proto today, and b)
//   once introduced they would be able to gracefully switch over to using it.

// Table is a tabular representation of a set of API resources. The server transforms the
// object into a set of preferred columns for quickly reviewing the objects.
// +k8s:deepcopy-gen:interfaces=k8s.io/apimachinery/pkg/runtime.Object
// +protobuf=false
type Table struct {
	TypeMeta `json:",inline"`
	// Standard list metadata.
	// More info: https://git.k8s.io/community/contributors/devel/sig-architecture/api-conventions.md#types-kinds
	// +optional
	ListMeta `json:"metadata,omitempty"`

	// columnDefinitions describes each column in the returned items array. The number of cells per row
	// will always match the number of column definitions.
	ColumnDefinitions []TableColumnDefinition `json:"columnDefinitions"`
	// rows is the list of items in the table.
	Rows []TableRow `json:"rows"`
}

// TableColumnDefinition contains information about a column returned in the Table.
// +protobuf=false
type TableColumnDefinition struct {
	// name is a human readable name for the column.
	Name string `json:"name"`
	// type is an OpenAPI type definition for this column, such as number, integer, string, or
	// array.
	// See https://github.com/OAI/OpenAPI-Specification/blob/master/versions/2.0.md#data-types for more.
	Type string `json:"type"`
	// format is an optional OpenAPI type modifier for this column. A format modifies the type and
	// imposes additional rules, like date or time formatting for a string. The 'name' format is applied
	// to the primary identifier column which has type 'string' to assist in clients identifying column
	// is the resource name.
	// See https://github.com/OAI/OpenAPI-Specification/blob/master/versions/2.0.md#data-types for more.
	Format string `json:"format"`
	// description is a human readable description of this column.
	Description string `json:"description"`
	// priority is an integer defining the relative importance of this column compared to others. Lower
	// numbers are considered higher priority. Columns that may be omitted in limited space scenarios
	// should be given a higher priority.
	Priority int32 `json:"priority"`
}

// TableRow is an individual row in a table.
// +protobuf=false
type TableRow struct {
	// cells will be as wide as the column definitions array and may contain strings, numbers (float64 or
	// int64), booleans, simple maps, lists, or null. See the type field of the column definition for a
	// more detailed description.
	Cells []interface{} `json:"cells"`
	// conditions describe additional status of a row that are relevant for a human user. These conditions
	// apply to the row, not to the object, and will be specific to table output. The only defined
	// condition type is 'Completed', for a row that indicates a resource that has run to completion and
	// can be given less visual priority.
	// +optional
	Conditions []TableRowCondition `json:"conditions,omitempty"`
	// This field contains the requested additional information about each object based on the includeObject
	// policy when requesting the Table. If "None", this field is empty, if "Object" this will be the
	// default serialization of the object for the current API version, and if "Metadata" (the default) will
	// contain the object metadata. Check the returned kind and apiVersion of the object before parsing.
	// The media type of the object will always match the enclosing list - if this as a JSON table, these
	// will be JSON encoded objects.
	// +optional
	Object runtime.RawExtension `json:"object,omitempty"`
}

// TableRowCondition allows a row to be marked with additional information.
// +protobuf=false
type TableRowCondition struct {
	// Type of row condition. The only defined value is 'Completed' indicating that the
	// object this row represents has reached a completed state and may be given less visual
	// priority than other rows. Clients are not required to honor any conditions but should
	// be consistent where possible about handling the conditions.
	Type RowConditionType `json:"type"`
	// Status of the condition, one of True, False, Unknown.
	Status ConditionStatus `json:"status"`
	// (brief) machine readable reason for the condition's last transition.
	// +optional
	Reason string `json:"reason,omitempty"`
	// Human readable message indicating details about last transition.
	// +optional
	Message string `json:"message,omitempty"`
}

type RowConditionType string

// These are valid conditions of a row. This list is not exhaustive and new conditions may be
// included by other resources.
const (
	// RowCompleted means the underlying resource has reached completion and may be given less
	// visual priority than other resources.
	RowCompleted RowConditionType = "Completed"
)

type ConditionStatus string

// These are valid condition statuses. "ConditionTrue" means a resource is in the condition.
// "ConditionFalse" means a resource is not in the condition. "ConditionUnknown" means kubernetes
// can't decide if a resource is in the condition or not. In the future, we could add other
// intermediate conditions, e.g. ConditionDegraded.
const (
	ConditionTrue    ConditionStatus = "True"
	ConditionFalse   ConditionStatus = "False"
	ConditionUnknown ConditionStatus = "Unknown"
)

// IncludeObjectPolicy controls which portion of the object is returned with a Table.
type IncludeObjectPolicy string

const (
	// IncludeNone returns no object.
	IncludeNone IncludeObjectPolicy = "None"
	// IncludeMetadata serializes the object containing only its metadata field.
	IncludeMetadata IncludeObjectPolicy = "Metadata"
	// IncludeObject contains the full object.
	IncludeObject IncludeObjectPolicy = "Object"
)

// TableOptions are used when a Table is requested by the caller.
// +k8s:conversion-gen:explicit-from=net/url.Values
// +k8s:deepcopy-gen:interfaces=k8s.io/apimachinery/pkg/runtime.Object
type TableOptions struct {
	TypeMeta `json:",inline"`

	// NoHeaders is only exposed for internal callers. It is not included in our OpenAPI definitions
	// and may be removed as a field in a future release.
	NoHeaders bool `json:"-"`

	// includeObject decides whether to include each object along with its columnar information.
	// Specifying "None" will return no object, specifying "Object" will return the full object contents, and
	// specifying "Metadata" (the default) will return the object's metadata in the PartialObjectMetadata kind
	// in version v1beta1 of the meta.k8s.io API group.
	IncludeObject IncludeObjectPolicy `json:"includeObject,omitempty" protobuf:"bytes,1,opt,name=includeObject,casttype=IncludeObjectPolicy"`
}

// PartialObjectMetadata is a generic representation of any object with ObjectMeta. It allows clients
// to get access to a particular ObjectMeta schema without knowing the details of the version.
// +k8s:deepcopy-gen:interfaces=k8s.io/apimachinery/pkg/runtime.Object
type PartialObjectMetadata struct {
	TypeMeta `json:",inline"`
	// Standard object's metadata.
	// More info: https://git.k8s.io/community/contributors/devel/sig-architecture/api-conventions.md#metadata
	// +optional
	ObjectMeta `json:"metadata,omitempty" protobuf:"bytes,1,opt,name=metadata"`
}

// PartialObjectMetadataList contains a list of objects containing only their metadata
// +k8s:deepcopy-gen:interfaces=k8s.io/apimachinery/pkg/runtime.Object
type PartialObjectMetadataList struct {
	TypeMeta `json:",inline"`
	// Standard list metadata.
	// More info: https://git.k8s.io/community/contributors/devel/sig-architecture/api-conventions.md#types-kinds
	// +optional
	ListMeta `json:"metadata,omitempty" protobuf:"bytes,1,opt,name=metadata"`

	// items contains each of the included items.
	Items []PartialObjectMetadata `json:"items" protobuf:"bytes,2,rep,name=items"`
}

// Condition contains details for one aspect of the current state of this API Resource.
// ---
// This struct is intended for direct use as an array at the field path .status.conditions.  For example,
//
//	type FooStatus struct{
//	    // Represents the observations of a foo's current state.
//	    // Known .status.conditions.type are: "Available", "Progressing", and "Degraded"
//	    // +patchMergeKey=type
//	    // +patchStrategy=merge
//	    // +listType=map
//	    // +listMapKey=type
//	    Conditions []metav1.Condition `json:"conditions,omitempty" patchStrategy:"merge" patchMergeKey:"type" protobuf:"bytes,1,rep,name=conditions"`
//
//	    // other fields
//	}
type Condition struct {
	// type of condition in CamelCase or in foo.example.com/CamelCase.
	// ---
	// Many .condition.type values are consistent across resources like Available, but because arbitrary conditions can be
	// useful (see .node.status.conditions), the ability to deconflict is important.
	// The regex it matches is (dns1123SubdomainFmt/)?(qualifiedNameFmt)
	// +required
	// +kubebuilder:validation:Required
	// +kubebuilder:validation:Pattern=`^([a-z0-9]([-a-z0-9]*[a-z0-9])?(\.[a-z0-9]([-a-z0-9]*[a-z0-9])?)*/)?(([A-Za-z0-9][-A-Za-z0-9_.]*)?[A-Za-z0-9])$`
	// +kubebuilder:validation:MaxLength=316
	Type string `json:"type" protobuf:"bytes,1,opt,name=type"`
	// status of the condition, one of True, False, Unknown.
	// +required
	// +kubebuilder:validation:Required
	// +kubebuilder:validation:Enum=True;False;Unknown
	Status ConditionStatus `json:"status" protobuf:"bytes,2,opt,name=status"`
	// observedGeneration represents the .metadata.generation that the condition was set based upon.
	// For instance, if .metadata.generation is currently 12, but the .status.conditions[x].observedGeneration is 9, the condition is out of date
	// with respect to the current state of the instance.
	// +optional
	// +kubebuilder:validation:Minimum=0
	ObservedGeneration int64 `json:"observedGeneration,omitempty" protobuf:"varint,3,opt,name=observedGeneration"`
	// lastTransitionTime is the last time the condition transitioned from one status to another.
	// This should be when the underlying condition changed.  If that is not known, then using the time when the API field changed is acceptable.
	// +required
	// +kubebuilder:validation:Required
	// +kubebuilder:validation:Type=string
	// +kubebuilder:validation:Format=date-time
	LastTransitionTime Time `json:"lastTransitionTime" protobuf:"bytes,4,opt,name=lastTransitionTime"`
	// reason contains a programmatic identifier indicating the reason for the condition's last transition.
	// Producers of specific condition types may define expected values and meanings for this field,
	// and whether the values are considered a guaranteed API.
	// The value should be a CamelCase string.
	// This field may not be empty.
	// +required
	// +kubebuilder:validation:Required
	// +kubebuilder:validation:MaxLength=1024
	// +kubebuilder:validation:MinLength=1
	// +kubebuilder:validation:Pattern=`^[A-Za-z]([A-Za-z0-9_,:]*[A-Za-z0-9_])?$`
	Reason string `json:"reason" protobuf:"bytes,5,opt,name=reason"`
	// message is a human readable message indicating details about the transition.
	// This may be an empty string.
	// +required
	// +kubebuilder:validation:Required
	// +kubebuilder:validation:MaxLength=32768
	Message string `json:"message" protobuf:"bytes,6,opt,name=message"`
}<|MERGE_RESOLUTION|>--- conflicted
+++ resolved
@@ -59,13 +59,7 @@
 // ListMeta describes metadata that synthetic resources must have, including lists and
 // various status objects. A resource may have only one of {ObjectMeta, ListMeta}.
 type ListMeta struct {
-	// selfLink is a URL representing this object.
-	// Populated by the system.
-	// Read-only.
-	//
-	// DEPRECATED
-	// Kubernetes will stop propagating this field in 1.20 release and the field is planned
-	// to be removed in 1.21 release.
+	// Deprecated: selfLink is a legacy read-only field that is no longer populated by the system.
 	// +optional
 	SelfLink string `json:"selfLink,omitempty" protobuf:"bytes,1,opt,name=selfLink"`
 
@@ -132,10 +126,7 @@
 	// and may be truncated by the length of the suffix required to make the value
 	// unique on the server.
 	//
-	// If this field is specified and the generated name exists, the server will
-	// NOT return a 409 - instead, it will either return 201 Created or 500 with Reason
-	// ServerTimeout indicating a unique name could not be found in the time allotted, and the client
-	// should retry (optionally after the time indicated in the Retry-After header).
+	// If this field is specified and the generated name exists, the server will return a 409.
 	//
 	// Applied only if Name is not specified.
 	// More info: https://git.k8s.io/community/contributors/devel/sig-architecture/api-conventions.md#idempotency
@@ -153,13 +144,7 @@
 	// +optional
 	Namespace string `json:"namespace,omitempty" protobuf:"bytes,3,opt,name=namespace"`
 
-	// SelfLink is a URL representing this object.
-	// Populated by the system.
-	// Read-only.
-	//
-	// DEPRECATED
-	// Kubernetes will stop propagating this field in 1.20 release and the field is planned
-	// to be removed in 1.21 release.
+	// Deprecated: selfLink is a legacy read-only field that is no longer populated by the system.
 	// +optional
 	SelfLink string `json:"selfLink,omitempty" protobuf:"bytes,4,opt,name=selfLink"`
 
@@ -270,17 +255,9 @@
 	// +patchStrategy=merge
 	Finalizers []string `json:"finalizers,omitempty" patchStrategy:"merge" protobuf:"bytes,14,rep,name=finalizers"`
 
-<<<<<<< HEAD
-	// The name of the cluster which the object belongs to.
-	// This is used to distinguish resources with same name and namespace in different clusters.
-	// This field is not set anywhere right now and apiserver is going to ignore it if set in create or update request.
-	// +optional
-	ClusterName string `json:"clusterName,omitempty" protobuf:"bytes,15,opt,name=clusterName"`
-=======
 	// Tombstone: ClusterName was a legacy field that was always cleared by
 	// the system and never used.
 	// ClusterName string `json:"clusterName,omitempty" protobuf:"bytes,15,opt,name=clusterName"`
->>>>>>> ffba3d33
 
 	// ManagedFields maps workflow-id and version to the set of fields
 	// that are managed by that workflow. This is mostly for internal
@@ -329,6 +306,8 @@
 	// If true, AND if the owner has the "foregroundDeletion" finalizer, then
 	// the owner cannot be deleted from the key-value store until this
 	// reference is removed.
+	// See https://kubernetes.io/docs/concepts/architecture/garbage-collection/#foreground-deletion
+	// for how the garbage collector interacts with this field and enforces the foreground deletion.
 	// Defaults to false.
 	// To set this field, a user needs "delete" permission of the owner,
 	// otherwise 422 (Unprocessable Entity) will be returned.
@@ -587,18 +566,6 @@
 	// +optional
 	FieldManager string `json:"fieldManager,omitempty" protobuf:"bytes,3,name=fieldManager"`
 
-<<<<<<< HEAD
-	// fieldValidation determines how the server should respond to
-	// unknown/duplicate fields in the object in the request.
-	// Introduced as alpha in 1.23, older servers or servers with the
-	// `ServerSideFieldValidation` feature disabled will discard valid values
-	// specified in  this param and not perform any server side field validation.
-	// Valid values are:
-	// - Ignore: ignores unknown/duplicate fields.
-	// - Warn: responds with a warning for each
-	// unknown/duplicate field, but successfully serves the request.
-	// - Strict: fails the request on unknown/duplicate fields.
-=======
 	// fieldValidation instructs the server on how to handle
 	// objects in the request (POST/PUT/PATCH) containing unknown
 	// or duplicate fields. Valid values are:
@@ -615,7 +582,6 @@
 	// any unknown fields would be dropped from the object, or if any
 	// duplicate fields are present. The error returned from the server
 	// will contain all unknown and duplicate fields encountered.
->>>>>>> ffba3d33
 	// +optional
 	FieldValidation string `json:"fieldValidation,omitempty" protobuf:"bytes,4,name=fieldValidation"`
 }
@@ -652,18 +618,6 @@
 	// +optional
 	FieldManager string `json:"fieldManager,omitempty" protobuf:"bytes,3,name=fieldManager"`
 
-<<<<<<< HEAD
-	// fieldValidation determines how the server should respond to
-	// unknown/duplicate fields in the object in the request.
-	// Introduced as alpha in 1.23, older servers or servers with the
-	// `ServerSideFieldValidation` feature disabled will discard valid values
-	// specified in  this param and not perform any server side field validation.
-	// Valid values are:
-	// - Ignore: ignores unknown/duplicate fields.
-	// - Warn: responds with a warning for each
-	// unknown/duplicate field, but successfully serves the request.
-	// - Strict: fails the request on unknown/duplicate fields.
-=======
 	// fieldValidation instructs the server on how to handle
 	// objects in the request (POST/PUT/PATCH) containing unknown
 	// or duplicate fields. Valid values are:
@@ -680,7 +634,6 @@
 	// any unknown fields would be dropped from the object, or if any
 	// duplicate fields are present. The error returned from the server
 	// will contain all unknown and duplicate fields encountered.
->>>>>>> ffba3d33
 	// +optional
 	FieldValidation string `json:"fieldValidation,omitempty" protobuf:"bytes,4,name=fieldValidation"`
 }
@@ -739,18 +692,6 @@
 	// +optional
 	FieldManager string `json:"fieldManager,omitempty" protobuf:"bytes,2,name=fieldManager"`
 
-<<<<<<< HEAD
-	// fieldValidation determines how the server should respond to
-	// unknown/duplicate fields in the object in the request.
-	// Introduced as alpha in 1.23, older servers or servers with the
-	// `ServerSideFieldValidation` feature disabled will discard valid values
-	// specified in  this param and not perform any server side field validation.
-	// Valid values are:
-	// - Ignore: ignores unknown/duplicate fields.
-	// - Warn: responds with a warning for each
-	// unknown/duplicate field, but successfully serves the request.
-	// - Strict: fails the request on unknown/duplicate fields.
-=======
 	// fieldValidation instructs the server on how to handle
 	// objects in the request (POST/PUT/PATCH) containing unknown
 	// or duplicate fields. Valid values are:
@@ -767,7 +708,6 @@
 	// any unknown fields would be dropped from the object, or if any
 	// duplicate fields are present. The error returned from the server
 	// will contain all unknown and duplicate fields encountered.
->>>>>>> ffba3d33
 	// +optional
 	FieldValidation string `json:"fieldValidation,omitempty" protobuf:"bytes,3,name=fieldValidation"`
 }
@@ -1304,7 +1244,11 @@
 	// APIVersion field. It is necessary to track the version of a field
 	// set because it cannot be automatically converted.
 	APIVersion string `json:"apiVersion,omitempty" protobuf:"bytes,3,opt,name=apiVersion"`
-	// Time is timestamp of when these fields were set. It should always be empty if Operation is 'Apply'
+	// Time is the timestamp of when the ManagedFields entry was added. The
+	// timestamp will also be updated if a field is added, the manager
+	// changes any of the owned fields value or removes a field. The
+	// timestamp does not update when a field is removed from the entry
+	// because another manager took it over.
 	// +optional
 	Time *Time `json:"time,omitempty" protobuf:"bytes,4,opt,name=time"`
 
