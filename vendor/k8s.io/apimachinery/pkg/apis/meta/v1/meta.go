--- conflicted
+++ resolved
@@ -59,11 +59,6 @@
 	SetFinalizers(finalizers []string)
 	GetOwnerReferences() []OwnerReference
 	SetOwnerReferences([]OwnerReference)
-<<<<<<< HEAD
-	GetClusterName() string
-	SetClusterName(clusterName string)
-=======
->>>>>>> ffba3d33
 	GetManagedFields() []ManagedFieldsEntry
 	SetManagedFields(managedFields []ManagedFieldsEntry)
 }
@@ -175,11 +170,6 @@
 func (meta *ObjectMeta) SetOwnerReferences(references []OwnerReference) {
 	meta.OwnerReferences = references
 }
-<<<<<<< HEAD
-func (meta *ObjectMeta) GetClusterName() string                 { return meta.ClusterName }
-func (meta *ObjectMeta) SetClusterName(clusterName string)      { meta.ClusterName = clusterName }
-=======
->>>>>>> ffba3d33
 func (meta *ObjectMeta) GetManagedFields() []ManagedFieldsEntry { return meta.ManagedFields }
 func (meta *ObjectMeta) SetManagedFields(managedFields []ManagedFieldsEntry) {
 	meta.ManagedFields = managedFields
