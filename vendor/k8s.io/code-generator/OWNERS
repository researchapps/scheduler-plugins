# See the OWNERS docs at https://go.k8s.io/owners

approvers:
<<<<<<< HEAD
- lavalamp
- wojtek-t
- sttts
reviewers:
- lavalamp
- wojtek-t
- sttts
=======
  - deads2k
  - lavalamp
  - wojtek-t
  - sttts
reviewers:
  - deads2k
  - lavalamp
  - wojtek-t
  - sttts
>>>>>>> ffba3d33
labels:
- sig/api-machinery
- area/code-generation<|MERGE_RESOLUTION|>--- conflicted
+++ resolved
@@ -1,15 +1,6 @@
 # See the OWNERS docs at https://go.k8s.io/owners
 
 approvers:
-<<<<<<< HEAD
-- lavalamp
-- wojtek-t
-- sttts
-reviewers:
-- lavalamp
-- wojtek-t
-- sttts
-=======
   - deads2k
   - lavalamp
   - wojtek-t
@@ -19,7 +10,6 @@
   - lavalamp
   - wojtek-t
   - sttts
->>>>>>> ffba3d33
 labels:
-- sig/api-machinery
-- area/code-generation+  - sig/api-machinery
+  - area/code-generation