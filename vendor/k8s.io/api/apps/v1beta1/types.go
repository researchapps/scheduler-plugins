/*
Copyright 2016 The Kubernetes Authors.

Licensed under the Apache License, Version 2.0 (the "License");
you may not use this file except in compliance with the License.
You may obtain a copy of the License at

    http://www.apache.org/licenses/LICENSE-2.0

Unless required by applicable law or agreed to in writing, software
distributed under the License is distributed on an "AS IS" BASIS,
WITHOUT WARRANTIES OR CONDITIONS OF ANY KIND, either express or implied.
See the License for the specific language governing permissions and
limitations under the License.
*/

package v1beta1

import (
	v1 "k8s.io/api/core/v1"
	metav1 "k8s.io/apimachinery/pkg/apis/meta/v1"
	"k8s.io/apimachinery/pkg/runtime"
	"k8s.io/apimachinery/pkg/util/intstr"
)

const (
	ControllerRevisionHashLabelKey = "controller-revision-hash"
	StatefulSetRevisionLabel       = ControllerRevisionHashLabelKey
	StatefulSetPodNameLabel        = "statefulset.kubernetes.io/pod-name"
)

// ScaleSpec describes the attributes of a scale subresource
type ScaleSpec struct {
	// replicas is the number of observed instances of the scaled object.
	// +optional
	Replicas int32 `json:"replicas,omitempty" protobuf:"varint,1,opt,name=replicas"`
}

// ScaleStatus represents the current status of a scale subresource.
type ScaleStatus struct {
	// replias is the actual number of observed instances of the scaled object.
	Replicas int32 `json:"replicas" protobuf:"varint,1,opt,name=replicas"`

	// selector is a label query over pods that should match the replicas count. More info: https://kubernetes.io/docs/concepts/overview/working-with-objects/labels/
	// +optional
	Selector map[string]string `json:"selector,omitempty" protobuf:"bytes,2,rep,name=selector"`

	// targetSelector is the label selector for pods that should match the replicas count. This is a serializated
	// version of both map-based and more expressive set-based selectors. This is done to
	// avoid introspection in the clients. The string will be in the same format as the
	// query-param syntax. If the target type only supports map-based selectors, both this
	// field and map-based selector field are populated.
	// More info: https://kubernetes.io/docs/concepts/overview/working-with-objects/labels/#label-selectors
	// +optional
	TargetSelector string `json:"targetSelector,omitempty" protobuf:"bytes,3,opt,name=targetSelector"`
}

// +k8s:deepcopy-gen:interfaces=k8s.io/apimachinery/pkg/runtime.Object
// +k8s:prerelease-lifecycle-gen:introduced=1.6
// +k8s:prerelease-lifecycle-gen:deprecated=1.8
// +k8s:prerelease-lifecycle-gen:removed=1.16
// +k8s:prerelease-lifecycle-gen:replacement=autoscaling,v1,Scale

// Scale represents a scaling request for a resource.
type Scale struct {
	metav1.TypeMeta `json:",inline"`
	// Standard object metadata; More info: https://git.k8s.io/community/contributors/devel/sig-architecture/api-conventions.md#metadata.
	// +optional
	metav1.ObjectMeta `json:"metadata,omitempty" protobuf:"bytes,1,opt,name=metadata"`

	// spec defines the behavior of the scale. More info: https://git.k8s.io/community/contributors/devel/sig-architecture/api-conventions.md#spec-and-status.
	// +optional
	Spec ScaleSpec `json:"spec,omitempty" protobuf:"bytes,2,opt,name=spec"`

	// status defines current status of the scale. More info: https://git.k8s.io/community/contributors/devel/sig-architecture/api-conventions.md#spec-and-status. Read-only.
	// +optional
	Status ScaleStatus `json:"status,omitempty" protobuf:"bytes,3,opt,name=status"`
}

// +genclient
// +k8s:deepcopy-gen:interfaces=k8s.io/apimachinery/pkg/runtime.Object
// +k8s:prerelease-lifecycle-gen:introduced=1.5
// +k8s:prerelease-lifecycle-gen:deprecated=1.8
// +k8s:prerelease-lifecycle-gen:removed=1.16
// +k8s:prerelease-lifecycle-gen:replacement=apps,v1,StatefulSet

// DEPRECATED - This group version of StatefulSet is deprecated by apps/v1beta2/StatefulSet. See the release notes for
// more information.
// StatefulSet represents a set of pods with consistent identities.
// Identities are defined as:
//   - Network: A single stable DNS and hostname.
//   - Storage: As many VolumeClaims as requested.
//
// The StatefulSet guarantees that a given network identity will always
// map to the same storage identity.
type StatefulSet struct {
	metav1.TypeMeta `json:",inline"`
	// +optional
	metav1.ObjectMeta `json:"metadata,omitempty" protobuf:"bytes,1,opt,name=metadata"`

	// Spec defines the desired identities of pods in this set.
	// +optional
	Spec StatefulSetSpec `json:"spec,omitempty" protobuf:"bytes,2,opt,name=spec"`

	// Status is the current status of Pods in this StatefulSet. This data
	// may be out of date by some window of time.
	// +optional
	Status StatefulSetStatus `json:"status,omitempty" protobuf:"bytes,3,opt,name=status"`
}

// PodManagementPolicyType defines the policy for creating pods under a stateful set.
type PodManagementPolicyType string

const (
	// OrderedReadyPodManagement will create pods in strictly increasing order on
	// scale up and strictly decreasing order on scale down, progressing only when
	// the previous pod is ready or terminated. At most one pod will be changed
	// at any time.
	OrderedReadyPodManagement PodManagementPolicyType = "OrderedReady"
	// ParallelPodManagement will create and delete pods as soon as the stateful set
	// replica count is changed, and will not wait for pods to be ready or complete
	// termination.
	ParallelPodManagement PodManagementPolicyType = "Parallel"
)

// StatefulSetUpdateStrategy indicates the strategy that the StatefulSet
// controller will use to perform updates. It includes any additional parameters
// necessary to perform the update for the indicated strategy.
type StatefulSetUpdateStrategy struct {
	// Type indicates the type of the StatefulSetUpdateStrategy.
	Type StatefulSetUpdateStrategyType `json:"type,omitempty" protobuf:"bytes,1,opt,name=type,casttype=StatefulSetStrategyType"`
	// RollingUpdate is used to communicate parameters when Type is RollingUpdateStatefulSetStrategyType.
	RollingUpdate *RollingUpdateStatefulSetStrategy `json:"rollingUpdate,omitempty" protobuf:"bytes,2,opt,name=rollingUpdate"`
}

// StatefulSetUpdateStrategyType is a string enumeration type that enumerates
// all possible update strategies for the StatefulSet controller.
type StatefulSetUpdateStrategyType string

const (
	// RollingUpdateStatefulSetStrategyType indicates that update will be
	// applied to all Pods in the StatefulSet with respect to the StatefulSet
	// ordering constraints. When a scale operation is performed with this
	// strategy, new Pods will be created from the specification version indicated
	// by the StatefulSet's updateRevision.
	RollingUpdateStatefulSetStrategyType StatefulSetUpdateStrategyType = "RollingUpdate"
	// OnDeleteStatefulSetStrategyType triggers the legacy behavior. Version
	// tracking and ordered rolling restarts are disabled. Pods are recreated
	// from the StatefulSetSpec when they are manually deleted. When a scale
	// operation is performed with this strategy,specification version indicated
	// by the StatefulSet's currentRevision.
	OnDeleteStatefulSetStrategyType StatefulSetUpdateStrategyType = "OnDelete"
)

// RollingUpdateStatefulSetStrategy is used to communicate parameter for RollingUpdateStatefulSetStrategyType.
type RollingUpdateStatefulSetStrategy struct {
	// Partition indicates the ordinal at which the StatefulSet should be
	// partitioned.
	Partition *int32 `json:"partition,omitempty" protobuf:"varint,1,opt,name=partition"`
<<<<<<< HEAD
=======
	// maxUnavailable is the maximum number of pods that can be unavailable during the update.
	// Value can be an absolute number (ex: 5) or a percentage of desired pods (ex: 10%).
	// Absolute number is calculated from percentage by rounding up. This can not be 0.
	// Defaults to 1. This field is alpha-level and is only honored by servers that enable the
	// MaxUnavailableStatefulSet feature. The field applies to all pods in the range 0 to
	// Replicas-1. That means if there is any unavailable pod in the range 0 to Replicas-1, it
	// will be counted towards MaxUnavailable.
	// +optional
	MaxUnavailable *intstr.IntOrString `json:"maxUnavailable,omitempty" protobuf:"varint,2,opt,name=maxUnavailable"`
>>>>>>> ffba3d33
}

// PersistentVolumeClaimRetentionPolicyType is a string enumeration of the policies that will determine
// when volumes from the VolumeClaimTemplates will be deleted when the controlling StatefulSet is
// deleted or scaled down.
type PersistentVolumeClaimRetentionPolicyType string

const (
	// RetainPersistentVolumeClaimRetentionPolicyType is the default
	// PersistentVolumeClaimRetentionPolicy and specifies that
	// PersistentVolumeClaims associated with StatefulSet VolumeClaimTemplates
	// will not be deleted.
	RetainPersistentVolumeClaimRetentionPolicyType PersistentVolumeClaimRetentionPolicyType = "Retain"
	// RetentionPersistentVolumeClaimRetentionPolicyType specifies that
	// PersistentVolumeClaims associated with StatefulSet VolumeClaimTemplates
	// will be deleted in the scenario specified in
	// StatefulSetPersistentVolumeClaimRetentionPolicy.
	RetentionPersistentVolumeClaimRetentionPolicyType PersistentVolumeClaimRetentionPolicyType = "Delete"
)

// StatefulSetPersistentVolumeClaimRetentionPolicy describes the policy used for PVCs
// created from the StatefulSet VolumeClaimTemplates.
type StatefulSetPersistentVolumeClaimRetentionPolicy struct {
	// whenDeleted specifies what happens to PVCs created from StatefulSet
	// VolumeClaimTemplates when the StatefulSet is deleted. The default policy
	// of `Retain` causes PVCs to not be affected by StatefulSet deletion. The
	// `Delete` policy causes those PVCs to be deleted.
	WhenDeleted PersistentVolumeClaimRetentionPolicyType `json:"whenDeleted,omitempty" protobuf:"bytes,1,opt,name=whenDeleted,casttype=PersistentVolumeClaimRetentionPolicyType"`
	// whenScaled specifies what happens to PVCs created from StatefulSet
	// VolumeClaimTemplates when the StatefulSet is scaled down. The default
	// policy of `Retain` causes PVCs to not be affected by a scaledown. The
	// `Delete` policy causes the associated PVCs for any excess pods above
	// the replica count to be deleted.
	WhenScaled PersistentVolumeClaimRetentionPolicyType `json:"whenScaled,omitempty" protobuf:"bytes,2,opt,name=whenScaled,casttype=PersistentVolumeClaimRetentionPolicyType"`
}

// StatefulSetOrdinals describes the policy used for replica ordinal assignment
// in this StatefulSet.
type StatefulSetOrdinals struct {
	// start is the number representing the first replica's index. It may be used
	// to number replicas from an alternate index (eg: 1-indexed) over the default
	// 0-indexed names, or to orchestrate progressive movement of replicas from
	// one StatefulSet to another.
	// If set, replica indices will be in the range:
	//   [.spec.ordinals.start, .spec.ordinals.start + .spec.replicas).
	// If unset, defaults to 0. Replica indices will be in the range:
	//   [0, .spec.replicas).
	// +optional
	Start int32 `json:"start" protobuf:"varint,1,opt,name=start"`
}

// A StatefulSetSpec is the specification of a StatefulSet.
type StatefulSetSpec struct {
	// replicas is the desired number of replicas of the given Template.
	// These are replicas in the sense that they are instantiations of the
	// same Template, but individual replicas also have a consistent identity.
	// If unspecified, defaults to 1.
	// TODO: Consider a rename of this field.
	// +optional
	Replicas *int32 `json:"replicas,omitempty" protobuf:"varint,1,opt,name=replicas"`

	// selector is a label query over pods that should match the replica count.
	// If empty, defaulted to labels on the pod template.
	// More info: https://kubernetes.io/docs/concepts/overview/working-with-objects/labels/#label-selectors
	// +optional
	Selector *metav1.LabelSelector `json:"selector,omitempty" protobuf:"bytes,2,opt,name=selector"`

	// template is the object that describes the pod that will be created if
	// insufficient replicas are detected. Each pod stamped out by the StatefulSet
	// will fulfill this Template, but have a unique identity from the rest
	// of the StatefulSet. Each pod will be named with the format
	// <statefulsetname>-<podindex>. For example, a pod in a StatefulSet named
	// "web" with index number "3" would be named "web-3".
	Template v1.PodTemplateSpec `json:"template" protobuf:"bytes,3,opt,name=template"`

	// volumeClaimTemplates is a list of claims that pods are allowed to reference.
	// The StatefulSet controller is responsible for mapping network identities to
	// claims in a way that maintains the identity of a pod. Every claim in
	// this list must have at least one matching (by name) volumeMount in one
	// container in the template. A claim in this list takes precedence over
	// any volumes in the template, with the same name.
	// TODO: Define the behavior if a claim already exists with the same name.
	// +optional
	VolumeClaimTemplates []v1.PersistentVolumeClaim `json:"volumeClaimTemplates,omitempty" protobuf:"bytes,4,rep,name=volumeClaimTemplates"`

	// serviceName is the name of the service that governs this StatefulSet.
	// This service must exist before the StatefulSet, and is responsible for
	// the network identity of the set. Pods get DNS/hostnames that follow the
	// pattern: pod-specific-string.serviceName.default.svc.cluster.local
	// where "pod-specific-string" is managed by the StatefulSet controller.
	ServiceName string `json:"serviceName" protobuf:"bytes,5,opt,name=serviceName"`

	// podManagementPolicy controls how pods are created during initial scale up,
	// when replacing pods on nodes, or when scaling down. The default policy is
	// `OrderedReady`, where pods are created in increasing order (pod-0, then
	// pod-1, etc) and the controller will wait until each pod is ready before
	// continuing. When scaling down, the pods are removed in the opposite order.
	// The alternative policy is `Parallel` which will create pods in parallel
	// to match the desired scale without waiting, and on scale down will delete
	// all pods at once.
	// +optional
	PodManagementPolicy PodManagementPolicyType `json:"podManagementPolicy,omitempty" protobuf:"bytes,6,opt,name=podManagementPolicy,casttype=PodManagementPolicyType"`

	// updateStrategy indicates the StatefulSetUpdateStrategy that will be
	// employed to update Pods in the StatefulSet when a revision is made to
	// Template.
	UpdateStrategy StatefulSetUpdateStrategy `json:"updateStrategy,omitempty" protobuf:"bytes,7,opt,name=updateStrategy"`

	// revisionHistoryLimit is the maximum number of revisions that will
	// be maintained in the StatefulSet's revision history. The revision history
	// consists of all revisions not represented by a currently applied
	// StatefulSetSpec version. The default value is 10.
	RevisionHistoryLimit *int32 `json:"revisionHistoryLimit,omitempty" protobuf:"varint,8,opt,name=revisionHistoryLimit"`

	// minReadySeconds is the minimum number of seconds for which a newly created pod should be ready
	// without any of its container crashing for it to be considered available.
	// Defaults to 0 (pod will be considered available as soon as it is ready)
	// +optional
	MinReadySeconds int32 `json:"minReadySeconds,omitempty" protobuf:"varint,9,opt,name=minReadySeconds"`

	// PersistentVolumeClaimRetentionPolicy describes the policy used for PVCs created from
	// the StatefulSet VolumeClaimTemplates. This requires the
	// StatefulSetAutoDeletePVC feature gate to be enabled, which is alpha.
	// +optional
	PersistentVolumeClaimRetentionPolicy *StatefulSetPersistentVolumeClaimRetentionPolicy `json:"persistentVolumeClaimRetentionPolicy,omitempty" protobuf:"bytes,10,opt,name=persistentVolumeClaimRetentionPolicy"`

	// ordinals controls the numbering of replica indices in a StatefulSet. The
	// default ordinals behavior assigns a "0" index to the first replica and
	// increments the index by one for each additional replica requested. Using
	// the ordinals field requires the StatefulSetStartOrdinal feature gate to be
	// enabled, which is beta.
	// +optional
	Ordinals *StatefulSetOrdinals `json:"ordinals,omitempty" protobuf:"bytes,11,opt,name=ordinals"`
}

// StatefulSetStatus represents the current state of a StatefulSet.
type StatefulSetStatus struct {
	// observedGeneration is the most recent generation observed for this StatefulSet. It corresponds to the
	// StatefulSet's generation, which is updated on mutation by the API Server.
	// +optional
	ObservedGeneration *int64 `json:"observedGeneration,omitempty" protobuf:"varint,1,opt,name=observedGeneration"`

	// replicas is the number of Pods created by the StatefulSet controller.
	Replicas int32 `json:"replicas" protobuf:"varint,2,opt,name=replicas"`

	// readyReplicas is the number of pods created by this StatefulSet controller with a Ready Condition.
	ReadyReplicas int32 `json:"readyReplicas,omitempty" protobuf:"varint,3,opt,name=readyReplicas"`

	// currentReplicas is the number of Pods created by the StatefulSet controller from the StatefulSet version
	// indicated by currentRevision.
	CurrentReplicas int32 `json:"currentReplicas,omitempty" protobuf:"varint,4,opt,name=currentReplicas"`

	// updatedReplicas is the number of Pods created by the StatefulSet controller from the StatefulSet version
	// indicated by updateRevision.
	UpdatedReplicas int32 `json:"updatedReplicas,omitempty" protobuf:"varint,5,opt,name=updatedReplicas"`

	// currentRevision, if not empty, indicates the version of the StatefulSet used to generate Pods in the
	// sequence [0,currentReplicas).
	CurrentRevision string `json:"currentRevision,omitempty" protobuf:"bytes,6,opt,name=currentRevision"`

	// updateRevision, if not empty, indicates the version of the StatefulSet used to generate Pods in the sequence
	// [replicas-updatedReplicas,replicas)
	UpdateRevision string `json:"updateRevision,omitempty" protobuf:"bytes,7,opt,name=updateRevision"`

	// collisionCount is the count of hash collisions for the StatefulSet. The StatefulSet controller
	// uses this field as a collision avoidance mechanism when it needs to create the name for the
	// newest ControllerRevision.
	// +optional
	CollisionCount *int32 `json:"collisionCount,omitempty" protobuf:"varint,9,opt,name=collisionCount"`

	// conditions represent the latest available observations of a statefulset's current state.
	// +optional
	// +patchMergeKey=type
	// +patchStrategy=merge
	Conditions []StatefulSetCondition `json:"conditions,omitempty" patchStrategy:"merge" patchMergeKey:"type" protobuf:"bytes,10,rep,name=conditions"`

<<<<<<< HEAD
	// Total number of available pods (ready for at least minReadySeconds) targeted by this StatefulSet.
	// This is a beta field and enabled/disabled by StatefulSetMinReadySeconds feature gate.
=======
	// availableReplicas is the total number of available pods (ready for at least minReadySeconds) targeted by this StatefulSet.
	// +optional
>>>>>>> ffba3d33
	AvailableReplicas int32 `json:"availableReplicas" protobuf:"varint,11,opt,name=availableReplicas"`
}

type StatefulSetConditionType string

// StatefulSetCondition describes the state of a statefulset at a certain point.
type StatefulSetCondition struct {
	// Type of statefulset condition.
	Type StatefulSetConditionType `json:"type" protobuf:"bytes,1,opt,name=type,casttype=StatefulSetConditionType"`
	// Status of the condition, one of True, False, Unknown.
	Status v1.ConditionStatus `json:"status" protobuf:"bytes,2,opt,name=status,casttype=k8s.io/api/core/v1.ConditionStatus"`
	// Last time the condition transitioned from one status to another.
	// +optional
	LastTransitionTime metav1.Time `json:"lastTransitionTime,omitempty" protobuf:"bytes,3,opt,name=lastTransitionTime"`
	// The reason for the condition's last transition.
	// +optional
	Reason string `json:"reason,omitempty" protobuf:"bytes,4,opt,name=reason"`
	// A human readable message indicating details about the transition.
	// +optional
	Message string `json:"message,omitempty" protobuf:"bytes,5,opt,name=message"`
}

// +k8s:deepcopy-gen:interfaces=k8s.io/apimachinery/pkg/runtime.Object
// +k8s:prerelease-lifecycle-gen:introduced=1.5
// +k8s:prerelease-lifecycle-gen:deprecated=1.8
// +k8s:prerelease-lifecycle-gen:removed=1.16
// +k8s:prerelease-lifecycle-gen:replacement=apps,v1,StatefulSetList

// StatefulSetList is a collection of StatefulSets.
type StatefulSetList struct {
	metav1.TypeMeta `json:",inline"`
	// +optional
	metav1.ListMeta `json:"metadata,omitempty" protobuf:"bytes,1,opt,name=metadata"`
	Items           []StatefulSet `json:"items" protobuf:"bytes,2,rep,name=items"`
}

// +genclient
// +k8s:deepcopy-gen:interfaces=k8s.io/apimachinery/pkg/runtime.Object
// +k8s:prerelease-lifecycle-gen:introduced=1.6
// +k8s:prerelease-lifecycle-gen:deprecated=1.8
// +k8s:prerelease-lifecycle-gen:removed=1.16
// +k8s:prerelease-lifecycle-gen:replacement=apps,v1,Deployment

// DEPRECATED - This group version of Deployment is deprecated by apps/v1beta2/Deployment. See the release notes for
// more information.
// Deployment enables declarative updates for Pods and ReplicaSets.
type Deployment struct {
	metav1.TypeMeta `json:",inline"`
	// Standard object metadata.
	// +optional
	metav1.ObjectMeta `json:"metadata,omitempty" protobuf:"bytes,1,opt,name=metadata"`

	// Specification of the desired behavior of the Deployment.
	// +optional
	Spec DeploymentSpec `json:"spec,omitempty" protobuf:"bytes,2,opt,name=spec"`

	// Most recently observed status of the Deployment.
	// +optional
	Status DeploymentStatus `json:"status,omitempty" protobuf:"bytes,3,opt,name=status"`
}

// DeploymentSpec is the specification of the desired behavior of the Deployment.
type DeploymentSpec struct {
	// replicas is the number of desired pods. This is a pointer to distinguish between explicit
	// zero and not specified. Defaults to 1.
	// +optional
	Replicas *int32 `json:"replicas,omitempty" protobuf:"varint,1,opt,name=replicas"`

	// selector is the label selector for pods. Existing ReplicaSets whose pods are
	// selected by this will be the ones affected by this deployment.
	// +optional
	Selector *metav1.LabelSelector `json:"selector,omitempty" protobuf:"bytes,2,opt,name=selector"`

	// Template describes the pods that will be created.
	// The only allowed template.spec.restartPolicy value is "Always".
	Template v1.PodTemplateSpec `json:"template" protobuf:"bytes,3,opt,name=template"`

	// The deployment strategy to use to replace existing pods with new ones.
	// +optional
	// +patchStrategy=retainKeys
	Strategy DeploymentStrategy `json:"strategy,omitempty" patchStrategy:"retainKeys" protobuf:"bytes,4,opt,name=strategy"`

	// minReadySeconds is the minimum number of seconds for which a newly created pod should be ready
	// without any of its container crashing, for it to be considered available.
	// Defaults to 0 (pod will be considered available as soon as it is ready)
	// +optional
	MinReadySeconds int32 `json:"minReadySeconds,omitempty" protobuf:"varint,5,opt,name=minReadySeconds"`

	// revisionHistoryLimit is the number of old ReplicaSets to retain to allow rollback.
	// This is a pointer to distinguish between explicit zero and not specified.
	// Defaults to 2.
	// +optional
	RevisionHistoryLimit *int32 `json:"revisionHistoryLimit,omitempty" protobuf:"varint,6,opt,name=revisionHistoryLimit"`

	// paused indicates that the deployment is paused.
	// +optional
	Paused bool `json:"paused,omitempty" protobuf:"varint,7,opt,name=paused"`

	// DEPRECATED.
	// rollbackTo is the config this deployment is rolling back to. Will be cleared after rollback is done.
	// +optional
	RollbackTo *RollbackConfig `json:"rollbackTo,omitempty" protobuf:"bytes,8,opt,name=rollbackTo"`

	// progressDeadlineSeconds is the maximum time in seconds for a deployment to make progress before it
	// is considered to be failed. The deployment controller will continue to
	// process failed deployments and a condition with a ProgressDeadlineExceeded
	// reason will be surfaced in the deployment status. Note that progress will
	// not be estimated during the time a deployment is paused. Defaults to 600s.
	// +optional
	ProgressDeadlineSeconds *int32 `json:"progressDeadlineSeconds,omitempty" protobuf:"varint,9,opt,name=progressDeadlineSeconds"`
}

// +k8s:deepcopy-gen:interfaces=k8s.io/apimachinery/pkg/runtime.Object
// +k8s:prerelease-lifecycle-gen:introduced=1.6
// +k8s:prerelease-lifecycle-gen:deprecated=1.8
// +k8s:prerelease-lifecycle-gen:removed=1.16
// +k8s:prerelease-lifecycle-gen:replacement=apps,v1,DeploymentRollback

// DEPRECATED.
// DeploymentRollback stores the information required to rollback a deployment.
type DeploymentRollback struct {
	metav1.TypeMeta `json:",inline"`
	// Required: This must match the Name of a deployment.
	Name string `json:"name" protobuf:"bytes,1,opt,name=name"`
	// The annotations to be updated to a deployment
	// +optional
	UpdatedAnnotations map[string]string `json:"updatedAnnotations,omitempty" protobuf:"bytes,2,rep,name=updatedAnnotations"`
	// The config of this deployment rollback.
	RollbackTo RollbackConfig `json:"rollbackTo" protobuf:"bytes,3,opt,name=rollbackTo"`
}

// DEPRECATED.
type RollbackConfig struct {
	// The revision to rollback to. If set to 0, rollback to the last revision.
	// +optional
	Revision int64 `json:"revision,omitempty" protobuf:"varint,1,opt,name=revision"`
}

const (
	// DefaultDeploymentUniqueLabelKey is the default key of the selector that is added
	// to existing ReplicaSets (and label key that is added to its pods) to prevent the existing ReplicaSets
	// to select new pods (and old pods being select by new ReplicaSet).
	DefaultDeploymentUniqueLabelKey string = "pod-template-hash"
)

// DeploymentStrategy describes how to replace existing pods with new ones.
type DeploymentStrategy struct {
	// Type of deployment. Can be "Recreate" or "RollingUpdate". Default is RollingUpdate.
	// +optional
	Type DeploymentStrategyType `json:"type,omitempty" protobuf:"bytes,1,opt,name=type,casttype=DeploymentStrategyType"`

	// Rolling update config params. Present only if DeploymentStrategyType =
	// RollingUpdate.
	//---
	// TODO: Update this to follow our convention for oneOf, whatever we decide it
	// to be.
	// +optional
	RollingUpdate *RollingUpdateDeployment `json:"rollingUpdate,omitempty" protobuf:"bytes,2,opt,name=rollingUpdate"`
}

type DeploymentStrategyType string

const (
	// Kill all existing pods before creating new ones.
	RecreateDeploymentStrategyType DeploymentStrategyType = "Recreate"

	// Replace the old ReplicaSets by new one using rolling update i.e gradually scale down the old ReplicaSets and scale up the new one.
	RollingUpdateDeploymentStrategyType DeploymentStrategyType = "RollingUpdate"
)

// Spec to control the desired behavior of rolling update.
type RollingUpdateDeployment struct {
	// The maximum number of pods that can be unavailable during the update.
	// Value can be an absolute number (ex: 5) or a percentage of desired pods (ex: 10%).
	// Absolute number is calculated from percentage by rounding down.
	// This can not be 0 if MaxSurge is 0.
	// Defaults to 25%.
	// Example: when this is set to 30%, the old ReplicaSet can be scaled down to 70% of desired pods
	// immediately when the rolling update starts. Once new pods are ready, old ReplicaSet
	// can be scaled down further, followed by scaling up the new ReplicaSet, ensuring
	// that the total number of pods available at all times during the update is at
	// least 70% of desired pods.
	// +optional
	MaxUnavailable *intstr.IntOrString `json:"maxUnavailable,omitempty" protobuf:"bytes,1,opt,name=maxUnavailable"`

	// The maximum number of pods that can be scheduled above the desired number of
	// pods.
	// Value can be an absolute number (ex: 5) or a percentage of desired pods (ex: 10%).
	// This can not be 0 if MaxUnavailable is 0.
	// Absolute number is calculated from percentage by rounding up.
	// Defaults to 25%.
	// Example: when this is set to 30%, the new ReplicaSet can be scaled up immediately when
	// the rolling update starts, such that the total number of old and new pods do not exceed
	// 130% of desired pods. Once old pods have been killed,
	// new ReplicaSet can be scaled up further, ensuring that total number of pods running
	// at any time during the update is at most 130% of desired pods.
	// +optional
	MaxSurge *intstr.IntOrString `json:"maxSurge,omitempty" protobuf:"bytes,2,opt,name=maxSurge"`
}

// DeploymentStatus is the most recently observed status of the Deployment.
type DeploymentStatus struct {
	// observedGeneration is the generation observed by the deployment controller.
	// +optional
	ObservedGeneration int64 `json:"observedGeneration,omitempty" protobuf:"varint,1,opt,name=observedGeneration"`

	// replicas is the total number of non-terminated pods targeted by this deployment (their labels match the selector).
	// +optional
	Replicas int32 `json:"replicas,omitempty" protobuf:"varint,2,opt,name=replicas"`

	// updatedReplicas is the total number of non-terminated pods targeted by this deployment that have the desired template spec.
	// +optional
	UpdatedReplicas int32 `json:"updatedReplicas,omitempty" protobuf:"varint,3,opt,name=updatedReplicas"`

	// readyReplicas is the number of pods targeted by this Deployment controller with a Ready Condition.
	// +optional
	ReadyReplicas int32 `json:"readyReplicas,omitempty" protobuf:"varint,7,opt,name=readyReplicas"`

	// Total number of available pods (ready for at least minReadySeconds) targeted by this deployment.
	// +optional
	AvailableReplicas int32 `json:"availableReplicas,omitempty" protobuf:"varint,4,opt,name=availableReplicas"`

	// unavailableReplicas is the total number of unavailable pods targeted by this deployment. This is the total number of
	// pods that are still required for the deployment to have 100% available capacity. They may
	// either be pods that are running but not yet available or pods that still have not been created.
	// +optional
	UnavailableReplicas int32 `json:"unavailableReplicas,omitempty" protobuf:"varint,5,opt,name=unavailableReplicas"`

	// Conditions represent the latest available observations of a deployment's current state.
	// +patchMergeKey=type
	// +patchStrategy=merge
	Conditions []DeploymentCondition `json:"conditions,omitempty" patchStrategy:"merge" patchMergeKey:"type" protobuf:"bytes,6,rep,name=conditions"`

	// collisionCount is the count of hash collisions for the Deployment. The Deployment controller uses this
	// field as a collision avoidance mechanism when it needs to create the name for the
	// newest ReplicaSet.
	// +optional
	CollisionCount *int32 `json:"collisionCount,omitempty" protobuf:"varint,8,opt,name=collisionCount"`
}

type DeploymentConditionType string

// These are valid conditions of a deployment.
const (
	// Available means the deployment is available, ie. at least the minimum available
	// replicas required are up and running for at least minReadySeconds.
	DeploymentAvailable DeploymentConditionType = "Available"
	// Progressing means the deployment is progressing. Progress for a deployment is
	// considered when a new replica set is created or adopted, and when new pods scale
	// up or old pods scale down. Progress is not estimated for paused deployments or
	// when progressDeadlineSeconds is not specified.
	DeploymentProgressing DeploymentConditionType = "Progressing"
	// ReplicaFailure is added in a deployment when one of its pods fails to be created
	// or deleted.
	DeploymentReplicaFailure DeploymentConditionType = "ReplicaFailure"
)

// DeploymentCondition describes the state of a deployment at a certain point.
type DeploymentCondition struct {
	// Type of deployment condition.
	Type DeploymentConditionType `json:"type" protobuf:"bytes,1,opt,name=type,casttype=DeploymentConditionType"`
	// Status of the condition, one of True, False, Unknown.
	Status v1.ConditionStatus `json:"status" protobuf:"bytes,2,opt,name=status,casttype=k8s.io/api/core/v1.ConditionStatus"`
	// The last time this condition was updated.
	LastUpdateTime metav1.Time `json:"lastUpdateTime,omitempty" protobuf:"bytes,6,opt,name=lastUpdateTime"`
	// Last time the condition transitioned from one status to another.
	LastTransitionTime metav1.Time `json:"lastTransitionTime,omitempty" protobuf:"bytes,7,opt,name=lastTransitionTime"`
	// The reason for the condition's last transition.
	Reason string `json:"reason,omitempty" protobuf:"bytes,4,opt,name=reason"`
	// A human readable message indicating details about the transition.
	Message string `json:"message,omitempty" protobuf:"bytes,5,opt,name=message"`
}

// +k8s:deepcopy-gen:interfaces=k8s.io/apimachinery/pkg/runtime.Object
// +k8s:prerelease-lifecycle-gen:introduced=1.6
// +k8s:prerelease-lifecycle-gen:deprecated=1.8
// +k8s:prerelease-lifecycle-gen:removed=1.16
// +k8s:prerelease-lifecycle-gen:replacement=apps,v1,DeploymentList

// DeploymentList is a list of Deployments.
type DeploymentList struct {
	metav1.TypeMeta `json:",inline"`
	// Standard list metadata.
	// +optional
	metav1.ListMeta `json:"metadata,omitempty" protobuf:"bytes,1,opt,name=metadata"`

	// Items is the list of Deployments.
	Items []Deployment `json:"items" protobuf:"bytes,2,rep,name=items"`
}

// +genclient
// +k8s:deepcopy-gen:interfaces=k8s.io/apimachinery/pkg/runtime.Object
// +k8s:prerelease-lifecycle-gen:introduced=1.7
// +k8s:prerelease-lifecycle-gen:deprecated=1.8
// +k8s:prerelease-lifecycle-gen:removed=1.16
// +k8s:prerelease-lifecycle-gen:replacement=apps,v1,ControllerRevision

// DEPRECATED - This group version of ControllerRevision is deprecated by apps/v1beta2/ControllerRevision. See the
// release notes for more information.
// ControllerRevision implements an immutable snapshot of state data. Clients
// are responsible for serializing and deserializing the objects that contain
// their internal state.
// Once a ControllerRevision has been successfully created, it can not be updated.
// The API Server will fail validation of all requests that attempt to mutate
// the Data field. ControllerRevisions may, however, be deleted. Note that, due to its use by both
// the DaemonSet and StatefulSet controllers for update and rollback, this object is beta. However,
// it may be subject to name and representation changes in future releases, and clients should not
// depend on its stability. It is primarily for internal use by controllers.
type ControllerRevision struct {
	metav1.TypeMeta `json:",inline"`
	// Standard object's metadata.
	// More info: https://git.k8s.io/community/contributors/devel/sig-architecture/api-conventions.md#metadata
	// +optional
	metav1.ObjectMeta `json:"metadata,omitempty" protobuf:"bytes,1,opt,name=metadata"`

	// data is the serialized representation of the state.
	Data runtime.RawExtension `json:"data,omitempty" protobuf:"bytes,2,opt,name=data"`

	// revision indicates the revision of the state represented by Data.
	Revision int64 `json:"revision" protobuf:"varint,3,opt,name=revision"`
}

// +k8s:deepcopy-gen:interfaces=k8s.io/apimachinery/pkg/runtime.Object
// +k8s:prerelease-lifecycle-gen:introduced=1.7
// +k8s:prerelease-lifecycle-gen:deprecated=1.8
// +k8s:prerelease-lifecycle-gen:removed=1.16
// +k8s:prerelease-lifecycle-gen:replacement=apps,v1,ControllerRevisionList

// ControllerRevisionList is a resource containing a list of ControllerRevision objects.
type ControllerRevisionList struct {
	metav1.TypeMeta `json:",inline"`

	// More info: https://git.k8s.io/community/contributors/devel/sig-architecture/api-conventions.md#metadata
	// +optional
	metav1.ListMeta `json:"metadata,omitempty" protobuf:"bytes,1,opt,name=metadata"`

	// Items is the list of ControllerRevisions
	Items []ControllerRevision `json:"items" protobuf:"bytes,2,rep,name=items"`
}<|MERGE_RESOLUTION|>--- conflicted
+++ resolved
@@ -154,11 +154,11 @@
 
 // RollingUpdateStatefulSetStrategy is used to communicate parameter for RollingUpdateStatefulSetStrategyType.
 type RollingUpdateStatefulSetStrategy struct {
-	// Partition indicates the ordinal at which the StatefulSet should be
-	// partitioned.
+	// Partition indicates the ordinal at which the StatefulSet should be partitioned
+	// for updates. During a rolling update, all pods from ordinal Replicas-1 to
+	// Partition are updated. All pods from ordinal Partition-1 to 0 remain untouched.
+	// This is helpful in being able to do a canary based deployment. The default value is 0.
 	Partition *int32 `json:"partition,omitempty" protobuf:"varint,1,opt,name=partition"`
-<<<<<<< HEAD
-=======
 	// maxUnavailable is the maximum number of pods that can be unavailable during the update.
 	// Value can be an absolute number (ex: 5) or a percentage of desired pods (ex: 10%).
 	// Absolute number is calculated from percentage by rounding up. This can not be 0.
@@ -168,7 +168,6 @@
 	// will be counted towards MaxUnavailable.
 	// +optional
 	MaxUnavailable *intstr.IntOrString `json:"maxUnavailable,omitempty" protobuf:"varint,2,opt,name=maxUnavailable"`
->>>>>>> ffba3d33
 }
 
 // PersistentVolumeClaimRetentionPolicyType is a string enumeration of the policies that will determine
@@ -345,13 +344,8 @@
 	// +patchStrategy=merge
 	Conditions []StatefulSetCondition `json:"conditions,omitempty" patchStrategy:"merge" patchMergeKey:"type" protobuf:"bytes,10,rep,name=conditions"`
 
-<<<<<<< HEAD
-	// Total number of available pods (ready for at least minReadySeconds) targeted by this StatefulSet.
-	// This is a beta field and enabled/disabled by StatefulSetMinReadySeconds feature gate.
-=======
 	// availableReplicas is the total number of available pods (ready for at least minReadySeconds) targeted by this StatefulSet.
 	// +optional
->>>>>>> ffba3d33
 	AvailableReplicas int32 `json:"availableReplicas" protobuf:"varint,11,opt,name=availableReplicas"`
 }
 
