--- conflicted
+++ resolved
@@ -17,7 +17,7 @@
 package v1
 
 import (
-	"k8s.io/api/core/v1"
+	corev1 "k8s.io/api/core/v1"
 	metav1 "k8s.io/apimachinery/pkg/apis/meta/v1"
 	"k8s.io/apimachinery/pkg/types"
 )
@@ -290,7 +290,7 @@
 	// Describes the pod that will be created when executing a job.
 	// The only allowed template.spec.restartPolicy values are "Never" or "OnFailure".
 	// More info: https://kubernetes.io/docs/concepts/workloads/controllers/jobs-run-to-completion/
-	Template v1.PodTemplateSpec `json:"template" protobuf:"bytes,6,opt,name=template"`
+	Template corev1.PodTemplateSpec `json:"template" protobuf:"bytes,6,opt,name=template"`
 
 	// ttlSecondsAfterFinished limits the lifetime of a Job that has finished
 	// execution (either Complete or Failed). If this field is set,
@@ -320,9 +320,10 @@
 	// `$(job-name)-$(index)-$(random-string)`,
 	// the Pod hostname takes the form `$(job-name)-$(index)`.
 	//
-	// This field is beta-level. More completion modes can be added in the future.
-	// If the Job controller observes a mode that it doesn't recognize, the
-	// controller skips updates for the Job.
+	// More completion modes can be added in the future.
+	// If the Job controller observes a mode that it doesn't recognize, which
+	// is possible during upgrades due to version skew, the controller
+	// skips updates for the Job.
 	// +optional
 	CompletionMode *CompletionMode `json:"completionMode,omitempty" protobuf:"bytes,9,opt,name=completionMode,casttype=CompletionMode"`
 
@@ -333,9 +334,6 @@
 	// with this Job. Users must design their workload to gracefully handle this.
 	// Suspending a Job will reset the StartTime field of the Job, effectively
 	// resetting the ActiveDeadlineSeconds timer too. Defaults to false.
-	//
-	// This field is beta-level, gated by SuspendJob feature flag (enabled by
-	// default).
 	//
 	// +optional
 	Suspend *bool `json:"suspend,omitempty" protobuf:"varint,10,opt,name=suspend"`
@@ -411,8 +409,8 @@
 
 	// The number of pods which have a Ready condition.
 	//
-	// This field is alpha-level. The job controller populates the field when
-	// the feature gate JobReadyPods is enabled (disabled by default).
+	// This field is beta-level. The job controller populates the field when
+	// the feature gate JobReadyPods is enabled (enabled by default).
 	// +optional
 	Ready *int32 `json:"ready,omitempty" protobuf:"varint,9,opt,name=ready"`
 }
@@ -450,7 +448,7 @@
 	// Type of job condition, Complete or Failed.
 	Type JobConditionType `json:"type" protobuf:"bytes,1,opt,name=type,casttype=JobConditionType"`
 	// Status of the condition, one of True, False, Unknown.
-	Status v1.ConditionStatus `json:"status" protobuf:"bytes,2,opt,name=status,casttype=k8s.io/api/core/v1.ConditionStatus"`
+	Status corev1.ConditionStatus `json:"status" protobuf:"bytes,2,opt,name=status,casttype=k8s.io/api/core/v1.ConditionStatus"`
 	// Last time the condition was checked.
 	// +optional
 	LastProbeTime metav1.Time `json:"lastProbeTime,omitempty" protobuf:"bytes,3,opt,name=lastProbeTime"`
@@ -521,8 +519,6 @@
 	// The schedule in Cron format, see https://en.wikipedia.org/wiki/Cron.
 	Schedule string `json:"schedule" protobuf:"bytes,1,opt,name=schedule"`
 
-<<<<<<< HEAD
-=======
 	// The time zone name for the given schedule, see https://en.wikipedia.org/wiki/List_of_tz_database_time_zones.
 	// If not specified, this will default to the time zone of the kube-controller-manager process.
 	// The set of valid time zone names and the time zone offset is loaded from the system-wide time zone
@@ -535,7 +531,6 @@
 	// +optional
 	TimeZone *string `json:"timeZone,omitempty" protobuf:"bytes,8,opt,name=timeZone"`
 
->>>>>>> ffba3d33
 	// Optional deadline in seconds for starting the job if it misses scheduled
 	// time for any reason.  Missed jobs executions will be counted as failed ones.
 	// +optional
@@ -593,7 +588,7 @@
 	// A list of pointers to currently running jobs.
 	// +optional
 	// +listType=atomic
-	Active []v1.ObjectReference `json:"active,omitempty" protobuf:"bytes,1,rep,name=active"`
+	Active []corev1.ObjectReference `json:"active,omitempty" protobuf:"bytes,1,rep,name=active"`
 
 	// Information when was the last time the job was successfully scheduled.
 	// +optional
