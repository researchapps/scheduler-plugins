/*
Copyright 2017 The Kubernetes Authors.

Licensed under the Apache License, Version 2.0 (the "License");
you may not use this file except in compliance with the License.
You may obtain a copy of the License at

    http://www.apache.org/licenses/LICENSE-2.0

Unless required by applicable law or agreed to in writing, software
distributed under the License is distributed on an "AS IS" BASIS,
WITHOUT WARRANTIES OR CONDITIONS OF ANY KIND, either express or implied.
See the License for the specific language governing permissions and
limitations under the License.
*/

package v1beta1

import (
	batchv1 "k8s.io/api/batch/v1"
	v1 "k8s.io/api/core/v1"
	metav1 "k8s.io/apimachinery/pkg/apis/meta/v1"
)

// JobTemplateSpec describes the data a Job should have when created from a template
type JobTemplateSpec struct {
	// Standard object's metadata of the jobs created from this template.
	// More info: https://git.k8s.io/community/contributors/devel/sig-architecture/api-conventions.md#metadata
	// +optional
	metav1.ObjectMeta `json:"metadata,omitempty" protobuf:"bytes,1,opt,name=metadata"`

	// Specification of the desired behavior of the job.
	// More info: https://git.k8s.io/community/contributors/devel/sig-architecture/api-conventions.md#spec-and-status
	// +optional
	Spec batchv1.JobSpec `json:"spec,omitempty" protobuf:"bytes,2,opt,name=spec"`
}

// +genclient
// +k8s:deepcopy-gen:interfaces=k8s.io/apimachinery/pkg/runtime.Object
// +k8s:prerelease-lifecycle-gen:introduced=1.8
// +k8s:prerelease-lifecycle-gen:deprecated=1.21
// +k8s:prerelease-lifecycle-gen:removed=1.25
// +k8s:prerelease-lifecycle-gen:replacement=batch,v1,CronJob

// CronJob represents the configuration of a single cron job.
type CronJob struct {
	metav1.TypeMeta `json:",inline"`
	// Standard object's metadata.
	// More info: https://git.k8s.io/community/contributors/devel/sig-architecture/api-conventions.md#metadata
	// +optional
	metav1.ObjectMeta `json:"metadata,omitempty" protobuf:"bytes,1,opt,name=metadata"`

	// Specification of the desired behavior of a cron job, including the schedule.
	// More info: https://git.k8s.io/community/contributors/devel/sig-architecture/api-conventions.md#spec-and-status
	// +optional
	Spec CronJobSpec `json:"spec,omitempty" protobuf:"bytes,2,opt,name=spec"`

	// Current status of a cron job.
	// More info: https://git.k8s.io/community/contributors/devel/sig-architecture/api-conventions.md#spec-and-status
	// +optional
	Status CronJobStatus `json:"status,omitempty" protobuf:"bytes,3,opt,name=status"`
}

// +k8s:deepcopy-gen:interfaces=k8s.io/apimachinery/pkg/runtime.Object
// +k8s:prerelease-lifecycle-gen:introduced=1.8
// +k8s:prerelease-lifecycle-gen:deprecated=1.21
// +k8s:prerelease-lifecycle-gen:removed=1.25
// +k8s:prerelease-lifecycle-gen:replacement=batch,v1,CronJobList

// CronJobList is a collection of cron jobs.
type CronJobList struct {
	metav1.TypeMeta `json:",inline"`

	// Standard list metadata.
	// More info: https://git.k8s.io/community/contributors/devel/sig-architecture/api-conventions.md#metadata
	// +optional
	metav1.ListMeta `json:"metadata,omitempty" protobuf:"bytes,1,opt,name=metadata"`

	// items is the list of CronJobs.
	Items []CronJob `json:"items" protobuf:"bytes,2,rep,name=items"`
}

// CronJobSpec describes how the job execution will look like and when it will actually run.
type CronJobSpec struct {

	// The schedule in Cron format, see https://en.wikipedia.org/wiki/Cron.
	Schedule string `json:"schedule" protobuf:"bytes,1,opt,name=schedule"`

<<<<<<< HEAD
=======
	// The time zone name for the given schedule, see https://en.wikipedia.org/wiki/List_of_tz_database_time_zones.
	// If not specified, this will default to the time zone of the kube-controller-manager process.
	// The set of valid time zone names and the time zone offset is loaded from the system-wide time zone
	// database by the API server during CronJob validation and the controller manager during execution.
	// If no system-wide time zone database can be found a bundled version of the database is used instead.
	// If the time zone name becomes invalid during the lifetime of a CronJob or due to a change in host
	// configuration, the controller will stop creating new new Jobs and will create a system event with the
	// reason UnknownTimeZone.
	// More information can be found in https://kubernetes.io/docs/concepts/workloads/controllers/cron-jobs/#time-zones
	// +optional
	TimeZone *string `json:"timeZone,omitempty" protobuf:"bytes,8,opt,name=timeZone"`

>>>>>>> ffba3d33
	// Optional deadline in seconds for starting the job if it misses scheduled
	// time for any reason.  Missed jobs executions will be counted as failed ones.
	// +optional
	StartingDeadlineSeconds *int64 `json:"startingDeadlineSeconds,omitempty" protobuf:"varint,2,opt,name=startingDeadlineSeconds"`

	// Specifies how to treat concurrent executions of a Job.
	// Valid values are:
	//
	// - "Allow" (default): allows CronJobs to run concurrently;
	// - "Forbid": forbids concurrent runs, skipping next run if previous run hasn't finished yet;
	// - "Replace": cancels currently running job and replaces it with a new one
	// +optional
	ConcurrencyPolicy ConcurrencyPolicy `json:"concurrencyPolicy,omitempty" protobuf:"bytes,3,opt,name=concurrencyPolicy,casttype=ConcurrencyPolicy"`

	// This flag tells the controller to suspend subsequent executions, it does
	// not apply to already started executions.  Defaults to false.
	// +optional
	Suspend *bool `json:"suspend,omitempty" protobuf:"varint,4,opt,name=suspend"`

	// Specifies the job that will be created when executing a CronJob.
	JobTemplate JobTemplateSpec `json:"jobTemplate" protobuf:"bytes,5,opt,name=jobTemplate"`

	// The number of successful finished jobs to retain.
	// This is a pointer to distinguish between explicit zero and not specified.
	// Defaults to 3.
	// +optional
	SuccessfulJobsHistoryLimit *int32 `json:"successfulJobsHistoryLimit,omitempty" protobuf:"varint,6,opt,name=successfulJobsHistoryLimit"`

	// The number of failed finished jobs to retain.
	// This is a pointer to distinguish between explicit zero and not specified.
	// Defaults to 1.
	// +optional
	FailedJobsHistoryLimit *int32 `json:"failedJobsHistoryLimit,omitempty" protobuf:"varint,7,opt,name=failedJobsHistoryLimit"`
}

// ConcurrencyPolicy describes how the job will be handled.
// Only one of the following concurrent policies may be specified.
// If none of the following policies is specified, the default one
// is AllowConcurrent.
type ConcurrencyPolicy string

const (
	// AllowConcurrent allows CronJobs to run concurrently.
	AllowConcurrent ConcurrencyPolicy = "Allow"

	// ForbidConcurrent forbids concurrent runs, skipping next run if previous
	// hasn't finished yet.
	ForbidConcurrent ConcurrencyPolicy = "Forbid"

	// ReplaceConcurrent cancels currently running job and replaces it with a new one.
	ReplaceConcurrent ConcurrencyPolicy = "Replace"
)

// CronJobStatus represents the current state of a cron job.
type CronJobStatus struct {
	// A list of pointers to currently running jobs.
	// +optional
	// +listType=atomic
	Active []v1.ObjectReference `json:"active,omitempty" protobuf:"bytes,1,rep,name=active"`

	// Information when was the last time the job was successfully scheduled.
	// +optional
	LastScheduleTime *metav1.Time `json:"lastScheduleTime,omitempty" protobuf:"bytes,4,opt,name=lastScheduleTime"`

	// Information when was the last time the job successfully completed.
	// +optional
	LastSuccessfulTime *metav1.Time `json:"lastSuccessfulTime,omitempty" protobuf:"bytes,5,opt,name=lastSuccessfulTime"`
}<|MERGE_RESOLUTION|>--- conflicted
+++ resolved
@@ -86,8 +86,6 @@
 	// The schedule in Cron format, see https://en.wikipedia.org/wiki/Cron.
 	Schedule string `json:"schedule" protobuf:"bytes,1,opt,name=schedule"`
 
-<<<<<<< HEAD
-=======
 	// The time zone name for the given schedule, see https://en.wikipedia.org/wiki/List_of_tz_database_time_zones.
 	// If not specified, this will default to the time zone of the kube-controller-manager process.
 	// The set of valid time zone names and the time zone offset is loaded from the system-wide time zone
@@ -100,7 +98,6 @@
 	// +optional
 	TimeZone *string `json:"timeZone,omitempty" protobuf:"bytes,8,opt,name=timeZone"`
 
->>>>>>> ffba3d33
 	// Optional deadline in seconds for starting the job if it misses scheduled
 	// time for any reason.  Missed jobs executions will be counted as failed ones.
 	// +optional
