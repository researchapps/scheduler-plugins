--- conflicted
+++ resolved
@@ -37,14 +37,11 @@
 	// spec represents the specification of the desired behavior for this NetworkPolicy.
 	// +optional
 	Spec NetworkPolicySpec `json:"spec,omitempty" protobuf:"bytes,2,opt,name=spec"`
-<<<<<<< HEAD
-=======
 
 	// status represents the current state of the NetworkPolicy.
 	// More info: https://git.k8s.io/community/contributors/devel/sig-architecture/api-conventions.md#spec-and-status
 	// +optional
 	Status NetworkPolicyStatus `json:"status,omitempty" protobuf:"bytes,3,opt,name=status"`
->>>>>>> ffba3d33
 }
 
 // PolicyType string describes the NetworkPolicy type
@@ -208,8 +205,6 @@
 	IPBlock *IPBlock `json:"ipBlock,omitempty" protobuf:"bytes,3,rep,name=ipBlock"`
 }
 
-<<<<<<< HEAD
-=======
 // NetworkPolicyConditionType is the type for status conditions on
 // a NetworkPolicy. This type should be used with the
 // NetworkPolicyStatus.Conditions field.
@@ -252,7 +247,6 @@
 	Conditions []metav1.Condition `json:"conditions,omitempty" patchStrategy:"merge" patchMergeKey:"type" protobuf:"bytes,1,rep,name=conditions"`
 }
 
->>>>>>> ffba3d33
 // +k8s:deepcopy-gen:interfaces=k8s.io/apimachinery/pkg/runtime.Object
 
 // NetworkPolicyList is a list of NetworkPolicy objects.
