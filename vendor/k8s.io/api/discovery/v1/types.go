/*
Copyright 2019 The Kubernetes Authors.

Licensed under the Apache License, Version 2.0 (the "License");
you may not use this file except in compliance with the License.
You may obtain a copy of the License at

    http://www.apache.org/licenses/LICENSE-2.0

Unless required by applicable law or agreed to in writing, software
distributed under the License is distributed on an "AS IS" BASIS,
WITHOUT WARRANTIES OR CONDITIONS OF ANY KIND, either express or implied.
See the License for the specific language governing permissions and
limitations under the License.
*/

package v1

import (
	v1 "k8s.io/api/core/v1"
	metav1 "k8s.io/apimachinery/pkg/apis/meta/v1"
)

// +genclient
// +k8s:deepcopy-gen:interfaces=k8s.io/apimachinery/pkg/runtime.Object

// EndpointSlice represents a subset of the endpoints that implement a service.
// For a given service there may be multiple EndpointSlice objects, selected by
// labels, which must be joined to produce the full set of endpoints.
type EndpointSlice struct {
	metav1.TypeMeta `json:",inline"`

	// Standard object's metadata.
	// +optional
	metav1.ObjectMeta `json:"metadata,omitempty" protobuf:"bytes,1,opt,name=metadata"`

	// addressType specifies the type of address carried by this EndpointSlice.
	// All addresses in this slice must be the same type. This field is
	// immutable after creation. The following address types are currently
	// supported:
	// * IPv4: Represents an IPv4 Address.
	// * IPv6: Represents an IPv6 Address.
	// * FQDN: Represents a Fully Qualified Domain Name.
	AddressType AddressType `json:"addressType" protobuf:"bytes,4,rep,name=addressType"`

	// endpoints is a list of unique endpoints in this slice. Each slice may
	// include a maximum of 1000 endpoints.
	// +listType=atomic
	Endpoints []Endpoint `json:"endpoints" protobuf:"bytes,2,rep,name=endpoints"`

	// ports specifies the list of network ports exposed by each endpoint in
	// this slice. Each port must have a unique name. When ports is empty, it
	// indicates that there are no defined ports. When a port is defined with a
	// nil port value, it indicates "all ports". Each slice may include a
	// maximum of 100 ports.
	// +optional
	// +listType=atomic
	Ports []EndpointPort `json:"ports" protobuf:"bytes,3,rep,name=ports"`
}

// AddressType represents the type of address referred to by an endpoint.
// +enum
type AddressType string

const (
	// AddressTypeIPv4 represents an IPv4 Address.
	AddressTypeIPv4 = AddressType(v1.IPv4Protocol)

	// AddressTypeIPv6 represents an IPv6 Address.
	AddressTypeIPv6 = AddressType(v1.IPv6Protocol)

	// AddressTypeFQDN represents a FQDN.
	AddressTypeFQDN = AddressType("FQDN")
)

// Endpoint represents a single logical "backend" implementing a service.
type Endpoint struct {
	// addresses of this endpoint. The contents of this field are interpreted
	// according to the corresponding EndpointSlice addressType field. Consumers
	// must handle different types of addresses in the context of their own
	// capabilities. This must contain at least one address but no more than
	// 100.
	// +listType=set
	Addresses []string `json:"addresses" protobuf:"bytes,1,rep,name=addresses"`

	// conditions contains information about the current status of the endpoint.
	Conditions EndpointConditions `json:"conditions,omitempty" protobuf:"bytes,2,opt,name=conditions"`

	// hostname of this endpoint. This field may be used by consumers of
	// endpoints to distinguish endpoints from each other (e.g. in DNS names).
	// Multiple endpoints which use the same hostname should be considered
	// fungible (e.g. multiple A values in DNS). Must be lowercase and pass DNS
	// Label (RFC 1123) validation.
	// +optional
	Hostname *string `json:"hostname,omitempty" protobuf:"bytes,3,opt,name=hostname"`

	// targetRef is a reference to a Kubernetes object that represents this
	// endpoint.
	// +optional
	TargetRef *v1.ObjectReference `json:"targetRef,omitempty" protobuf:"bytes,4,opt,name=targetRef"`

	// deprecatedTopology contains topology information part of the v1beta1
	// API. This field is deprecated, and will be removed when the v1beta1
	// API is removed (no sooner than kubernetes v1.24).  While this field can
	// hold values, it is not writable through the v1 API, and any attempts to
	// write to it will be silently ignored. Topology information can be found
	// in the zone and nodeName fields instead.
	// +optional
	DeprecatedTopology map[string]string `json:"deprecatedTopology,omitempty" protobuf:"bytes,5,opt,name=deprecatedTopology"`

	// nodeName represents the name of the Node hosting this endpoint. This can
	// be used to determine endpoints local to a Node.
	// +optional
	NodeName *string `json:"nodeName,omitempty" protobuf:"bytes,6,opt,name=nodeName"`

	// zone is the name of the Zone this endpoint exists in.
	// +optional
	Zone *string `json:"zone,omitempty" protobuf:"bytes,7,opt,name=zone"`

	// hints contains information associated with how an endpoint should be
	// consumed.
	// +optional
	Hints *EndpointHints `json:"hints,omitempty" protobuf:"bytes,8,opt,name=hints"`
}

// EndpointConditions represents the current condition of an endpoint.
type EndpointConditions struct {
	// ready indicates that this endpoint is prepared to receive traffic,
	// according to whatever system is managing the endpoint. A nil value
	// indicates an unknown state. In most cases consumers should interpret this
	// unknown state as ready. For compatibility reasons, ready should never be
	// "true" for terminating endpoints, except when the normal readiness
	// behavior is being explicitly overridden, for example when the associated
	// Service has set the publishNotReadyAddresses flag.
	// +optional
	Ready *bool `json:"ready,omitempty" protobuf:"bytes,1,name=ready"`

	// serving is identical to ready except that it is set regardless of the
	// terminating state of endpoints. This condition should be set to true for
	// a ready endpoint that is terminating. If nil, consumers should defer to
	// the ready condition.
	// +optional
	Serving *bool `json:"serving,omitempty" protobuf:"bytes,2,name=serving"`

	// terminating indicates that this endpoint is terminating. A nil value
	// indicates an unknown state. Consumers should interpret this unknown state
	// to mean that the endpoint is not terminating.
	// +optional
	Terminating *bool `json:"terminating,omitempty" protobuf:"bytes,3,name=terminating"`
}

// EndpointHints provides hints describing how an endpoint should be consumed.
type EndpointHints struct {
	// forZones indicates the zone(s) this endpoint should be consumed by to
	// enable topology aware routing.
	// +listType=atomic
	ForZones []ForZone `json:"forZones,omitempty" protobuf:"bytes,1,name=forZones"`
}

// ForZone provides information about which zones should consume this endpoint.
type ForZone struct {
	// name represents the name of the zone.
	Name string `json:"name" protobuf:"bytes,1,name=name"`
}

// EndpointPort represents a Port used by an EndpointSlice
// +structType=atomic
type EndpointPort struct {
	// name represents the name of this port. All ports in an EndpointSlice must have a unique name.
	// If the EndpointSlice is dervied from a Kubernetes service, this corresponds to the Service.ports[].name.
	// Name must either be an empty string or pass DNS_LABEL validation:
	// * must be no more than 63 characters long.
	// * must consist of lower case alphanumeric characters or '-'.
	// * must start and end with an alphanumeric character.
	// Default is empty string.
	Name *string `json:"name,omitempty" protobuf:"bytes,1,name=name"`

	// protocol represents the IP protocol for this port.
	// Must be UDP, TCP, or SCTP.
	// Default is TCP.
	Protocol *v1.Protocol `json:"protocol,omitempty" protobuf:"bytes,2,name=protocol"`

	// port represents the port number of the endpoint.
	// If this is not specified, ports are not restricted and must be
	// interpreted in the context of the specific consumer.
	Port *int32 `json:"port,omitempty" protobuf:"bytes,3,opt,name=port"`

	// The application protocol for this port.
	// This is used as a hint for implementations to offer richer behavior for protocols that they understand.
	// This field follows standard Kubernetes label syntax.
<<<<<<< HEAD
	// Un-prefixed names are reserved for IANA standard service names (as per
	// RFC-6335 and http://www.iana.org/assignments/service-names).
	// Non-standard protocols should use prefixed names such as
=======
	// Valid values are either:
	//
	// * Un-prefixed protocol names - reserved for IANA standard service names (as per
	// RFC-6335 and https://www.iana.org/assignments/service-names).
	//
	// * Kubernetes-defined prefixed names:
	//   * 'kubernetes.io/h2c' - HTTP/2 over cleartext as described in https://www.rfc-editor.org/rfc/rfc7540
	//
	// * Other protocols should use implementation-defined prefixed names such as
>>>>>>> ffba3d33
	// mycompany.com/my-custom-protocol.
	// +optional
	AppProtocol *string `json:"appProtocol,omitempty" protobuf:"bytes,4,name=appProtocol"`
}

// +k8s:deepcopy-gen:interfaces=k8s.io/apimachinery/pkg/runtime.Object

// EndpointSliceList represents a list of endpoint slices
type EndpointSliceList struct {
	metav1.TypeMeta `json:",inline"`

	// Standard list metadata.
	// +optional
	metav1.ListMeta `json:"metadata,omitempty" protobuf:"bytes,1,opt,name=metadata"`

	// items is the list of endpoint slices
	Items []EndpointSlice `json:"items" protobuf:"bytes,2,rep,name=items"`
}<|MERGE_RESOLUTION|>--- conflicted
+++ resolved
@@ -79,7 +79,8 @@
 	// according to the corresponding EndpointSlice addressType field. Consumers
 	// must handle different types of addresses in the context of their own
 	// capabilities. This must contain at least one address but no more than
-	// 100.
+	// 100. These are all assumed to be fungible and clients may choose to only
+	// use the first element. Refer to: https://issue.k8s.io/106267
 	// +listType=set
 	Addresses []string `json:"addresses" protobuf:"bytes,1,rep,name=addresses"`
 
@@ -188,11 +189,6 @@
 	// The application protocol for this port.
 	// This is used as a hint for implementations to offer richer behavior for protocols that they understand.
 	// This field follows standard Kubernetes label syntax.
-<<<<<<< HEAD
-	// Un-prefixed names are reserved for IANA standard service names (as per
-	// RFC-6335 and http://www.iana.org/assignments/service-names).
-	// Non-standard protocols should use prefixed names such as
-=======
 	// Valid values are either:
 	//
 	// * Un-prefixed protocol names - reserved for IANA standard service names (as per
@@ -202,7 +198,6 @@
 	//   * 'kubernetes.io/h2c' - HTTP/2 over cleartext as described in https://www.rfc-editor.org/rfc/rfc7540
 	//
 	// * Other protocols should use implementation-defined prefixed names such as
->>>>>>> ffba3d33
 	// mycompany.com/my-custom-protocol.
 	// +optional
 	AppProtocol *string `json:"appProtocol,omitempty" protobuf:"bytes,4,name=appProtocol"`
