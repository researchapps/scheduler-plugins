/*
Copyright 2021 The Kubernetes Authors.

Licensed under the Apache License, Version 2.0 (the "License");
you may not use this file except in compliance with the License.
You may obtain a copy of the License at

    http://www.apache.org/licenses/LICENSE-2.0

Unless required by applicable law or agreed to in writing, software
distributed under the License is distributed on an "AS IS" BASIS,
WITHOUT WARRANTIES OR CONDITIONS OF ANY KIND, either express or implied.
See the License for the specific language governing permissions and
limitations under the License.
*/

package builder3

import (
	"encoding/json"
	"fmt"
<<<<<<< HEAD
	restful "github.com/emicklei/go-restful"
=======
	"net/http"
	"strings"

	restful "github.com/emicklei/go-restful/v3"

	builderutil "k8s.io/kube-openapi/pkg/builder3/util"
>>>>>>> ffba3d33
	"k8s.io/kube-openapi/pkg/common"
	"k8s.io/kube-openapi/pkg/spec3"
	"k8s.io/kube-openapi/pkg/util"
	"k8s.io/kube-openapi/pkg/validation/spec"
	"net/http"
	"strings"
)

const (
	OpenAPIVersion = "3.0"
)

type openAPI struct {
	config      *common.Config
	spec        *spec3.OpenAPI
	definitions map[string]common.OpenAPIDefinition
}

func groupRoutesByPath(routes []restful.Route) map[string][]restful.Route {
	pathToRoutes := make(map[string][]restful.Route)
	for _, r := range routes {
		pathToRoutes[r.Path] = append(pathToRoutes[r.Path], r)
	}
	return pathToRoutes
}

func (o *openAPI) buildResponse(model interface{}, description string, content []string) (*spec3.Response, error) {
	response := &spec3.Response{
		ResponseProps: spec3.ResponseProps{
			Description: description,
			Content:     make(map[string]*spec3.MediaType),
		},
	}

	s, err := o.toSchema(util.GetCanonicalTypeName(model))
	if err != nil {
		return nil, err
	}

	for _, contentType := range content {
		response.ResponseProps.Content[contentType] = &spec3.MediaType{
			MediaTypeProps: spec3.MediaTypeProps{
				Schema: s,
			},
		}
	}
	return response, nil
}

func (o *openAPI) buildOperations(route restful.Route, inPathCommonParamsMap map[interface{}]*spec3.Parameter) (*spec3.Operation, error) {
	ret := &spec3.Operation{
		OperationProps: spec3.OperationProps{
			Description: route.Doc,
			Responses: &spec3.Responses{
				ResponsesProps: spec3.ResponsesProps{
					StatusCodeResponses: make(map[int]*spec3.Response),
				},
			},
		},
	}
	var err error
	if ret.OperationId, ret.Tags, err = o.config.GetOperationIDAndTags(&route); err != nil {
		return ret, err
	}

	// Build responses
	for _, resp := range route.ResponseErrors {
		ret.Responses.StatusCodeResponses[resp.Code], err = o.buildResponse(resp.Model, resp.Message, route.Produces)
		if err != nil {
			return ret, err
		}
	}

	// If there is no response but a write sample, assume that write sample is an http.StatusOK response.
	if len(ret.Responses.StatusCodeResponses) == 0 && route.WriteSample != nil {
		ret.Responses.StatusCodeResponses[http.StatusOK], err = o.buildResponse(route.WriteSample, "OK", route.Produces)
		if err != nil {
			return ret, err
		}
	}

	// TODO: Default response if needed. Common Response config

	ret.Parameters = make([]*spec3.Parameter, 0)
	for _, param := range route.ParameterDocs {
		_, isCommon := inPathCommonParamsMap[mapKeyFromParam(param)]
		if !isCommon && param.Data().Kind != restful.BodyParameterKind {
			openAPIParam, err := o.buildParameter(param.Data())
			if err != nil {
				return ret, err
			}
			ret.Parameters = append(ret.Parameters, openAPIParam)
		}
	}

	body, err := o.buildRequestBody(route.ParameterDocs, route.ReadSample)
	if err != nil {
		return nil ,err
	}

	if body != nil {
		ret.RequestBody = body
	}
	return ret, nil
}

func (o *openAPI) buildRequestBody(parameters []*restful.Parameter, bodySample interface{}) (*spec3.RequestBody, error) {
	for _, param := range parameters {
		if param.Data().Kind == restful.BodyParameterKind && bodySample != nil {
			schema, err := o.toSchema(util.GetCanonicalTypeName(bodySample))
			if err != nil {
				return nil, err
			}
			r := &spec3.RequestBody{
				RequestBodyProps: spec3.RequestBodyProps{
					Content: map[string]*spec3.MediaType{
						"application/json": &spec3.MediaType{
							MediaTypeProps: spec3.MediaTypeProps{
								Schema: schema,
							},
						},
					},
				},
			}
			return r, nil
		}
	}
	return nil, nil
}

func newOpenAPI(config *common.Config) openAPI {
	o := openAPI{
		config: config,
		spec: &spec3.OpenAPI{
			Version: "3.0.0",
			Info:    config.Info,
			Paths: &spec3.Paths{
				Paths: map[string]*spec3.Path{},
			},
			Components: &spec3.Components{
				Schemas: map[string]*spec.Schema{},
			},
		},
	}
	if o.config.GetOperationIDAndTags == nil {
		o.config.GetOperationIDAndTags = func(r *restful.Route) (string, []string, error) {
			return r.Operation, nil, nil
		}
	}

	if o.config.GetDefinitionName == nil {
		o.config.GetDefinitionName = func(name string) (string, spec.Extensions) {
			return name[strings.LastIndex(name, "/")+1:], nil
		}
	}

	o.definitions = o.config.GetDefinitions(func(name string) spec.Ref {
		defName, _ := o.config.GetDefinitionName(name)
		return spec.MustCreateRef("#/components/schemas/" + common.EscapeJsonPointer(defName))
	})

	return o
}

func (o *openAPI) buildOpenAPISpec(webServices []*restful.WebService) error {
	pathsToIgnore := util.NewTrie(o.config.IgnorePrefixes)
	for _, w := range webServices {
		rootPath := w.RootPath()
		if pathsToIgnore.HasPrefix(rootPath) {
			continue
		}

		commonParams, err := o.buildParameters(w.PathParameters())
		if err != nil {
			return err
		}

		for path, routes := range groupRoutesByPath(w.Routes()) {
			// go-swagger has special variable definition {$NAME:*} that can only be
			// used at the end of the path and it is not recognized by OpenAPI.
			if strings.HasSuffix(path, ":*}") {
				path = path[:len(path)-3] + "}"
			}
			if pathsToIgnore.HasPrefix(path) {
				continue
			}

			// Aggregating common parameters make API spec (and generated clients) simpler
			inPathCommonParamsMap, err := o.findCommonParameters(routes)
			if err != nil {
				return err
			}
			pathItem, exists := o.spec.Paths.Paths[path]
			if exists {
				return fmt.Errorf("duplicate webservice route has been found for path: %v", path)
			}

			pathItem = &spec3.Path{
				PathProps: spec3.PathProps{
					Parameters: make([]*spec3.Parameter, 0),
				},
			}

			// add web services's parameters as well as any parameters appears in all ops, as common parameters
			pathItem.Parameters = append(pathItem.Parameters, commonParams...)
			for _, p := range inPathCommonParamsMap {
				pathItem.Parameters = append(pathItem.Parameters, p)
			}
			sortParameters(pathItem.Parameters)

			for _, route := range routes {
				op, _ := o.buildOperations(route, inPathCommonParamsMap)

				switch strings.ToUpper(route.Method) {
				case "GET":
					pathItem.Get = op
				case "POST":
					pathItem.Post = op
				case "HEAD":
					pathItem.Head = op
				case "PUT":
					pathItem.Put = op
				case "DELETE":
					pathItem.Delete = op
				case "OPTIONS":
					pathItem.Options = op
				case "PATCH":
					pathItem.Patch = op
				}

			}
			o.spec.Paths.Paths[path] = pathItem
		}
	}
	return nil
}

func BuildOpenAPISpec(webServices []*restful.WebService, config *common.Config) (*spec3.OpenAPI, error) {
	a := newOpenAPI(config)
	err := a.buildOpenAPISpec(webServices)
	if err != nil {
		return nil, err
	}
	return a.spec, nil
}

<<<<<<< HEAD
func (o *openAPI) findCommonParameters(routes []restful.Route) (map[interface{}]*spec3.Parameter, error) {
=======
// BuildOpenAPIDefinitionsForResource builds a partial OpenAPI spec given a sample object and common.Config to customize it.
// BuildOpenAPIDefinitionsForResources returns the OpenAPI spec which includes the definitions for the
// passed type names.
func BuildOpenAPIDefinitionsForResources(config *common.Config, names ...string) (map[string]*spec.Schema, error) {
	o := newOpenAPI(config)
	// We can discard the return value of toSchema because all we care about is the side effect of calling it.
	// All the models created for this resource get added to o.swagger.Definitions
	for _, name := range names {
		_, err := o.toSchema(name)
		if err != nil {
			return nil, err
		}
	}
	return o.spec.Components.Schemas, nil
}
func (o *openAPI) findCommonParameters(routes []common.Route) (map[interface{}]*spec3.Parameter, error) {
>>>>>>> ffba3d33
	commonParamsMap := make(map[interface{}]*spec3.Parameter, 0)
	paramOpsCountByName := make(map[interface{}]int, 0)
	paramNameKindToDataMap := make(map[interface{}]restful.ParameterData, 0)
	for _, route := range routes {
		routeParamDuplicateMap := make(map[interface{}]bool)
		s := ""
		for _, param := range route.ParameterDocs {
			m, _ := json.Marshal(param.Data())
			s += string(m) + "\n"
			key := mapKeyFromParam(param)
			if routeParamDuplicateMap[key] {
				msg, _ := json.Marshal(route.ParameterDocs)
				return commonParamsMap, fmt.Errorf("duplicate parameter %v for route %v, %v", param.Data().Name, string(msg), s)
			}
			routeParamDuplicateMap[key] = true
			paramOpsCountByName[key]++
			paramNameKindToDataMap[key] = param.Data()
		}
	}
	for key, count := range paramOpsCountByName {
		paramData := paramNameKindToDataMap[key]
		if count == len(routes) && paramData.Kind != restful.BodyParameterKind {
			openAPIParam, err := o.buildParameter(paramData)
			if err != nil {
				return commonParamsMap, err
			}
			commonParamsMap[key] = openAPIParam
		}
	}
	return commonParamsMap, nil
}

func (o *openAPI) buildParameters(restParam []*restful.Parameter) (ret []*spec3.Parameter, err error) {
	ret = make([]*spec3.Parameter, len(restParam))
	for i, v := range restParam {
		ret[i], err = o.buildParameter(v.Data())
		if err != nil {
			return ret, err
		}
	}
	return ret, nil
}

func (o *openAPI) buildParameter(restParam restful.ParameterData) (ret *spec3.Parameter, err error) {
	ret = &spec3.Parameter{
		ParameterProps: spec3.ParameterProps{
			Name:        restParam.Name,
			Description: restParam.Description,
			Required:    restParam.Required,
		},
	}
	switch restParam.Kind {
	case restful.BodyParameterKind:
		return nil, nil
	case restful.PathParameterKind:
		ret.In = "path"
		if !restParam.Required {
			return ret, fmt.Errorf("path parameters should be marked at required for parameter %v", restParam)
		}
	case restful.QueryParameterKind:
		ret.In = "query"
	case restful.HeaderParameterKind:
		ret.In = "header"
	/* TODO: add support for the cookie param */
	default:
		return ret, fmt.Errorf("unsupported restful parameter kind : %v", restParam.Kind)
	}
	openAPIType, openAPIFormat := common.OpenAPITypeFormat(restParam.DataType)
	if openAPIType == "" {
		return ret, fmt.Errorf("non-body Restful parameter type should be a simple type, but got : %v", restParam.DataType)
	}

	ret.Schema = &spec.Schema{
		SchemaProps: spec.SchemaProps{
			Type:        []string{openAPIType},
			Format:      openAPIFormat,
			UniqueItems: !restParam.AllowMultiple,
		},
	}
	return ret, nil
}

func (o *openAPI) buildDefinitionRecursively(name string) error {
	uniqueName, extensions := o.config.GetDefinitionName(name)
	if _, ok := o.spec.Components.Schemas[uniqueName]; ok {
		return nil
	}
	if item, ok := o.definitions[name]; ok {
		schema := &spec.Schema{
			VendorExtensible:   item.Schema.VendorExtensible,
			SchemaProps:        item.Schema.SchemaProps,
			SwaggerSchemaProps: item.Schema.SwaggerSchemaProps,
		}
		if extensions != nil {
			if schema.Extensions == nil {
				schema.Extensions = spec.Extensions{}
			}
			for k, v := range extensions {
				schema.Extensions[k] = v
			}
		}
		o.spec.Components.Schemas[uniqueName] = schema
		for _, v := range item.Dependencies {
			if err := o.buildDefinitionRecursively(v); err != nil {
				return err
			}
		}
	} else {
		return fmt.Errorf("cannot find model definition for %v. If you added a new type, you may need to add +k8s:openapi-gen=true to the package or type and run code-gen again", name)
	}
	return nil
}

func (o *openAPI) buildDefinitionForType(name string) (string, error) {
	if err := o.buildDefinitionRecursively(name); err != nil {
		return "", err
	}
	defName, _ := o.config.GetDefinitionName(name)
	return "#/components/schemas/" + common.EscapeJsonPointer(defName), nil
}

func (o *openAPI) toSchema(name string) (_ *spec.Schema, err error) {
	if openAPIType, openAPIFormat := common.OpenAPITypeFormat(name); openAPIType != "" {
		return &spec.Schema{
			SchemaProps: spec.SchemaProps{
				Type:   []string{openAPIType},
				Format: openAPIFormat,
			},
		}, nil
	} else {
		ref, err := o.buildDefinitionForType(name)
		if err != nil {
			return nil, err
		}
		return &spec.Schema{
			SchemaProps: spec.SchemaProps{
				Ref: spec.MustCreateRef(ref),
			},
		}, nil
	}
}<|MERGE_RESOLUTION|>--- conflicted
+++ resolved
@@ -19,22 +19,17 @@
 import (
 	"encoding/json"
 	"fmt"
-<<<<<<< HEAD
-	restful "github.com/emicklei/go-restful"
-=======
 	"net/http"
 	"strings"
 
 	restful "github.com/emicklei/go-restful/v3"
 
 	builderutil "k8s.io/kube-openapi/pkg/builder3/util"
->>>>>>> ffba3d33
 	"k8s.io/kube-openapi/pkg/common"
+	"k8s.io/kube-openapi/pkg/common/restfuladapter"
 	"k8s.io/kube-openapi/pkg/spec3"
 	"k8s.io/kube-openapi/pkg/util"
 	"k8s.io/kube-openapi/pkg/validation/spec"
-	"net/http"
-	"strings"
 )
 
 const (
@@ -42,15 +37,15 @@
 )
 
 type openAPI struct {
-	config      *common.Config
+	config      *common.OpenAPIV3Config
 	spec        *spec3.OpenAPI
 	definitions map[string]common.OpenAPIDefinition
 }
 
-func groupRoutesByPath(routes []restful.Route) map[string][]restful.Route {
-	pathToRoutes := make(map[string][]restful.Route)
+func groupRoutesByPath(routes []common.Route) map[string][]common.Route {
+	pathToRoutes := make(map[string][]common.Route)
 	for _, r := range routes {
-		pathToRoutes[r.Path] = append(pathToRoutes[r.Path], r)
+		pathToRoutes[r.Path()] = append(pathToRoutes[r.Path()], r)
 	}
 	return pathToRoutes
 }
@@ -78,10 +73,10 @@
 	return response, nil
 }
 
-func (o *openAPI) buildOperations(route restful.Route, inPathCommonParamsMap map[interface{}]*spec3.Parameter) (*spec3.Operation, error) {
+func (o *openAPI) buildOperations(route common.Route, inPathCommonParamsMap map[interface{}]*spec3.Parameter) (*spec3.Operation, error) {
 	ret := &spec3.Operation{
 		OperationProps: spec3.OperationProps{
-			Description: route.Doc,
+			Description: route.Description(),
 			Responses: &spec3.Responses{
 				ResponsesProps: spec3.ResponsesProps{
 					StatusCodeResponses: make(map[int]*spec3.Response),
@@ -89,34 +84,51 @@
 			},
 		},
 	}
+	for k, v := range route.Metadata() {
+		if strings.HasPrefix(k, common.ExtensionPrefix) {
+			if ret.Extensions == nil {
+				ret.Extensions = spec.Extensions{}
+			}
+			ret.Extensions.Add(k, v)
+		}
+	}
+
 	var err error
-	if ret.OperationId, ret.Tags, err = o.config.GetOperationIDAndTags(&route); err != nil {
+	if ret.OperationId, ret.Tags, err = o.config.GetOperationIDAndTagsFromRoute(route); err != nil {
 		return ret, err
 	}
 
 	// Build responses
-	for _, resp := range route.ResponseErrors {
-		ret.Responses.StatusCodeResponses[resp.Code], err = o.buildResponse(resp.Model, resp.Message, route.Produces)
+	for _, resp := range route.StatusCodeResponses() {
+		ret.Responses.StatusCodeResponses[resp.Code()], err = o.buildResponse(resp.Model(), resp.Message(), route.Produces())
 		if err != nil {
 			return ret, err
 		}
 	}
 
 	// If there is no response but a write sample, assume that write sample is an http.StatusOK response.
-	if len(ret.Responses.StatusCodeResponses) == 0 && route.WriteSample != nil {
-		ret.Responses.StatusCodeResponses[http.StatusOK], err = o.buildResponse(route.WriteSample, "OK", route.Produces)
+	if len(ret.Responses.StatusCodeResponses) == 0 && route.ResponsePayloadSample() != nil {
+		ret.Responses.StatusCodeResponses[http.StatusOK], err = o.buildResponse(route.ResponsePayloadSample(), "OK", route.Produces())
 		if err != nil {
 			return ret, err
 		}
 	}
 
-	// TODO: Default response if needed. Common Response config
-
-	ret.Parameters = make([]*spec3.Parameter, 0)
-	for _, param := range route.ParameterDocs {
+	for code, resp := range o.config.CommonResponses {
+		if _, exists := ret.Responses.StatusCodeResponses[code]; !exists {
+			ret.Responses.StatusCodeResponses[code] = resp
+		}
+	}
+
+	if len(ret.Responses.StatusCodeResponses) == 0 {
+		ret.Responses.Default = o.config.DefaultResponse
+	}
+
+	params := route.Parameters()
+	for _, param := range params {
 		_, isCommon := inPathCommonParamsMap[mapKeyFromParam(param)]
-		if !isCommon && param.Data().Kind != restful.BodyParameterKind {
-			openAPIParam, err := o.buildParameter(param.Data())
+		if !isCommon && param.Kind() != common.BodyParameterKind {
+			openAPIParam, err := o.buildParameter(param)
 			if err != nil {
 				return ret, err
 			}
@@ -124,9 +136,9 @@
 		}
 	}
 
-	body, err := o.buildRequestBody(route.ParameterDocs, route.ReadSample)
+	body, err := o.buildRequestBody(params, route.Consumes(), route.RequestPayloadSample())
 	if err != nil {
-		return nil ,err
+		return nil, err
 	}
 
 	if body != nil {
@@ -135,23 +147,24 @@
 	return ret, nil
 }
 
-func (o *openAPI) buildRequestBody(parameters []*restful.Parameter, bodySample interface{}) (*spec3.RequestBody, error) {
+func (o *openAPI) buildRequestBody(parameters []common.Parameter, consumes []string, bodySample interface{}) (*spec3.RequestBody, error) {
 	for _, param := range parameters {
-		if param.Data().Kind == restful.BodyParameterKind && bodySample != nil {
+		if param.Kind() == common.BodyParameterKind && bodySample != nil {
 			schema, err := o.toSchema(util.GetCanonicalTypeName(bodySample))
 			if err != nil {
 				return nil, err
 			}
 			r := &spec3.RequestBody{
 				RequestBodyProps: spec3.RequestBodyProps{
-					Content: map[string]*spec3.MediaType{
-						"application/json": &spec3.MediaType{
-							MediaTypeProps: spec3.MediaTypeProps{
-								Schema: schema,
-							},
-						},
+					Content: map[string]*spec3.MediaType{},
+				},
+			}
+			for _, consume := range consumes {
+				r.Content[consume] = &spec3.MediaType{
+					MediaTypeProps: spec3.MediaTypeProps{
+						Schema: schema,
 					},
-				},
+				}
 			}
 			return r, nil
 		}
@@ -161,7 +174,7 @@
 
 func newOpenAPI(config *common.Config) openAPI {
 	o := openAPI{
-		config: config,
+		config: common.ConvertConfigToV3(config),
 		spec: &spec3.OpenAPI{
 			Version: "3.0.0",
 			Info:    config.Info,
@@ -173,9 +186,37 @@
 			},
 		},
 	}
-	if o.config.GetOperationIDAndTags == nil {
-		o.config.GetOperationIDAndTags = func(r *restful.Route) (string, []string, error) {
-			return r.Operation, nil, nil
+	if len(o.config.ResponseDefinitions) > 0 {
+		o.spec.Components.Responses = make(map[string]*spec3.Response)
+
+	}
+	for k, response := range o.config.ResponseDefinitions {
+		o.spec.Components.Responses[k] = response
+	}
+
+	if len(o.config.SecuritySchemes) > 0 {
+		o.spec.Components.SecuritySchemes = make(spec3.SecuritySchemes)
+
+	}
+	for k, securityScheme := range o.config.SecuritySchemes {
+		o.spec.Components.SecuritySchemes[k] = securityScheme
+	}
+
+	if o.config.GetOperationIDAndTagsFromRoute == nil {
+		// Map the deprecated handler to the common interface, if provided.
+		if o.config.GetOperationIDAndTags != nil {
+			o.config.GetOperationIDAndTagsFromRoute = func(r common.Route) (string, []string, error) {
+				restfulRouteAdapter, ok := r.(*restfuladapter.RouteAdapter)
+				if !ok {
+					return "", nil, fmt.Errorf("config.GetOperationIDAndTags specified but route is not a restful v1 Route")
+				}
+
+				return o.config.GetOperationIDAndTags(restfulRouteAdapter.Route)
+			}
+		} else {
+			o.config.GetOperationIDAndTagsFromRoute = func(r common.Route) (string, []string, error) {
+				return r.OperationName(), nil, nil
+			}
 		}
 	}
 
@@ -185,15 +226,19 @@
 		}
 	}
 
-	o.definitions = o.config.GetDefinitions(func(name string) spec.Ref {
-		defName, _ := o.config.GetDefinitionName(name)
-		return spec.MustCreateRef("#/components/schemas/" + common.EscapeJsonPointer(defName))
-	})
+	if o.config.Definitions != nil {
+		o.definitions = o.config.Definitions
+	} else {
+		o.definitions = o.config.GetDefinitions(func(name string) spec.Ref {
+			defName, _ := o.config.GetDefinitionName(name)
+			return spec.MustCreateRef("#/components/schemas/" + common.EscapeJsonPointer(defName))
+		})
+	}
 
 	return o
 }
 
-func (o *openAPI) buildOpenAPISpec(webServices []*restful.WebService) error {
+func (o *openAPI) buildOpenAPISpec(webServices []common.RouteContainer) error {
 	pathsToIgnore := util.NewTrie(o.config.IgnorePrefixes)
 	for _, w := range webServices {
 		rootPath := w.RootPath()
@@ -227,9 +272,7 @@
 			}
 
 			pathItem = &spec3.Path{
-				PathProps: spec3.PathProps{
-					Parameters: make([]*spec3.Parameter, 0),
-				},
+				PathProps: spec3.PathProps{},
 			}
 
 			// add web services's parameters as well as any parameters appears in all ops, as common parameters
@@ -241,8 +284,9 @@
 
 			for _, route := range routes {
 				op, _ := o.buildOperations(route, inPathCommonParamsMap)
-
-				switch strings.ToUpper(route.Method) {
+				sortParameters(op.Parameters)
+
+				switch strings.ToUpper(route.Method()) {
 				case "GET":
 					pathItem.Get = op
 				case "POST":
@@ -266,7 +310,15 @@
 	return nil
 }
 
+// BuildOpenAPISpec builds OpenAPI v3 spec given a list of route containers and common.Config to customize it.
+//
+// Deprecated: BuildOpenAPISpecFromRoutes should be used instead.
 func BuildOpenAPISpec(webServices []*restful.WebService, config *common.Config) (*spec3.OpenAPI, error) {
+	return BuildOpenAPISpecFromRoutes(restfuladapter.AdaptWebServices(webServices), config)
+}
+
+// BuildOpenAPISpecFromRoutes builds OpenAPI v3 spec given a list of route containers and common.Config to customize it.
+func BuildOpenAPISpecFromRoutes(webServices []common.RouteContainer, config *common.Config) (*spec3.OpenAPI, error) {
 	a := newOpenAPI(config)
 	err := a.buildOpenAPISpec(webServices)
 	if err != nil {
@@ -275,9 +327,6 @@
 	return a.spec, nil
 }
 
-<<<<<<< HEAD
-func (o *openAPI) findCommonParameters(routes []restful.Route) (map[interface{}]*spec3.Parameter, error) {
-=======
 // BuildOpenAPIDefinitionsForResource builds a partial OpenAPI spec given a sample object and common.Config to customize it.
 // BuildOpenAPIDefinitionsForResources returns the OpenAPI spec which includes the definitions for the
 // passed type names.
@@ -294,29 +343,29 @@
 	return o.spec.Components.Schemas, nil
 }
 func (o *openAPI) findCommonParameters(routes []common.Route) (map[interface{}]*spec3.Parameter, error) {
->>>>>>> ffba3d33
 	commonParamsMap := make(map[interface{}]*spec3.Parameter, 0)
 	paramOpsCountByName := make(map[interface{}]int, 0)
-	paramNameKindToDataMap := make(map[interface{}]restful.ParameterData, 0)
+	paramNameKindToDataMap := make(map[interface{}]common.Parameter, 0)
 	for _, route := range routes {
 		routeParamDuplicateMap := make(map[interface{}]bool)
 		s := ""
-		for _, param := range route.ParameterDocs {
-			m, _ := json.Marshal(param.Data())
+		params := route.Parameters()
+		for _, param := range params {
+			m, _ := json.Marshal(param)
 			s += string(m) + "\n"
 			key := mapKeyFromParam(param)
 			if routeParamDuplicateMap[key] {
-				msg, _ := json.Marshal(route.ParameterDocs)
-				return commonParamsMap, fmt.Errorf("duplicate parameter %v for route %v, %v", param.Data().Name, string(msg), s)
+				msg, _ := json.Marshal(params)
+				return commonParamsMap, fmt.Errorf("duplicate parameter %v for route %v, %v", param.Name(), string(msg), s)
 			}
 			routeParamDuplicateMap[key] = true
 			paramOpsCountByName[key]++
-			paramNameKindToDataMap[key] = param.Data()
+			paramNameKindToDataMap[key] = param
 		}
 	}
 	for key, count := range paramOpsCountByName {
 		paramData := paramNameKindToDataMap[key]
-		if count == len(routes) && paramData.Kind != restful.BodyParameterKind {
+		if count == len(routes) && paramData.Kind() != common.BodyParameterKind {
 			openAPIParam, err := o.buildParameter(paramData)
 			if err != nil {
 				return commonParamsMap, err
@@ -327,10 +376,10 @@
 	return commonParamsMap, nil
 }
 
-func (o *openAPI) buildParameters(restParam []*restful.Parameter) (ret []*spec3.Parameter, err error) {
+func (o *openAPI) buildParameters(restParam []common.Parameter) (ret []*spec3.Parameter, err error) {
 	ret = make([]*spec3.Parameter, len(restParam))
 	for i, v := range restParam {
-		ret[i], err = o.buildParameter(v.Data())
+		ret[i], err = o.buildParameter(v)
 		if err != nil {
 			return ret, err
 		}
@@ -338,40 +387,40 @@
 	return ret, nil
 }
 
-func (o *openAPI) buildParameter(restParam restful.ParameterData) (ret *spec3.Parameter, err error) {
+func (o *openAPI) buildParameter(restParam common.Parameter) (ret *spec3.Parameter, err error) {
 	ret = &spec3.Parameter{
 		ParameterProps: spec3.ParameterProps{
-			Name:        restParam.Name,
-			Description: restParam.Description,
-			Required:    restParam.Required,
+			Name:        restParam.Name(),
+			Description: restParam.Description(),
+			Required:    restParam.Required(),
 		},
 	}
-	switch restParam.Kind {
-	case restful.BodyParameterKind:
+	switch restParam.Kind() {
+	case common.BodyParameterKind:
 		return nil, nil
-	case restful.PathParameterKind:
+	case common.PathParameterKind:
 		ret.In = "path"
-		if !restParam.Required {
-			return ret, fmt.Errorf("path parameters should be marked at required for parameter %v", restParam)
-		}
-	case restful.QueryParameterKind:
+		if !restParam.Required() {
+			return ret, fmt.Errorf("path parameters should be marked as required for parameter %v", restParam)
+		}
+	case common.QueryParameterKind:
 		ret.In = "query"
-	case restful.HeaderParameterKind:
+	case common.HeaderParameterKind:
 		ret.In = "header"
 	/* TODO: add support for the cookie param */
 	default:
-		return ret, fmt.Errorf("unsupported restful parameter kind : %v", restParam.Kind)
-	}
-	openAPIType, openAPIFormat := common.OpenAPITypeFormat(restParam.DataType)
+		return ret, fmt.Errorf("unsupported restful parameter kind : %v", restParam.Kind())
+	}
+	openAPIType, openAPIFormat := common.OpenAPITypeFormat(restParam.DataType())
 	if openAPIType == "" {
-		return ret, fmt.Errorf("non-body Restful parameter type should be a simple type, but got : %v", restParam.DataType)
+		return ret, fmt.Errorf("non-body Restful parameter type should be a simple type, but got : %v", restParam.DataType())
 	}
 
 	ret.Schema = &spec.Schema{
 		SchemaProps: spec.SchemaProps{
 			Type:        []string{openAPIType},
 			Format:      openAPIFormat,
-			UniqueItems: !restParam.AllowMultiple,
+			UniqueItems: !restParam.AllowMultiple(),
 		},
 	}
 	return ret, nil
@@ -396,6 +445,9 @@
 				schema.Extensions[k] = v
 			}
 		}
+		// delete the embedded v2 schema if exists, otherwise no-op
+		delete(schema.VendorExtensible.Extensions, common.ExtensionV2Schema)
+		schema = builderutil.WrapRefs(schema)
 		o.spec.Components.Schemas[uniqueName] = schema
 		for _, v := range item.Dependencies {
 			if err := o.buildDefinitionRecursively(v); err != nil {
