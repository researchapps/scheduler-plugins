/*
Copyright 2017 The Kubernetes Authors.

Licensed under the Apache License, Version 2.0 (the "License");
you may not use this file except in compliance with the License.
You may obtain a copy of the License at

    http://www.apache.org/licenses/LICENSE-2.0

Unless required by applicable law or agreed to in writing, software
distributed under the License is distributed on an "AS IS" BASIS,
WITHOUT WARRANTIES OR CONDITIONS OF ANY KIND, either express or implied.
See the License for the specific language governing permissions and
limitations under the License.
*/

package handler

import (
	"bytes"
	"crypto/sha512"
	"fmt"
	"net/http"
	"sync"
	"time"

	"github.com/NYTimes/gziphandler"
	"github.com/emicklei/go-restful/v3"
	"github.com/golang/protobuf/proto"
<<<<<<< HEAD
	openapi_v2 "github.com/googleapis/gnostic/openapiv2"
=======
	openapi_v2 "github.com/google/gnostic/openapiv2"
	"github.com/google/uuid"
>>>>>>> ffba3d33
	"github.com/munnerz/goautoneg"
	klog "k8s.io/klog/v2"
	"k8s.io/kube-openapi/pkg/builder"
	"k8s.io/kube-openapi/pkg/cached"
	"k8s.io/kube-openapi/pkg/common"
<<<<<<< HEAD
=======
	"k8s.io/kube-openapi/pkg/common/restfuladapter"
>>>>>>> ffba3d33
	"k8s.io/kube-openapi/pkg/validation/spec"
)

const (
	subTypeProtobufDeprecated = "com.github.proto-openapi.spec.v2@v1.0+protobuf"
	subTypeProtobuf           = "com.github.proto-openapi.spec.v2.v1.0+protobuf"
	subTypeJSON               = "json"
)

<<<<<<< HEAD
// OpenAPIService is the service responsible for serving OpenAPI spec. It has
// the ability to safely change the spec while serving it.
type OpenAPIService struct {
	// rwMutex protects All members of this service.
	rwMutex sync.RWMutex

	lastModified time.Time

	jsonCache  cache
	protoCache cache
}

type cache struct {
	BuildCache func() ([]byte, error)
	once       sync.Once
	bytes      []byte
	etag       string
	err        error
}

func (c *cache) Get() ([]byte, string, error) {
	c.once.Do(func() {
		bytes, err := c.BuildCache()
		// if there is an error updating the cache, there can be situations where
		// c.bytes contains a valid value (carried over from the previous update)
		// but c.err is also not nil; the cache user is expected to check for this
		c.err = err
		if c.err == nil {
			// don't override previous spec if we had an error
			c.bytes = bytes
			c.etag = computeETag(c.bytes)
		}
	})
	return c.bytes, c.etag, c.err
}

func (c *cache) New(cacheBuilder func() ([]byte, error)) cache {
	return cache{
		bytes:      c.bytes,
		etag:       c.etag,
		BuildCache: cacheBuilder,
	}
=======
func computeETag(data []byte) string {
	if data == nil {
		return ""
	}
	return fmt.Sprintf("%X", sha512.Sum512(data))
}

type timedSpec struct {
	spec         []byte
	lastModified time.Time
>>>>>>> ffba3d33
}

// OpenAPIService is the service responsible for serving OpenAPI spec. It has
// the ability to safely change the spec while serving it.
type OpenAPIService struct {
	specCache  cached.Replaceable[*spec.Swagger]
	jsonCache  cached.Data[timedSpec]
	protoCache cached.Data[timedSpec]
}

func computeETag(data []byte) string {
	if data == nil {
		return ""
	}
	return fmt.Sprintf("\"%X\"", sha512.Sum512(data))
}

// NewOpenAPIService builds an OpenAPIService starting with the given spec.
func NewOpenAPIService(swagger *spec.Swagger) *OpenAPIService {
	return NewOpenAPIServiceLazy(cached.NewResultOK(swagger, uuid.New().String()))
}

<<<<<<< HEAD
func (o *OpenAPIService) getSwaggerBytes() ([]byte, string, time.Time, error) {
	o.rwMutex.RLock()
	defer o.rwMutex.RUnlock()
	specBytes, etag, err := o.jsonCache.Get()
	if err != nil {
		return nil, "", time.Time{}, err
	}
	return specBytes, etag, o.lastModified, nil
}

func (o *OpenAPIService) getSwaggerPbBytes() ([]byte, string, time.Time, error) {
	o.rwMutex.RLock()
	defer o.rwMutex.RUnlock()
	specPb, etag, err := o.protoCache.Get()
	if err != nil {
		return nil, "", time.Time{}, err
	}
	return specPb, etag, o.lastModified, nil
}

func (o *OpenAPIService) UpdateSpec(openapiSpec *spec.Swagger) (err error) {
	o.rwMutex.Lock()
	defer o.rwMutex.Unlock()
	o.jsonCache = o.jsonCache.New(func() ([]byte, error) {
		return json.Marshal(openapiSpec)
	})
	o.protoCache = o.protoCache.New(func() ([]byte, error) {
		json, _, err := o.jsonCache.Get()
=======
// NewOpenAPIServiceLazy builds an OpenAPIService from lazy spec.
func NewOpenAPIServiceLazy(swagger cached.Data[*spec.Swagger]) *OpenAPIService {
	o := &OpenAPIService{}
	o.UpdateSpecLazy(swagger)

	o.jsonCache = cached.NewTransformer[*spec.Swagger](func(result cached.Result[*spec.Swagger]) cached.Result[timedSpec] {
		if result.Err != nil {
			return cached.NewResultErr[timedSpec](result.Err)
		}
		json, err := result.Data.MarshalJSON()
>>>>>>> ffba3d33
		if err != nil {
			return cached.NewResultErr[timedSpec](err)
		}
		return cached.NewResultOK(timedSpec{spec: json, lastModified: time.Now()}, computeETag(json))
	}, &o.specCache)
	o.protoCache = cached.NewTransformer(func(result cached.Result[timedSpec]) cached.Result[timedSpec] {
		if result.Err != nil {
			return cached.NewResultErr[timedSpec](result.Err)
		}
<<<<<<< HEAD
		return ToProtoBinary(json)
	})
	o.lastModified = time.Now()

	return nil
=======
		proto, err := ToProtoBinary(result.Data.spec)
		if err != nil {
			return cached.NewResultErr[timedSpec](err)
		}
		// We can re-use the same etag as json because of the Vary header.
		return cached.NewResultOK(timedSpec{spec: proto, lastModified: result.Data.lastModified}, result.Etag)
	}, o.jsonCache)
	return o
>>>>>>> ffba3d33
}

func (o *OpenAPIService) UpdateSpec(swagger *spec.Swagger) error {
	o.UpdateSpecLazy(cached.NewResultOK(swagger, uuid.New().String()))
	return nil
}

func (o *OpenAPIService) UpdateSpecLazy(swagger cached.Data[*spec.Swagger]) {
	o.specCache.Replace(swagger)
}

func ToProtoBinary(json []byte) ([]byte, error) {
	document, err := openapi_v2.ParseDocument(json)
	if err != nil {
		return nil, err
	}
	return proto.Marshal(document)
}

// RegisterOpenAPIVersionedService registers a handler to provide access to provided swagger spec.
//
// Deprecated: use OpenAPIService.RegisterOpenAPIVersionedService instead.
func RegisterOpenAPIVersionedService(spec *spec.Swagger, servePath string, handler common.PathHandler) (*OpenAPIService, error) {
	o := NewOpenAPIService(spec)
	return o, o.RegisterOpenAPIVersionedService(servePath, handler)
}

// RegisterOpenAPIVersionedService registers a handler to provide access to provided swagger spec.
func (o *OpenAPIService) RegisterOpenAPIVersionedService(servePath string, handler common.PathHandler) error {
	// Mutex protects the cache chain
	var mutex sync.Mutex

	accepted := []struct {
		Type                string
		SubType             string
		ReturnedContentType string
		GetDataAndEtag      cached.Data[timedSpec]
	}{
		{"application", subTypeJSON, "application/" + subTypeJSON, o.jsonCache},
		{"application", subTypeProtobufDeprecated, "application/" + subTypeProtobuf, o.protoCache},
		{"application", subTypeProtobuf, "application/" + subTypeProtobuf, o.protoCache},
	}

	handler.Handle(servePath, gziphandler.GzipHandler(http.HandlerFunc(
		func(w http.ResponseWriter, r *http.Request) {
			decipherableFormats := r.Header.Get("Accept")
			if decipherableFormats == "" {
				decipherableFormats = "*/*"
			}
			clauses := goautoneg.ParseAccept(decipherableFormats)
			w.Header().Add("Vary", "Accept")
			for _, clause := range clauses {
				for _, accepts := range accepted {
					if clause.Type != accepts.Type && clause.Type != "*" {
						continue
					}
					if clause.SubType != accepts.SubType && clause.SubType != "*" {
						continue
					}
					// serve the first matching media type in the sorted clause list
					mutex.Lock()
					result := accepts.GetDataAndEtag.Get()
					mutex.Unlock()
					if result.Err != nil {
						klog.Errorf("Error in OpenAPI handler: %s", result.Err)
						// only return a 503 if we have no older cache data to serve
						if result.Data.spec == nil {
							w.WriteHeader(http.StatusServiceUnavailable)
							return
						}
					}
<<<<<<< HEAD
					w.Header().Set("Etag", etag)
=======
					// Set Content-Type header in the reponse
					w.Header().Set("Content-Type", accepts.ReturnedContentType)

					// ETag must be enclosed in double quotes: https://developer.mozilla.org/en-US/docs/Web/HTTP/Headers/ETag
					w.Header().Set("Etag", strconv.Quote(result.Etag))
>>>>>>> ffba3d33
					// ServeContent will take care of caching using eTag.
					http.ServeContent(w, r, servePath, result.Data.lastModified, bytes.NewReader(result.Data.spec))
					return
				}
			}
			// Return 406 for not acceptable format
			w.WriteHeader(406)
			return
		}),
	))

	return nil
}

// BuildAndRegisterOpenAPIVersionedService builds the spec and registers a handler to provide access to it.
// Use this method if your OpenAPI spec is static. If you want to update the spec, use BuildOpenAPISpec then RegisterOpenAPIVersionedService.
func BuildAndRegisterOpenAPIVersionedService(servePath string, webServices []*restful.WebService, config *common.Config, handler common.PathHandler) (*OpenAPIService, error) {
	spec, err := builder.BuildOpenAPISpec(webServices, config)
	if err != nil {
		return nil, err
	}
	o := NewOpenAPIService(spec)
	return o, o.RegisterOpenAPIVersionedService(servePath, handler)
}<|MERGE_RESOLUTION|>--- conflicted
+++ resolved
@@ -21,27 +21,21 @@
 	"crypto/sha512"
 	"fmt"
 	"net/http"
+	"strconv"
 	"sync"
 	"time"
 
 	"github.com/NYTimes/gziphandler"
 	"github.com/emicklei/go-restful/v3"
 	"github.com/golang/protobuf/proto"
-<<<<<<< HEAD
-	openapi_v2 "github.com/googleapis/gnostic/openapiv2"
-=======
 	openapi_v2 "github.com/google/gnostic/openapiv2"
 	"github.com/google/uuid"
->>>>>>> ffba3d33
 	"github.com/munnerz/goautoneg"
 	klog "k8s.io/klog/v2"
 	"k8s.io/kube-openapi/pkg/builder"
 	"k8s.io/kube-openapi/pkg/cached"
 	"k8s.io/kube-openapi/pkg/common"
-<<<<<<< HEAD
-=======
 	"k8s.io/kube-openapi/pkg/common/restfuladapter"
->>>>>>> ffba3d33
 	"k8s.io/kube-openapi/pkg/validation/spec"
 )
 
@@ -51,50 +45,6 @@
 	subTypeJSON               = "json"
 )
 
-<<<<<<< HEAD
-// OpenAPIService is the service responsible for serving OpenAPI spec. It has
-// the ability to safely change the spec while serving it.
-type OpenAPIService struct {
-	// rwMutex protects All members of this service.
-	rwMutex sync.RWMutex
-
-	lastModified time.Time
-
-	jsonCache  cache
-	protoCache cache
-}
-
-type cache struct {
-	BuildCache func() ([]byte, error)
-	once       sync.Once
-	bytes      []byte
-	etag       string
-	err        error
-}
-
-func (c *cache) Get() ([]byte, string, error) {
-	c.once.Do(func() {
-		bytes, err := c.BuildCache()
-		// if there is an error updating the cache, there can be situations where
-		// c.bytes contains a valid value (carried over from the previous update)
-		// but c.err is also not nil; the cache user is expected to check for this
-		c.err = err
-		if c.err == nil {
-			// don't override previous spec if we had an error
-			c.bytes = bytes
-			c.etag = computeETag(c.bytes)
-		}
-	})
-	return c.bytes, c.etag, c.err
-}
-
-func (c *cache) New(cacheBuilder func() ([]byte, error)) cache {
-	return cache{
-		bytes:      c.bytes,
-		etag:       c.etag,
-		BuildCache: cacheBuilder,
-	}
-=======
 func computeETag(data []byte) string {
 	if data == nil {
 		return ""
@@ -105,7 +55,6 @@
 type timedSpec struct {
 	spec         []byte
 	lastModified time.Time
->>>>>>> ffba3d33
 }
 
 // OpenAPIService is the service responsible for serving OpenAPI spec. It has
@@ -116,48 +65,11 @@
 	protoCache cached.Data[timedSpec]
 }
 
-func computeETag(data []byte) string {
-	if data == nil {
-		return ""
-	}
-	return fmt.Sprintf("\"%X\"", sha512.Sum512(data))
-}
-
 // NewOpenAPIService builds an OpenAPIService starting with the given spec.
 func NewOpenAPIService(swagger *spec.Swagger) *OpenAPIService {
 	return NewOpenAPIServiceLazy(cached.NewResultOK(swagger, uuid.New().String()))
 }
 
-<<<<<<< HEAD
-func (o *OpenAPIService) getSwaggerBytes() ([]byte, string, time.Time, error) {
-	o.rwMutex.RLock()
-	defer o.rwMutex.RUnlock()
-	specBytes, etag, err := o.jsonCache.Get()
-	if err != nil {
-		return nil, "", time.Time{}, err
-	}
-	return specBytes, etag, o.lastModified, nil
-}
-
-func (o *OpenAPIService) getSwaggerPbBytes() ([]byte, string, time.Time, error) {
-	o.rwMutex.RLock()
-	defer o.rwMutex.RUnlock()
-	specPb, etag, err := o.protoCache.Get()
-	if err != nil {
-		return nil, "", time.Time{}, err
-	}
-	return specPb, etag, o.lastModified, nil
-}
-
-func (o *OpenAPIService) UpdateSpec(openapiSpec *spec.Swagger) (err error) {
-	o.rwMutex.Lock()
-	defer o.rwMutex.Unlock()
-	o.jsonCache = o.jsonCache.New(func() ([]byte, error) {
-		return json.Marshal(openapiSpec)
-	})
-	o.protoCache = o.protoCache.New(func() ([]byte, error) {
-		json, _, err := o.jsonCache.Get()
-=======
 // NewOpenAPIServiceLazy builds an OpenAPIService from lazy spec.
 func NewOpenAPIServiceLazy(swagger cached.Data[*spec.Swagger]) *OpenAPIService {
 	o := &OpenAPIService{}
@@ -168,7 +80,6 @@
 			return cached.NewResultErr[timedSpec](result.Err)
 		}
 		json, err := result.Data.MarshalJSON()
->>>>>>> ffba3d33
 		if err != nil {
 			return cached.NewResultErr[timedSpec](err)
 		}
@@ -178,13 +89,6 @@
 		if result.Err != nil {
 			return cached.NewResultErr[timedSpec](result.Err)
 		}
-<<<<<<< HEAD
-		return ToProtoBinary(json)
-	})
-	o.lastModified = time.Now()
-
-	return nil
-=======
 		proto, err := ToProtoBinary(result.Data.spec)
 		if err != nil {
 			return cached.NewResultErr[timedSpec](err)
@@ -193,7 +97,6 @@
 		return cached.NewResultOK(timedSpec{spec: proto, lastModified: result.Data.lastModified}, result.Etag)
 	}, o.jsonCache)
 	return o
->>>>>>> ffba3d33
 }
 
 func (o *OpenAPIService) UpdateSpec(swagger *spec.Swagger) error {
@@ -265,15 +168,11 @@
 							return
 						}
 					}
-<<<<<<< HEAD
-					w.Header().Set("Etag", etag)
-=======
 					// Set Content-Type header in the reponse
 					w.Header().Set("Content-Type", accepts.ReturnedContentType)
 
 					// ETag must be enclosed in double quotes: https://developer.mozilla.org/en-US/docs/Web/HTTP/Headers/ETag
 					w.Header().Set("Etag", strconv.Quote(result.Etag))
->>>>>>> ffba3d33
 					// ServeContent will take care of caching using eTag.
 					http.ServeContent(w, r, servePath, result.Data.lastModified, bytes.NewReader(result.Data.spec))
 					return
@@ -290,8 +189,16 @@
 
 // BuildAndRegisterOpenAPIVersionedService builds the spec and registers a handler to provide access to it.
 // Use this method if your OpenAPI spec is static. If you want to update the spec, use BuildOpenAPISpec then RegisterOpenAPIVersionedService.
+//
+// Deprecated: BuildAndRegisterOpenAPIVersionedServiceFromRoutes should be used instead.
 func BuildAndRegisterOpenAPIVersionedService(servePath string, webServices []*restful.WebService, config *common.Config, handler common.PathHandler) (*OpenAPIService, error) {
-	spec, err := builder.BuildOpenAPISpec(webServices, config)
+	return BuildAndRegisterOpenAPIVersionedServiceFromRoutes(servePath, restfuladapter.AdaptWebServices(webServices), config, handler)
+}
+
+// BuildAndRegisterOpenAPIVersionedServiceFromRoutes builds the spec and registers a handler to provide access to it.
+// Use this method if your OpenAPI spec is static. If you want to update the spec, use BuildOpenAPISpec then RegisterOpenAPIVersionedService.
+func BuildAndRegisterOpenAPIVersionedServiceFromRoutes(servePath string, routeContainers []common.RouteContainer, config *common.Config, handler common.PathHandler) (*OpenAPIService, error) {
+	spec, err := builder.BuildOpenAPISpecFromRoutes(routeContainers, config)
 	if err != nil {
 		return nil, err
 	}
