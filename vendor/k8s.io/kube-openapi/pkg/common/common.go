--- conflicted
+++ resolved
@@ -20,14 +20,10 @@
 	"net/http"
 	"strings"
 
-<<<<<<< HEAD
-	"github.com/emicklei/go-restful"
-=======
 	"github.com/emicklei/go-restful/v3"
 
 	"k8s.io/kube-openapi/pkg/openapiconv"
 	"k8s.io/kube-openapi/pkg/spec3"
->>>>>>> ffba3d33
 	"k8s.io/kube-openapi/pkg/validation/spec"
 )
 
@@ -98,8 +94,18 @@
 	// or any of the models will result in spec generation failure.
 	GetDefinitions GetOpenAPIDefinitions
 
+	// Provides the definition for all models used by routes. One of GetDefinitions or Definitions must be defined to generate a spec.
+	// This takes precedent over the GetDefinitions function
+	Definitions map[string]OpenAPIDefinition
+
 	// GetOperationIDAndTags returns operation id and tags for a restful route. It is an optional function to customize operation IDs.
+	//
+	// Deprecated: GetOperationIDAndTagsFromRoute should be used instead. This cannot be specified if using the new Route
+	// interface set of funcs.
 	GetOperationIDAndTags func(r *restful.Route) (string, []string, error)
+
+	// GetOperationIDAndTagsFromRoute returns operation id and tags for a Route. It is an optional function to customize operation IDs.
+	GetOperationIDAndTagsFromRoute func(r Route) (string, []string, error)
 
 	// GetDefinitionName returns a friendly name for a definition base on the serving path. parameter `name` is the full name of the definition.
 	// It is an optional function to customize model names.
@@ -115,6 +121,92 @@
 	// DefaultSecurity for all operations. This will pass as spec.SwaggerProps.Security to OpenAPI.
 	// For most cases, this will be list of acceptable definitions in SecurityDefinitions.
 	DefaultSecurity []map[string][]string
+}
+
+// OpenAPIV3Config is set of configuration for OpenAPI V3 spec generation.
+type OpenAPIV3Config struct {
+	// Info is general information about the API.
+	Info *spec.Info
+
+	// DefaultResponse will be used if an operation does not have any responses listed. It
+	// will show up as ... "responses" : {"default" : $DefaultResponse} in the spec.
+	DefaultResponse *spec3.Response
+
+	// ResponseDefinitions will be added to responses component. This is an object
+	// that holds responses that can be used across operations.
+	ResponseDefinitions map[string]*spec3.Response
+
+	// CommonResponses will be added as a response to all operation specs. This is a good place to add common
+	// responses such as authorization failed.
+	CommonResponses map[int]*spec3.Response
+
+	// List of webservice's path prefixes to ignore
+	IgnorePrefixes []string
+
+	// OpenAPIDefinitions should provide definition for all models used by routes. Failure to provide this map
+	// or any of the models will result in spec generation failure.
+	// One of GetDefinitions or Definitions must be defined to generate a spec.
+	GetDefinitions GetOpenAPIDefinitions
+
+	// Provides the definition for all models used by routes. One of GetDefinitions or Definitions must be defined to generate a spec.
+	// This takes precedent over the GetDefinitions function
+	Definitions map[string]OpenAPIDefinition
+
+	// GetOperationIDAndTags returns operation id and tags for a restful route. It is an optional function to customize operation IDs.
+	//
+	// Deprecated: GetOperationIDAndTagsFromRoute should be used instead. This cannot be specified if using the new Route
+	// interface set of funcs.
+	GetOperationIDAndTags func(r *restful.Route) (string, []string, error)
+
+	// GetOperationIDAndTagsFromRoute returns operation id and tags for a Route. It is an optional function to customize operation IDs.
+	GetOperationIDAndTagsFromRoute func(r Route) (string, []string, error)
+
+	// GetDefinitionName returns a friendly name for a definition base on the serving path. parameter `name` is the full name of the definition.
+	// It is an optional function to customize model names.
+	GetDefinitionName func(name string) (string, spec.Extensions)
+
+	// SecuritySchemes is list of all security schemes for OpenAPI service.
+	SecuritySchemes spec3.SecuritySchemes
+
+	// DefaultSecurity for all operations.
+	DefaultSecurity []map[string][]string
+}
+
+// ConvertConfigToV3 converts a Config object to an OpenAPIV3Config object
+func ConvertConfigToV3(config *Config) *OpenAPIV3Config {
+	if config == nil {
+		return nil
+	}
+
+	v3Config := &OpenAPIV3Config{
+		Info:                           config.Info,
+		IgnorePrefixes:                 config.IgnorePrefixes,
+		GetDefinitions:                 config.GetDefinitions,
+		GetOperationIDAndTags:          config.GetOperationIDAndTags,
+		GetOperationIDAndTagsFromRoute: config.GetOperationIDAndTagsFromRoute,
+		GetDefinitionName:              config.GetDefinitionName,
+		Definitions:                    config.Definitions,
+		SecuritySchemes:                make(spec3.SecuritySchemes),
+		DefaultSecurity:                config.DefaultSecurity,
+		DefaultResponse:                openapiconv.ConvertResponse(config.DefaultResponse, []string{"application/json"}),
+
+		CommonResponses:     make(map[int]*spec3.Response),
+		ResponseDefinitions: make(map[string]*spec3.Response),
+	}
+
+	if config.SecurityDefinitions != nil {
+		for s, securityScheme := range *config.SecurityDefinitions {
+			v3Config.SecuritySchemes[s] = openapiconv.ConvertSecurityScheme(securityScheme)
+		}
+	}
+	for k, commonResponse := range config.CommonResponses {
+		v3Config.CommonResponses[k] = openapiconv.ConvertResponse(&commonResponse, []string{"application/json"})
+	}
+
+	for k, responseDefinition := range config.ResponseDefinitions {
+		v3Config.ResponseDefinitions[k] = openapiconv.ConvertResponse(&responseDefinition, []string{"application/json"})
+	}
+	return v3Config
 }
 
 type typeInfo struct {
@@ -221,4 +313,12 @@
 	}
 	main.Schema.Extensions[ExtensionV2Schema] = embedded.Schema
 	return main
+}
+
+// GenerateOpenAPIV3OneOfSchema generate the set of schemas that MUST be assigned to SchemaProps.OneOf
+func GenerateOpenAPIV3OneOfSchema(types []string) (oneOf []spec.Schema) {
+	for _, t := range types {
+		oneOf = append(oneOf, spec.Schema{SchemaProps: spec.SchemaProps{Type: []string{t}}})
+	}
+	return
 }