--- conflicted
+++ resolved
@@ -21,6 +21,7 @@
 	"fmt"
 	"io"
 	"net/http"
+	"net/url"
 	"time"
 
 	"k8s.io/klog/v2"
@@ -50,42 +51,52 @@
 // Note that WithRetry is not safe for concurrent use by multiple
 // goroutines without additional locking or coordination.
 type WithRetry interface {
-	// SetMaxRetries makes the request use the specified integer as a ceiling
-	// for retries upon receiving a 429 status code  and the "Retry-After" header
-	// in the response.
-	// A zero maxRetries should prevent from doing any retry and return immediately.
-	SetMaxRetries(maxRetries int)
-
-	// NextRetry advances the retry counter appropriately and returns true if the
-	// request should be retried, otherwise it returns false if:
+	// IsNextRetry advances the retry counter appropriately
+	// and returns true if the request should be retried,
+	// otherwise it returns false, if:
 	//  - we have already reached the maximum retry threshold.
 	//  - the error does not fall into the retryable category.
 	//  - the server has not sent us a 429, or 5xx status code and the
 	//    'Retry-After' response header is not set with a value.
+	//  - we need to seek to the beginning of the request body before we
+	//    initiate the next retry, the function should log an error and
+	//    return false if it fails to do so.
 	//
-	// if retry is set to true, retryAfter will contain the information
-	// regarding the next retry.
-	//
-	// request: the original request sent to the server
+	// restReq: the associated rest.Request
+	// httpReq: the HTTP Request sent to the server
 	// resp: the response sent from the server, it is set if err is nil
 	// err: the server sent this error to us, if err is set then resp is nil.
 	// f: a IsRetryableErrorFunc function provided by the client that determines
 	//    if the err sent by the server is retryable.
-	NextRetry(req *http.Request, resp *http.Response, err error, f IsRetryableErrorFunc) (*RetryAfter, bool)
-
-	// BeforeNextRetry is responsible for carrying out operations that need
-	// to be completed before the next retry is initiated:
-	// - if the request context is already canceled there is no need to
-	//   retry, the function will return ctx.Err().
-	// - we need to seek to the beginning of the request body before we
-	//   initiate the next retry, the function should return an error if
-	//   it fails to do so.
-	// - we should wait the number of seconds the server has asked us to
-	//   in the 'Retry-After' response header.
+	IsNextRetry(ctx context.Context, restReq *Request, httpReq *http.Request, resp *http.Response, err error, f IsRetryableErrorFunc) bool
+
+	// Before should be invoked prior to each attempt, including
+	// the first one. If an error is returned, the request should
+	// be aborted immediately.
 	//
-	// If BeforeNextRetry returns an error the client should abort the retry,
-	// otherwise it is safe to initiate the next retry.
-	BeforeNextRetry(ctx context.Context, backoff BackoffManager, retryAfter *RetryAfter, url string, body io.Reader) error
+	// Before may also be additionally responsible for preparing
+	// the request for the next retry, namely in terms of resetting
+	// the request body in case it has been read.
+	Before(ctx context.Context, r *Request) error
+
+	// After should be invoked immediately after an attempt is made.
+	After(ctx context.Context, r *Request, resp *http.Response, err error)
+
+	// WrapPreviousError wraps the error from any previous attempt into
+	// the final error specified in 'finalErr', so the user has more
+	// context why the request failed.
+	// For example, if a request times out after multiple retries then
+	// we see a generic context.Canceled or context.DeadlineExceeded
+	// error which is not very useful in debugging. This function can
+	// wrap any error from previous attempt(s) to provide more context to
+	// the user. The error returned in 'err' must satisfy the
+	// following conditions:
+	//  a: errors.Unwrap(err) = errors.Unwrap(finalErr) if finalErr
+	//     implements Unwrap
+	//  b: errors.Unwrap(err) = finalErr if finalErr does not
+	//     implements Unwrap
+	//  c: errors.Is(err, otherErr) = errors.Is(finalErr, otherErr)
+	WrapPreviousError(finalErr error) (err error)
 }
 
 // RetryAfter holds information associated with the next retry.
@@ -106,19 +117,40 @@
 type withRetry struct {
 	maxRetries int
 	attempts   int
-}
-
-func (r *withRetry) SetMaxRetries(maxRetries int) {
-	if maxRetries < 0 {
-		maxRetries = 0
-	}
-	r.maxRetries = maxRetries
-}
-
-func (r *withRetry) NextRetry(req *http.Request, resp *http.Response, err error, f IsRetryableErrorFunc) (*RetryAfter, bool) {
-	if req == nil || (resp == nil && err == nil) {
+
+	// retry after parameters that pertain to the attempt that is to
+	// be made soon, so as to enable 'Before' and 'After' to refer
+	// to the retry parameters.
+	//  - for the first attempt, it will always be nil
+	//  - for consecutive attempts, it is non nil and holds the
+	//    retry after parameters for the next attempt to be made.
+	retryAfter *RetryAfter
+
+	// we keep track of two most recent errors, if the most
+	// recent attempt is labeled as 'N' then:
+	//  - currentErr represents the error returned by attempt N, it
+	//    can be nil if attempt N did not return an error.
+	//  - previousErr represents an error from an attempt 'M' which
+	//    precedes attempt 'N' (N - M >= 1), it is non nil only when:
+	//      - for a sequence of attempt(s) 1..n (n>1), there
+	//        is an attempt k (k<n) that returned an error.
+	previousErr, currentErr error
+}
+
+func (r *withRetry) trackPreviousError(err error) {
+	// keep track of two most recent errors
+	if r.currentErr != nil {
+		r.previousErr = r.currentErr
+	}
+	r.currentErr = err
+}
+
+func (r *withRetry) IsNextRetry(ctx context.Context, restReq *Request, httpReq *http.Request, resp *http.Response, err error, f IsRetryableErrorFunc) bool {
+	defer r.trackPreviousError(err)
+
+	if httpReq == nil || (resp == nil && err == nil) {
 		// bad input, we do nothing.
-		return nil, false
+		return false
 	}
 
 	if restReq.body != nil {
@@ -127,21 +159,21 @@
 	}
 
 	r.attempts++
-	retryAfter := &RetryAfter{Attempt: r.attempts}
+	r.retryAfter = &RetryAfter{Attempt: r.attempts}
 	if r.attempts > r.maxRetries {
-		return retryAfter, false
+		return false
 	}
 
 	// if the server returned an error, it takes precedence over the http response.
 	var errIsRetryable bool
-	if f != nil && err != nil && f.IsErrorRetryable(req, err) {
+	if f != nil && err != nil && f.IsErrorRetryable(httpReq, err) {
 		errIsRetryable = true
 		// we have a retryable error, for which we will create an
 		// artificial "Retry-After" response.
 		resp = retryAfterResponse()
 	}
 	if err != nil && !errIsRetryable {
-		return retryAfter, false
+		return false
 	}
 
 	// if we are here, we have either a or b:
@@ -151,26 +183,23 @@
 	//     need to check if it is retryable
 	seconds, wait := checkWait(resp)
 	if !wait {
-		return retryAfter, false
-	}
-
-	retryAfter.Wait = time.Duration(seconds) * time.Second
-	retryAfter.Reason = getRetryReason(r.attempts, seconds, resp, err)
-	return retryAfter, true
-}
-
-func (r *withRetry) BeforeNextRetry(ctx context.Context, backoff BackoffManager, retryAfter *RetryAfter, url string, body io.Reader) error {
-	// Ensure the response body is fully read and closed before
-	// we reconnect, so that we reuse the same TCP connection.
+		return false
+	}
+
+	r.retryAfter.Wait = time.Duration(seconds) * time.Second
+	r.retryAfter.Reason = getRetryReason(r.attempts, seconds, resp, err)
+
+	return true
+}
+
+func (r *withRetry) Before(ctx context.Context, request *Request) error {
+	// If the request context is already canceled there
+	// is no need to retry.
 	if ctx.Err() != nil {
+		r.trackPreviousError(ctx.Err())
 		return ctx.Err()
 	}
 
-<<<<<<< HEAD
-	if seeker, ok := body.(io.Seeker); ok && body != nil {
-		if _, err := seeker.Seek(0, 0); err != nil {
-			return fmt.Errorf("can't Seek() back to beginning of body for %T", r)
-=======
 	url := request.URL()
 	// r.retryAfter represents the retry after parameters calculated
 	// from the (response, err) tuple from the last attempt, so 'Before'
@@ -181,16 +210,10 @@
 		// (preserving current behavior).
 		if request.backoff != nil {
 			request.backoff.Sleep(request.backoff.CalculateBackoff(url))
->>>>>>> ffba3d33
 		}
 		return nil
 	}
 
-<<<<<<< HEAD
-	klog.V(4).Infof("Got a Retry-After %s response for attempt %d to %v", retryAfter.Wait, retryAfter.Attempt, url)
-	if backoff != nil {
-		backoff.Sleep(retryAfter.Wait)
-=======
 	// if we are here, we have made attempt(s) at least once before.
 	if request.backoff != nil {
 		delay := request.backoff.CalculateBackoff(url)
@@ -198,13 +221,20 @@
 			delay = r.retryAfter.Wait
 		}
 		request.backoff.Sleep(delay)
->>>>>>> ffba3d33
-	}
+	}
+
+	// We are retrying the request that we already send to
+	// apiserver at least once before. This request should
+	// also be throttled with the client-internal rate limiter.
+	if err := request.tryThrottleWithInfo(ctx, r.retryAfter.Reason); err != nil {
+		r.trackPreviousError(ctx.Err())
+		return err
+	}
+
+	klog.V(4).Infof("Got a Retry-After %s response for attempt %d to %v", r.retryAfter.Wait, r.retryAfter.Attempt, request.URL().String())
 	return nil
 }
 
-<<<<<<< HEAD
-=======
 func (r *withRetry) After(ctx context.Context, request *Request, resp *http.Response, err error) {
 	// 'After' is invoked immediately after an attempt is made, let's label
 	// the attempt we have just made as attempt 'N'.
@@ -274,7 +304,6 @@
 	return fmt.Sprintf("%s - error from a previous attempt: %s", w.currentErr.Error(), w.previousError.Error())
 }
 
->>>>>>> ffba3d33
 // checkWait returns true along with a number of seconds if
 // the server instructed us to wait before retrying.
 func checkWait(resp *http.Response) (int, bool) {
