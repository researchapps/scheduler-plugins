/*
Copyright 2014 The Kubernetes Authors.

Licensed under the Apache License, Version 2.0 (the "License");
you may not use this file except in compliance with the License.
You may obtain a copy of the License at

    http://www.apache.org/licenses/LICENSE-2.0

Unless required by applicable law or agreed to in writing, software
distributed under the License is distributed on an "AS IS" BASIS,
WITHOUT WARRANTIES OR CONDITIONS OF ANY KIND, either express or implied.
See the License for the specific language governing permissions and
limitations under the License.
*/

package rest

import (
	"bytes"
	"context"
	"encoding/hex"
	"fmt"
	"io"
	"mime"
	"net/http"
	"net/url"
	"os"
	"path"
	"reflect"
	"strconv"
	"strings"
	"sync"
	"time"

	"golang.org/x/net/http2"

	"k8s.io/apimachinery/pkg/api/errors"
	metav1 "k8s.io/apimachinery/pkg/apis/meta/v1"
	"k8s.io/apimachinery/pkg/runtime"
	"k8s.io/apimachinery/pkg/runtime/schema"
	"k8s.io/apimachinery/pkg/runtime/serializer/streaming"
	"k8s.io/apimachinery/pkg/util/net"
	"k8s.io/apimachinery/pkg/watch"
	restclientwatch "k8s.io/client-go/rest/watch"
	"k8s.io/client-go/tools/metrics"
	"k8s.io/client-go/util/flowcontrol"
	"k8s.io/klog/v2"
	"k8s.io/utils/clock"
)

var (
	// longThrottleLatency defines threshold for logging requests. All requests being
	// throttled (via the provided rateLimiter) for more than longThrottleLatency will
	// be logged.
	longThrottleLatency = 50 * time.Millisecond

	// extraLongThrottleLatency defines the threshold for logging requests at log level 2.
	extraLongThrottleLatency = 1 * time.Second
)

// HTTPClient is an interface for testing a request object.
type HTTPClient interface {
	Do(req *http.Request) (*http.Response, error)
}

// ResponseWrapper is an interface for getting a response.
// The response may be either accessed as a raw data (the whole output is put into memory) or as a stream.
type ResponseWrapper interface {
	DoRaw(context.Context) ([]byte, error)
	Stream(context.Context) (io.ReadCloser, error)
}

// RequestConstructionError is returned when there's an error assembling a request.
type RequestConstructionError struct {
	Err error
}

// Error returns a textual description of 'r'.
func (r *RequestConstructionError) Error() string {
	return fmt.Sprintf("request construction error: '%v'", r.Err)
}

var noBackoff = &NoBackoff{}

// Request allows for building up a request to a server in a chained fashion.
// Any errors are stored until the end of your call, so you only have to
// check once.
type Request struct {
	c *RESTClient

	warningHandler WarningHandler

	rateLimiter flowcontrol.RateLimiter
	backoff     BackoffManager
	timeout     time.Duration

	// generic components accessible via method setters
	verb       string
	pathPrefix string
	subpath    string
	params     url.Values
	headers    http.Header

	// structural elements of the request that are part of the Kubernetes API conventions
	namespace    string
	namespaceSet bool
	resource     string
	resourceName string
	subresource  string

	// output
<<<<<<< HEAD
	err   error
	body  io.Reader
	retry WithRetry
=======
	err error

	// only one of body / bodyBytes may be set. requests using body are not retriable.
	body      io.Reader
	bodyBytes []byte

	retryFn requestRetryFunc
>>>>>>> ffba3d33
}

// NewRequest creates a new request helper object for accessing runtime.Objects on a server.
func NewRequest(c *RESTClient) *Request {
	var backoff BackoffManager
	if c.createBackoffMgr != nil {
		backoff = c.createBackoffMgr()
	}
	if backoff == nil {
		backoff = noBackoff
	}

	var pathPrefix string
	if c.base != nil {
		pathPrefix = path.Join("/", c.base.Path, c.versionedAPIPath)
	} else {
		pathPrefix = path.Join("/", c.versionedAPIPath)
	}

	var timeout time.Duration
	if c.Client != nil {
		timeout = c.Client.Timeout
	}

	r := &Request{
		c:              c,
		rateLimiter:    c.rateLimiter,
		backoff:        backoff,
		timeout:        timeout,
		pathPrefix:     pathPrefix,
		retry:          &withRetry{maxRetries: 10},
		warningHandler: c.warningHandler,
	}

	switch {
	case len(c.content.AcceptContentTypes) > 0:
		r.SetHeader("Accept", c.content.AcceptContentTypes)
	case len(c.content.ContentType) > 0:
		r.SetHeader("Accept", c.content.ContentType+", */*")
	}
	return r
}

// NewRequestWithClient creates a Request with an embedded RESTClient for use in test scenarios.
func NewRequestWithClient(base *url.URL, versionedAPIPath string, content ClientContentConfig, client *http.Client) *Request {
	return NewRequest(&RESTClient{
		base:             base,
		versionedAPIPath: versionedAPIPath,
		content:          content,
		Client:           client,
	})
}

// Verb sets the verb this request will use.
func (r *Request) Verb(verb string) *Request {
	r.verb = verb
	return r
}

// Prefix adds segments to the relative beginning to the request path. These
// items will be placed before the optional Namespace, Resource, or Name sections.
// Setting AbsPath will clear any previously set Prefix segments
func (r *Request) Prefix(segments ...string) *Request {
	if r.err != nil {
		return r
	}
	r.pathPrefix = path.Join(r.pathPrefix, path.Join(segments...))
	return r
}

// Suffix appends segments to the end of the path. These items will be placed after the prefix and optional
// Namespace, Resource, or Name sections.
func (r *Request) Suffix(segments ...string) *Request {
	if r.err != nil {
		return r
	}
	r.subpath = path.Join(r.subpath, path.Join(segments...))
	return r
}

// Resource sets the resource to access (<resource>/[ns/<namespace>/]<name>)
func (r *Request) Resource(resource string) *Request {
	if r.err != nil {
		return r
	}
	if len(r.resource) != 0 {
		r.err = fmt.Errorf("resource already set to %q, cannot change to %q", r.resource, resource)
		return r
	}
	if msgs := IsValidPathSegmentName(resource); len(msgs) != 0 {
		r.err = fmt.Errorf("invalid resource %q: %v", resource, msgs)
		return r
	}
	r.resource = resource
	return r
}

// BackOff sets the request's backoff manager to the one specified,
// or defaults to the stub implementation if nil is provided
func (r *Request) BackOff(manager BackoffManager) *Request {
	if manager == nil {
		r.backoff = &NoBackoff{}
		return r
	}

	r.backoff = manager
	return r
}

// WarningHandler sets the handler this client uses when warning headers are encountered.
// If set to nil, this client will use the default warning handler (see SetDefaultWarningHandler).
func (r *Request) WarningHandler(handler WarningHandler) *Request {
	r.warningHandler = handler
	return r
}

// Throttle receives a rate-limiter and sets or replaces an existing request limiter
func (r *Request) Throttle(limiter flowcontrol.RateLimiter) *Request {
	r.rateLimiter = limiter
	return r
}

// SubResource sets a sub-resource path which can be multiple segments after the resource
// name but before the suffix.
func (r *Request) SubResource(subresources ...string) *Request {
	if r.err != nil {
		return r
	}
	subresource := path.Join(subresources...)
	if len(r.subresource) != 0 {
		r.err = fmt.Errorf("subresource already set to %q, cannot change to %q", r.subresource, subresource)
		return r
	}
	for _, s := range subresources {
		if msgs := IsValidPathSegmentName(s); len(msgs) != 0 {
			r.err = fmt.Errorf("invalid subresource %q: %v", s, msgs)
			return r
		}
	}
	r.subresource = subresource
	return r
}

// Name sets the name of a resource to access (<resource>/[ns/<namespace>/]<name>)
func (r *Request) Name(resourceName string) *Request {
	if r.err != nil {
		return r
	}
	if len(resourceName) == 0 {
		r.err = fmt.Errorf("resource name may not be empty")
		return r
	}
	if len(r.resourceName) != 0 {
		r.err = fmt.Errorf("resource name already set to %q, cannot change to %q", r.resourceName, resourceName)
		return r
	}
	if msgs := IsValidPathSegmentName(resourceName); len(msgs) != 0 {
		r.err = fmt.Errorf("invalid resource name %q: %v", resourceName, msgs)
		return r
	}
	r.resourceName = resourceName
	return r
}

// Namespace applies the namespace scope to a request (<resource>/[ns/<namespace>/]<name>)
func (r *Request) Namespace(namespace string) *Request {
	if r.err != nil {
		return r
	}
	if r.namespaceSet {
		r.err = fmt.Errorf("namespace already set to %q, cannot change to %q", r.namespace, namespace)
		return r
	}
	if msgs := IsValidPathSegmentName(namespace); len(msgs) != 0 {
		r.err = fmt.Errorf("invalid namespace %q: %v", namespace, msgs)
		return r
	}
	r.namespaceSet = true
	r.namespace = namespace
	return r
}

// NamespaceIfScoped is a convenience function to set a namespace if scoped is true
func (r *Request) NamespaceIfScoped(namespace string, scoped bool) *Request {
	if scoped {
		return r.Namespace(namespace)
	}
	return r
}

// AbsPath overwrites an existing path with the segments provided. Trailing slashes are preserved
// when a single segment is passed.
func (r *Request) AbsPath(segments ...string) *Request {
	if r.err != nil {
		return r
	}
	r.pathPrefix = path.Join(r.c.base.Path, path.Join(segments...))
	if len(segments) == 1 && (len(r.c.base.Path) > 1 || len(segments[0]) > 1) && strings.HasSuffix(segments[0], "/") {
		// preserve any trailing slashes for legacy behavior
		r.pathPrefix += "/"
	}
	return r
}

// RequestURI overwrites existing path and parameters with the value of the provided server relative
// URI.
func (r *Request) RequestURI(uri string) *Request {
	if r.err != nil {
		return r
	}
	locator, err := url.Parse(uri)
	if err != nil {
		r.err = err
		return r
	}
	r.pathPrefix = locator.Path
	if len(locator.Query()) > 0 {
		if r.params == nil {
			r.params = make(url.Values)
		}
		for k, v := range locator.Query() {
			r.params[k] = v
		}
	}
	return r
}

// Param creates a query parameter with the given string value.
func (r *Request) Param(paramName, s string) *Request {
	if r.err != nil {
		return r
	}
	return r.setParam(paramName, s)
}

// VersionedParams will take the provided object, serialize it to a map[string][]string using the
// implicit RESTClient API version and the default parameter codec, and then add those as parameters
// to the request. Use this to provide versioned query parameters from client libraries.
// VersionedParams will not write query parameters that have omitempty set and are empty. If a
// parameter has already been set it is appended to (Params and VersionedParams are additive).
func (r *Request) VersionedParams(obj runtime.Object, codec runtime.ParameterCodec) *Request {
	return r.SpecificallyVersionedParams(obj, codec, r.c.content.GroupVersion)
}

func (r *Request) SpecificallyVersionedParams(obj runtime.Object, codec runtime.ParameterCodec, version schema.GroupVersion) *Request {
	if r.err != nil {
		return r
	}
	params, err := codec.EncodeParameters(obj, version)
	if err != nil {
		r.err = err
		return r
	}
	for k, v := range params {
		if r.params == nil {
			r.params = make(url.Values)
		}
		r.params[k] = append(r.params[k], v...)
	}
	return r
}

func (r *Request) setParam(paramName, value string) *Request {
	if r.params == nil {
		r.params = make(url.Values)
	}
	r.params[paramName] = append(r.params[paramName], value)
	return r
}

func (r *Request) SetHeader(key string, values ...string) *Request {
	if r.headers == nil {
		r.headers = http.Header{}
	}
	r.headers.Del(key)
	for _, value := range values {
		r.headers.Add(key, value)
	}
	return r
}

// Timeout makes the request use the given duration as an overall timeout for the
// request. Additionally, if set passes the value as "timeout" parameter in URL.
func (r *Request) Timeout(d time.Duration) *Request {
	if r.err != nil {
		return r
	}
	r.timeout = d
	return r
}

// MaxRetries makes the request use the given integer as a ceiling of retrying upon receiving
// "Retry-After" headers and 429 status-code in the response. The default is 10 unless this
// function is specifically called with a different value.
// A zero maxRetries prevent it from doing retires and return an error immediately.
func (r *Request) MaxRetries(maxRetries int) *Request {
	r.retry.SetMaxRetries(maxRetries)
	return r
}

// Body makes the request use obj as the body. Optional.
// If obj is a string, try to read a file of that name.
// If obj is a []byte, send it directly.
// If obj is an io.Reader, use it directly.
// If obj is a runtime.Object, marshal it correctly, and set Content-Type header.
// If obj is a runtime.Object and nil, do nothing.
// Otherwise, set an error.
func (r *Request) Body(obj interface{}) *Request {
	if r.err != nil {
		return r
	}
	switch t := obj.(type) {
	case string:
		data, err := os.ReadFile(t)
		if err != nil {
			r.err = err
			return r
		}
		glogBody("Request Body", data)
		r.body = nil
		r.bodyBytes = data
	case []byte:
		glogBody("Request Body", t)
		r.body = nil
		r.bodyBytes = t
	case io.Reader:
		r.body = t
		r.bodyBytes = nil
	case runtime.Object:
		// callers may pass typed interface pointers, therefore we must check nil with reflection
		if reflect.ValueOf(t).IsNil() {
			return r
		}
		encoder, err := r.c.content.Negotiator.Encoder(r.c.content.ContentType, nil)
		if err != nil {
			r.err = err
			return r
		}
		data, err := runtime.Encode(encoder, t)
		if err != nil {
			r.err = err
			return r
		}
		glogBody("Request Body", data)
		r.body = nil
		r.bodyBytes = data
		r.SetHeader("Content-Type", r.c.content.ContentType)
	default:
		r.err = fmt.Errorf("unknown type used for body: %+v", obj)
	}
	return r
}

// Error returns any error encountered constructing the request, if any.
func (r *Request) Error() error {
	return r.err
}

// URL returns the current working URL. Check the result of Error() to ensure
// that the returned URL is valid.
func (r *Request) URL() *url.URL {
	p := r.pathPrefix
	if r.namespaceSet && len(r.namespace) > 0 {
		p = path.Join(p, "namespaces", r.namespace)
	}
	if len(r.resource) != 0 {
		p = path.Join(p, strings.ToLower(r.resource))
	}
	// Join trims trailing slashes, so preserve r.pathPrefix's trailing slash for backwards compatibility if nothing was changed
	if len(r.resourceName) != 0 || len(r.subpath) != 0 || len(r.subresource) != 0 {
		p = path.Join(p, r.resourceName, r.subresource, r.subpath)
	}

	finalURL := &url.URL{}
	if r.c.base != nil {
		*finalURL = *r.c.base
	}
	finalURL.Path = p

	query := url.Values{}
	for key, values := range r.params {
		for _, value := range values {
			query.Add(key, value)
		}
	}

	// timeout is handled specially here.
	if r.timeout != 0 {
		query.Set("timeout", r.timeout.String())
	}
	finalURL.RawQuery = query.Encode()
	return finalURL
}

// finalURLTemplate is similar to URL(), but will make all specific parameter values equal
// - instead of name or namespace, "{name}" and "{namespace}" will be used, and all query
// parameters will be reset. This creates a copy of the url so as not to change the
// underlying object.
func (r Request) finalURLTemplate() url.URL {
	newParams := url.Values{}
	v := []string{"{value}"}
	for k := range r.params {
		newParams[k] = v
	}
	r.params = newParams
<<<<<<< HEAD
	url := r.URL()

	segments := strings.Split(url.Path, "/")
	groupIndex := 0
	index := 0
	trimmedBasePath := ""
	if url != nil && r.c.base != nil && strings.Contains(url.Path, r.c.base.Path) {
		p := strings.TrimPrefix(url.Path, r.c.base.Path)
=======
	u := r.URL()
	if u == nil {
		return url.URL{}
	}

	segments := strings.Split(u.Path, "/")
	groupIndex := 0
	index := 0
	trimmedBasePath := ""
	if r.c.base != nil && strings.Contains(u.Path, r.c.base.Path) {
		p := strings.TrimPrefix(u.Path, r.c.base.Path)
>>>>>>> ffba3d33
		if !strings.HasPrefix(p, "/") {
			p = "/" + p
		}
		// store the base path that we have trimmed so we can append it
		// before returning the URL
		trimmedBasePath = r.c.base.Path
		segments = strings.Split(p, "/")
		groupIndex = 1
	}
	if len(segments) <= 2 {
<<<<<<< HEAD
		return *url
=======
		return *u
>>>>>>> ffba3d33
	}

	const CoreGroupPrefix = "api"
	const NamedGroupPrefix = "apis"
	isCoreGroup := segments[groupIndex] == CoreGroupPrefix
	isNamedGroup := segments[groupIndex] == NamedGroupPrefix
	if isCoreGroup {
		// checking the case of core group with /api/v1/... format
		index = groupIndex + 2
	} else if isNamedGroup {
		// checking the case of named group with /apis/apps/v1/... format
		index = groupIndex + 3
	} else {
		// this should not happen that the only two possibilities are /api... and /apis..., just want to put an
		// outlet here in case more API groups are added in future if ever possible:
		// https://kubernetes.io/docs/concepts/overview/kubernetes-api/#api-groups
		// if a wrong API groups name is encountered, return the {prefix} for url.Path
<<<<<<< HEAD
		url.Path = "/{prefix}"
		url.RawQuery = ""
		return *url
	}
	//switch segLength := len(segments) - index; segLength {
=======
		u.Path = "/{prefix}"
		u.RawQuery = ""
		return *u
	}
	// switch segLength := len(segments) - index; segLength {
>>>>>>> ffba3d33
	switch {
	// case len(segments) - index == 1:
	// resource (with no name) do nothing
	case len(segments)-index == 2:
		// /$RESOURCE/$NAME: replace $NAME with {name}
		segments[index+1] = "{name}"
	case len(segments)-index == 3:
		if segments[index+2] == "finalize" || segments[index+2] == "status" {
			// /$RESOURCE/$NAME/$SUBRESOURCE: replace $NAME with {name}
			segments[index+1] = "{name}"
		} else {
			// /namespace/$NAMESPACE/$RESOURCE: replace $NAMESPACE with {namespace}
			segments[index+1] = "{namespace}"
		}
	case len(segments)-index >= 4:
		segments[index+1] = "{namespace}"
		// /namespace/$NAMESPACE/$RESOURCE/$NAME: replace $NAMESPACE with {namespace},  $NAME with {name}
		if segments[index+3] != "finalize" && segments[index+3] != "status" {
			// /$RESOURCE/$NAME/$SUBRESOURCE: replace $NAME with {name}
			segments[index+3] = "{name}"
		}
	}
<<<<<<< HEAD
	url.Path = path.Join(trimmedBasePath, path.Join(segments...))
	return *url
=======
	u.Path = path.Join(trimmedBasePath, path.Join(segments...))
	return *u
>>>>>>> ffba3d33
}

func (r *Request) tryThrottleWithInfo(ctx context.Context, retryInfo string) error {
	if r.rateLimiter == nil {
		return nil
	}

	now := time.Now()

	err := r.rateLimiter.Wait(ctx)

	latency := time.Since(now)

	var message string
	switch {
	case len(retryInfo) > 0:
		message = fmt.Sprintf("Waited for %v, %s - request: %s:%s", latency, retryInfo, r.verb, r.URL().String())
	default:
		message = fmt.Sprintf("Waited for %v due to client-side throttling, not priority and fairness, request: %s:%s", latency, r.verb, r.URL().String())
	}

	if latency > longThrottleLatency {
		klog.V(3).Info(message)
	}
	if latency > extraLongThrottleLatency {
		// If the rate limiter latency is very high, the log message should be printed at a higher log level,
		// but we use a throttled logger to prevent spamming.
		globalThrottledLogger.Infof("%s", message)
	}
	metrics.RateLimiterLatency.Observe(ctx, r.verb, r.finalURLTemplate(), latency)

	return err
}

func (r *Request) tryThrottle(ctx context.Context) error {
	return r.tryThrottleWithInfo(ctx, "")
}

type throttleSettings struct {
	logLevel       klog.Level
	minLogInterval time.Duration

	lastLogTime time.Time
	lock        sync.RWMutex
}

type throttledLogger struct {
	clock    clock.PassiveClock
	settings []*throttleSettings
}

var globalThrottledLogger = &throttledLogger{
	clock: clock.RealClock{},
	settings: []*throttleSettings{
		{
			logLevel:       2,
			minLogInterval: 1 * time.Second,
		}, {
			logLevel:       0,
			minLogInterval: 10 * time.Second,
		},
	},
}

func (b *throttledLogger) attemptToLog() (klog.Level, bool) {
	for _, setting := range b.settings {
		if bool(klog.V(setting.logLevel).Enabled()) {
			// Return early without write locking if possible.
			if func() bool {
				setting.lock.RLock()
				defer setting.lock.RUnlock()
				return b.clock.Since(setting.lastLogTime) >= setting.minLogInterval
			}() {
				setting.lock.Lock()
				defer setting.lock.Unlock()
				if b.clock.Since(setting.lastLogTime) >= setting.minLogInterval {
					setting.lastLogTime = b.clock.Now()
					return setting.logLevel, true
				}
			}
			return -1, false
		}
	}
	return -1, false
}

// Infof will write a log message at each logLevel specified by the receiver's throttleSettings
// as long as it hasn't written a log message more recently than minLogInterval.
func (b *throttledLogger) Infof(message string, args ...interface{}) {
	if logLevel, ok := b.attemptToLog(); ok {
		klog.V(logLevel).Infof(message, args...)
	}
}

// Watch attempts to begin watching the requested location.
// Returns a watch.Interface, or an error.
func (r *Request) Watch(ctx context.Context) (watch.Interface, error) {
	// We specifically don't want to rate limit watches, so we
	// don't use r.rateLimiter here.
	if r.err != nil {
		return nil, r.err
	}

	client := r.c.Client
	if client == nil {
		client = http.DefaultClient
	}

	isErrRetryableFunc := func(request *http.Request, err error) bool {
		// The watch stream mechanism handles many common partial data errors, so closed
		// connections can be retried in many cases.
		if net.IsProbableEOF(err) || net.IsTimeout(err) {
			return true
		}
		return false
	}
	var retryAfter *RetryAfter
	url := r.URL().String()
	for {
		req, err := r.newHTTPRequest(ctx)
		if err != nil {
			return nil, err
		}

		r.backoff.Sleep(r.backoff.CalculateBackoff(r.URL()))
		if retryAfter != nil {
			// We are retrying the request that we already send to apiserver
			// at least once before.
			// This request should also be throttled with the client-internal rate limiter.
			if err := r.tryThrottleWithInfo(ctx, retryAfter.Reason); err != nil {
				return nil, err
			}
			retryAfter = nil
		}

		resp, err := client.Do(req)
<<<<<<< HEAD
		updateURLMetrics(ctx, r, resp, err)
		if r.c.base != nil {
			if err != nil {
				r.backoff.UpdateBackoff(r.c.base, err, 0)
			} else {
				r.backoff.UpdateBackoff(r.c.base, err, resp.StatusCode)
			}
		}
=======
		retry.After(ctx, r, resp, err)
>>>>>>> ffba3d33
		if err == nil && resp.StatusCode == http.StatusOK {
			return r.newStreamWatcher(resp)
		}

		done, transformErr := func() (bool, error) {
			defer readAndCloseResponseBody(resp)

			var retry bool
			retryAfter, retry = r.retry.NextRetry(req, resp, err, isErrRetryableFunc)
			if retry {
				err := r.retry.BeforeNextRetry(ctx, r.backoff, retryAfter, url, r.body)
				if err == nil {
					return false, nil
				}
				klog.V(4).Infof("Could not retry request - %v", err)
			}

			if resp == nil {
				// the server must have sent us an error in 'err'
				return true, nil
			}
			if result := r.transformResponse(resp, req); result.err != nil {
				return true, result.err
			}
			return true, fmt.Errorf("for request %s, got status: %v", url, resp.StatusCode)
		}()
		if done {
			if isErrRetryableFunc(req, err) {
				return watch.NewEmptyWatch(), nil
			}
			if err == nil {
				// if the server sent us an HTTP Response object,
				// we need to return the error object from that.
				err = transformErr
			}
			return nil, err
		}
	}
}

func (r *Request) newStreamWatcher(resp *http.Response) (watch.Interface, error) {
	contentType := resp.Header.Get("Content-Type")
	mediaType, params, err := mime.ParseMediaType(contentType)
	if err != nil {
		klog.V(4).Infof("Unexpected content type from the server: %q: %v", contentType, err)
	}
	objectDecoder, streamingSerializer, framer, err := r.c.content.Negotiator.StreamDecoder(mediaType, params)
	if err != nil {
		return nil, err
	}

	handleWarnings(resp.Header, r.warningHandler)

	frameReader := framer.NewFrameReader(resp.Body)
	watchEventDecoder := streaming.NewDecoder(frameReader, streamingSerializer)

	return watch.NewStreamWatcher(
		restclientwatch.NewDecoder(watchEventDecoder, objectDecoder),
		// use 500 to indicate that the cause of the error is unknown - other error codes
		// are more specific to HTTP interactions, and set a reason
		errors.NewClientErrorReporter(http.StatusInternalServerError, r.verb, "ClientWatchDecoding"),
	), nil
}

// updateRequestResultMetric increments the RequestResult metric counter,
// it should be called with the (response, err) tuple from the final
// reply from the server.
func updateRequestResultMetric(ctx context.Context, req *Request, resp *http.Response, err error) {
	code, host := sanitize(req, resp, err)
	metrics.RequestResult.Increment(ctx, code, req.verb, host)
}

// updateRequestRetryMetric increments the RequestRetry metric counter,
// it should be called with the (response, err) tuple for each retry
// except for the final attempt.
func updateRequestRetryMetric(ctx context.Context, req *Request, resp *http.Response, err error) {
	code, host := sanitize(req, resp, err)
	metrics.RequestRetry.IncrementRetry(ctx, code, req.verb, host)
}

func sanitize(req *Request, resp *http.Response, err error) (string, string) {
	host := "none"
	if req.c.base != nil {
		host = req.c.base.Host
	}

	// Errors can be arbitrary strings. Unbound label cardinality is not suitable for a metric
	// system so we just report them as `<error>`.
	code := "<error>"
	if resp != nil {
		code = strconv.Itoa(resp.StatusCode)
	}

	return code, host
}

// Stream formats and executes the request, and offers streaming of the response.
// Returns io.ReadCloser which could be used for streaming of the response, or an error
// Any non-2xx http status code causes an error.  If we get a non-2xx code, we try to convert the body into an APIStatus object.
// If we can, we return that as an error.  Otherwise, we create an error that lists the http status and the content of the response.
func (r *Request) Stream(ctx context.Context) (io.ReadCloser, error) {
	if r.err != nil {
		return nil, r.err
	}

	if err := r.tryThrottle(ctx); err != nil {
		return nil, err
	}

	client := r.c.Client
	if client == nil {
		client = http.DefaultClient
	}

	var retryAfter *RetryAfter
	url := r.URL().String()
	for {
		req, err := r.newHTTPRequest(ctx)
		if err != nil {
			return nil, err
		}
<<<<<<< HEAD
		if r.body != nil {
			req.Body = ioutil.NopCloser(r.body)
		}

		r.backoff.Sleep(r.backoff.CalculateBackoff(r.URL()))
		if retryAfter != nil {
			// We are retrying the request that we already send to apiserver
			// at least once before.
			// This request should also be throttled with the client-internal rate limiter.
			if err := r.tryThrottleWithInfo(ctx, retryAfter.Reason); err != nil {
				return nil, err
			}
			retryAfter = nil
		}

		resp, err := client.Do(req)
		updateURLMetrics(ctx, r, resp, err)
		if r.c.base != nil {
			if err != nil {
				r.backoff.UpdateBackoff(r.URL(), err, 0)
			} else {
				r.backoff.UpdateBackoff(r.URL(), err, resp.StatusCode)
			}
		}
=======
		resp, err := client.Do(req)
		retry.After(ctx, r, resp, err)
>>>>>>> ffba3d33
		if err != nil {
			// we only retry on an HTTP response with 'Retry-After' header
			return nil, err
		}

		switch {
		case (resp.StatusCode >= 200) && (resp.StatusCode < 300):
			handleWarnings(resp.Header, r.warningHandler)
			return resp.Body, nil

		default:
			done, transformErr := func() (bool, error) {
				defer resp.Body.Close()

				var retry bool
				retryAfter, retry = r.retry.NextRetry(req, resp, err, neverRetryError)
				if retry {
					err := r.retry.BeforeNextRetry(ctx, r.backoff, retryAfter, url, r.body)
					if err == nil {
						return false, nil
					}
					klog.V(4).Infof("Could not retry request - %v", err)
				}
				result := r.transformResponse(resp, req)
				if err := result.Error(); err != nil {
					return true, err
				}
				return true, fmt.Errorf("%d while accessing %v: %s", result.statusCode, url, string(result.body))
			}()
			if done {
				return nil, transformErr
			}
		}
	}
}

// requestPreflightCheck looks for common programmer errors on Request.
//
// We tackle here two programmer mistakes. The first one is to try to create
// something(POST) using an empty string as namespace with namespaceSet as
// true. If namespaceSet is true then namespace should also be defined. The
// second mistake is, when under the same circumstances, the programmer tries
// to GET, PUT or DELETE a named resource(resourceName != ""), again, if
// namespaceSet is true then namespace must not be empty.
func (r *Request) requestPreflightCheck() error {
	if !r.namespaceSet {
		return nil
	}
	if len(r.namespace) > 0 {
		return nil
	}

	switch r.verb {
	case "POST":
		return fmt.Errorf("an empty namespace may not be set during creation")
	case "GET", "PUT", "DELETE":
		if len(r.resourceName) > 0 {
			return fmt.Errorf("an empty namespace may not be set when a resource name is provided")
		}
	}
	return nil
}

func (r *Request) newHTTPRequest(ctx context.Context) (*http.Request, error) {
	var body io.Reader
	switch {
	case r.body != nil && r.bodyBytes != nil:
		return nil, fmt.Errorf("cannot set both body and bodyBytes")
	case r.body != nil:
		body = r.body
	case r.bodyBytes != nil:
		// Create a new reader specifically for this request.
		// Giving each request a dedicated reader allows retries to avoid races resetting the request body.
		body = bytes.NewReader(r.bodyBytes)
	}

	url := r.URL().String()
	req, err := http.NewRequest(r.verb, url, body)
	if err != nil {
		return nil, err
	}
	req = req.WithContext(ctx)
	req.Header = r.headers
	return req, nil
}

// request connects to the server and invokes the provided function when a server response is
// received. It handles retry behavior and up front validation of requests. It will invoke
// fn at most once. It will return an error if a problem occurred prior to connecting to the
// server - the provided function is responsible for handling server errors.
func (r *Request) request(ctx context.Context, fn func(*http.Request, *http.Response)) error {
	// Metrics for total request latency
	start := time.Now()
	defer func() {
		metrics.RequestLatency.Observe(ctx, r.verb, r.finalURLTemplate(), time.Since(start))
	}()

	if r.err != nil {
		klog.V(4).Infof("Error in request: %v", r.err)
		return r.err
	}

	if err := r.requestPreflightCheck(); err != nil {
		return err
	}

	client := r.c.Client
	if client == nil {
		client = http.DefaultClient
	}

	// Throttle the first try before setting up the timeout configured on the
	// client. We don't want a throttled client to return timeouts to callers
	// before it makes a single request.
	if err := r.tryThrottle(ctx); err != nil {
		return err
	}

	if r.timeout > 0 {
		var cancel context.CancelFunc
		ctx, cancel = context.WithTimeout(ctx, r.timeout)
		defer cancel()
	}

	// Right now we make about ten retry attempts if we get a Retry-After response.
	var retryAfter *RetryAfter
	for {
		req, err := r.newHTTPRequest(ctx)
		if err != nil {
			return err
		}

		r.backoff.Sleep(r.backoff.CalculateBackoff(r.URL()))
		if retryAfter != nil {
			// We are retrying the request that we already send to apiserver
			// at least once before.
			// This request should also be throttled with the client-internal rate limiter.
			if err := r.tryThrottleWithInfo(ctx, retryAfter.Reason); err != nil {
				return err
			}
			retryAfter = nil
		}
		resp, err := client.Do(req)
<<<<<<< HEAD
		updateURLMetrics(ctx, r, resp, err)
		if err != nil {
			r.backoff.UpdateBackoff(r.URL(), err, 0)
		} else {
			r.backoff.UpdateBackoff(r.URL(), err, resp.StatusCode)
=======
		// The value -1 or a value of 0 with a non-nil Body indicates that the length is unknown.
		// https://pkg.go.dev/net/http#Request
		if req.ContentLength >= 0 && !(req.Body != nil && req.ContentLength == 0) {
			metrics.RequestSize.Observe(ctx, r.verb, r.URL().Host, float64(req.ContentLength))
>>>>>>> ffba3d33
		}

		done := func() bool {
			defer readAndCloseResponseBody(resp)

			// if the server returns an error in err, the response will be nil.
			f := func(req *http.Request, resp *http.Response) {
				if resp == nil {
					return
				}
				fn(req, resp)
			}

			var retry bool
			retryAfter, retry = r.retry.NextRetry(req, resp, err, func(req *http.Request, err error) bool {
				// "Connection reset by peer" or "apiserver is shutting down" are usually a transient errors.
				// Thus in case of "GET" operations, we simply retry it.
				// We are not automatically retrying "write" operations, as they are not idempotent.
				if r.verb != "GET" {
					return false
				}
				// For connection errors and apiserver shutdown errors retry.
				if net.IsConnectionReset(err) || net.IsProbableEOF(err) {
					return true
				}
				return false
			})
			if retry {
				err := r.retry.BeforeNextRetry(ctx, r.backoff, retryAfter, req.URL.String(), r.body)
				if err == nil {
					return false
				}
				klog.V(4).Infof("Could not retry request - %v", err)
			}

			f(req, resp)
			return true
		}()
		if done {
			return err
		}
	}
}

// Do formats and executes the request. Returns a Result object for easy response
// processing.
//
// Error type:
//   - If the server responds with a status: *errors.StatusError or *errors.UnexpectedObjectError
//   - http.Client.Do errors are returned directly.
func (r *Request) Do(ctx context.Context) Result {
	var result Result
	err := r.request(ctx, func(req *http.Request, resp *http.Response) {
		result = r.transformResponse(resp, req)
	})
	if err != nil {
		return Result{err: err}
	}
	return result
}

// DoRaw executes the request but does not process the response body.
func (r *Request) DoRaw(ctx context.Context) ([]byte, error) {
	var result Result
	err := r.request(ctx, func(req *http.Request, resp *http.Response) {
		result.body, result.err = io.ReadAll(resp.Body)
		glogBody("Response Body", result.body)
		if resp.StatusCode < http.StatusOK || resp.StatusCode > http.StatusPartialContent {
			result.err = r.transformUnstructuredResponseError(resp, req, result.body)
		}
	})
	if err != nil {
		return nil, err
	}
	return result.body, result.err
}

// transformResponse converts an API response into a structured API object
func (r *Request) transformResponse(resp *http.Response, req *http.Request) Result {
	var body []byte
	if resp.Body != nil {
		data, err := io.ReadAll(resp.Body)
		switch err.(type) {
		case nil:
			body = data
		case http2.StreamError:
			// This is trying to catch the scenario that the server may close the connection when sending the
			// response body. This can be caused by server timeout due to a slow network connection.
			// TODO: Add test for this. Steps may be:
			// 1. client-go (or kubectl) sends a GET request.
			// 2. Apiserver sends back the headers and then part of the body
			// 3. Apiserver closes connection.
			// 4. client-go should catch this and return an error.
			klog.V(2).Infof("Stream error %#v when reading response body, may be caused by closed connection.", err)
			streamErr := fmt.Errorf("stream error when reading response body, may be caused by closed connection. Please retry. Original error: %w", err)
			return Result{
				err: streamErr,
			}
		default:
			klog.Errorf("Unexpected error when reading response body: %v", err)
			unexpectedErr := fmt.Errorf("unexpected error when reading response body. Please retry. Original error: %w", err)
			return Result{
				err: unexpectedErr,
			}
		}
	}

	glogBody("Response Body", body)

	// verify the content type is accurate
	var decoder runtime.Decoder
	contentType := resp.Header.Get("Content-Type")
	if len(contentType) == 0 {
		contentType = r.c.content.ContentType
	}
	if len(contentType) > 0 {
		var err error
		mediaType, params, err := mime.ParseMediaType(contentType)
		if err != nil {
			return Result{err: errors.NewInternalError(err)}
		}
		decoder, err = r.c.content.Negotiator.Decoder(mediaType, params)
		if err != nil {
			// if we fail to negotiate a decoder, treat this as an unstructured error
			switch {
			case resp.StatusCode == http.StatusSwitchingProtocols:
				// no-op, we've been upgraded
			case resp.StatusCode < http.StatusOK || resp.StatusCode > http.StatusPartialContent:
				return Result{err: r.transformUnstructuredResponseError(resp, req, body)}
			}
			return Result{
				body:        body,
				contentType: contentType,
				statusCode:  resp.StatusCode,
				warnings:    handleWarnings(resp.Header, r.warningHandler),
			}
		}
	}

	switch {
	case resp.StatusCode == http.StatusSwitchingProtocols:
		// no-op, we've been upgraded
	case resp.StatusCode < http.StatusOK || resp.StatusCode > http.StatusPartialContent:
		// calculate an unstructured error from the response which the Result object may use if the caller
		// did not return a structured error.
		retryAfter, _ := retryAfterSeconds(resp)
		err := r.newUnstructuredResponseError(body, isTextResponse(resp), resp.StatusCode, req.Method, retryAfter)
		return Result{
			body:        body,
			contentType: contentType,
			statusCode:  resp.StatusCode,
			decoder:     decoder,
			err:         err,
			warnings:    handleWarnings(resp.Header, r.warningHandler),
		}
	}

	return Result{
		body:        body,
		contentType: contentType,
		statusCode:  resp.StatusCode,
		decoder:     decoder,
		warnings:    handleWarnings(resp.Header, r.warningHandler),
	}
}

// truncateBody decides if the body should be truncated, based on the glog Verbosity.
func truncateBody(body string) string {
	max := 0
	switch {
	case bool(klog.V(10).Enabled()):
		return body
	case bool(klog.V(9).Enabled()):
		max = 10240
	case bool(klog.V(8).Enabled()):
		max = 1024
	}

	if len(body) <= max {
		return body
	}

	return body[:max] + fmt.Sprintf(" [truncated %d chars]", len(body)-max)
}

// glogBody logs a body output that could be either JSON or protobuf. It explicitly guards against
// allocating a new string for the body output unless necessary. Uses a simple heuristic to determine
// whether the body is printable.
func glogBody(prefix string, body []byte) {
	if klog.V(8).Enabled() {
		if bytes.IndexFunc(body, func(r rune) bool {
			return r < 0x0a
		}) != -1 {
			klog.Infof("%s:\n%s", prefix, truncateBody(hex.Dump(body)))
		} else {
			klog.Infof("%s: %s", prefix, truncateBody(string(body)))
		}
	}
}

// maxUnstructuredResponseTextBytes is an upper bound on how much output to include in the unstructured error.
const maxUnstructuredResponseTextBytes = 2048

// transformUnstructuredResponseError handles an error from the server that is not in a structured form.
// It is expected to transform any response that is not recognizable as a clear server sent error from the
// K8S API using the information provided with the request. In practice, HTTP proxies and client libraries
// introduce a level of uncertainty to the responses returned by servers that in common use result in
// unexpected responses. The rough structure is:
//
// 1. Assume the server sends you something sane - JSON + well defined error objects + proper codes
//   - this is the happy path
//   - when you get this output, trust what the server sends
//     2. Guard against empty fields / bodies in received JSON and attempt to cull sufficient info from them to
//     generate a reasonable facsimile of the original failure.
//   - Be sure to use a distinct error type or flag that allows a client to distinguish between this and error 1 above
//     3. Handle true disconnect failures / completely malformed data by moving up to a more generic client error
//     4. Distinguish between various connection failures like SSL certificates, timeouts, proxy errors, unexpected
//     initial contact, the presence of mismatched body contents from posted content types
//   - Give these a separate distinct error type and capture as much as possible of the original message
//
// TODO: introduce transformation of generic http.Client.Do() errors that separates 4.
func (r *Request) transformUnstructuredResponseError(resp *http.Response, req *http.Request, body []byte) error {
	if body == nil && resp.Body != nil {
		if data, err := io.ReadAll(&io.LimitedReader{R: resp.Body, N: maxUnstructuredResponseTextBytes}); err == nil {
			body = data
		}
	}
	retryAfter, _ := retryAfterSeconds(resp)
	return r.newUnstructuredResponseError(body, isTextResponse(resp), resp.StatusCode, req.Method, retryAfter)
}

// newUnstructuredResponseError instantiates the appropriate generic error for the provided input. It also logs the body.
func (r *Request) newUnstructuredResponseError(body []byte, isTextResponse bool, statusCode int, method string, retryAfter int) error {
	// cap the amount of output we create
	if len(body) > maxUnstructuredResponseTextBytes {
		body = body[:maxUnstructuredResponseTextBytes]
	}

	message := "unknown"
	if isTextResponse {
		message = strings.TrimSpace(string(body))
	}
	var groupResource schema.GroupResource
	if len(r.resource) > 0 {
		groupResource.Group = r.c.content.GroupVersion.Group
		groupResource.Resource = r.resource
	}
	return errors.NewGenericServerResponse(
		statusCode,
		method,
		groupResource,
		r.resourceName,
		message,
		retryAfter,
		true,
	)
}

// isTextResponse returns true if the response appears to be a textual media type.
func isTextResponse(resp *http.Response) bool {
	contentType := resp.Header.Get("Content-Type")
	if len(contentType) == 0 {
		return true
	}
	media, _, err := mime.ParseMediaType(contentType)
	if err != nil {
		return false
	}
	return strings.HasPrefix(media, "text/")
}

// retryAfterSeconds returns the value of the Retry-After header and true, or 0 and false if
// the header was missing or not a valid number.
func retryAfterSeconds(resp *http.Response) (int, bool) {
	if h := resp.Header.Get("Retry-After"); len(h) > 0 {
		if i, err := strconv.Atoi(h); err == nil {
			return i, true
		}
	}
	return 0, false
}

// Result contains the result of calling Request.Do().
type Result struct {
	body        []byte
	warnings    []net.WarningHeader
	contentType string
	err         error
	statusCode  int

	decoder runtime.Decoder
}

// Raw returns the raw result.
func (r Result) Raw() ([]byte, error) {
	return r.body, r.err
}

// Get returns the result as an object, which means it passes through the decoder.
// If the returned object is of type Status and has .Status != StatusSuccess, the
// additional information in Status will be used to enrich the error.
func (r Result) Get() (runtime.Object, error) {
	if r.err != nil {
		// Check whether the result has a Status object in the body and prefer that.
		return nil, r.Error()
	}
	if r.decoder == nil {
		return nil, fmt.Errorf("serializer for %s doesn't exist", r.contentType)
	}

	// decode, but if the result is Status return that as an error instead.
	out, _, err := r.decoder.Decode(r.body, nil, nil)
	if err != nil {
		return nil, err
	}
	switch t := out.(type) {
	case *metav1.Status:
		// any status besides StatusSuccess is considered an error.
		if t.Status != metav1.StatusSuccess {
			return nil, errors.FromObject(t)
		}
	}
	return out, nil
}

// StatusCode returns the HTTP status code of the request. (Only valid if no
// error was returned.)
func (r Result) StatusCode(statusCode *int) Result {
	*statusCode = r.statusCode
	return r
}

// ContentType returns the "Content-Type" response header into the passed
// string, returning the Result for possible chaining. (Only valid if no
// error code was returned.)
func (r Result) ContentType(contentType *string) Result {
	*contentType = r.contentType
	return r
}

// Into stores the result into obj, if possible. If obj is nil it is ignored.
// If the returned object is of type Status and has .Status != StatusSuccess, the
// additional information in Status will be used to enrich the error.
func (r Result) Into(obj runtime.Object) error {
	if r.err != nil {
		// Check whether the result has a Status object in the body and prefer that.
		return r.Error()
	}
	if r.decoder == nil {
		return fmt.Errorf("serializer for %s doesn't exist", r.contentType)
	}
	if len(r.body) == 0 {
		return fmt.Errorf("0-length response with status code: %d and content type: %s",
			r.statusCode, r.contentType)
	}

	out, _, err := r.decoder.Decode(r.body, nil, obj)
	if err != nil || out == obj {
		return err
	}
	// if a different object is returned, see if it is Status and avoid double decoding
	// the object.
	switch t := out.(type) {
	case *metav1.Status:
		// any status besides StatusSuccess is considered an error.
		if t.Status != metav1.StatusSuccess {
			return errors.FromObject(t)
		}
	}
	return nil
}

// WasCreated updates the provided bool pointer to whether the server returned
// 201 created or a different response.
func (r Result) WasCreated(wasCreated *bool) Result {
	*wasCreated = r.statusCode == http.StatusCreated
	return r
}

// Error returns the error executing the request, nil if no error occurred.
// If the returned object is of type Status and has Status != StatusSuccess, the
// additional information in Status will be used to enrich the error.
// See the Request.Do() comment for what errors you might get.
func (r Result) Error() error {
	// if we have received an unexpected server error, and we have a body and decoder, we can try to extract
	// a Status object.
	if r.err == nil || !errors.IsUnexpectedServerError(r.err) || len(r.body) == 0 || r.decoder == nil {
		return r.err
	}

	// attempt to convert the body into a Status object
	// to be backwards compatible with old servers that do not return a version, default to "v1"
	out, _, err := r.decoder.Decode(r.body, &schema.GroupVersionKind{Version: "v1"}, nil)
	if err != nil {
		klog.V(5).Infof("body was not decodable (unable to check for Status): %v", err)
		return r.err
	}
	switch t := out.(type) {
	case *metav1.Status:
		// because we default the kind, we *must* check for StatusFailure
		if t.Status == metav1.StatusFailure {
			return errors.FromObject(t)
		}
	}
	return r.err
}

// Warnings returns any warning headers received in the response
func (r Result) Warnings() []net.WarningHeader {
	return r.warnings
}

// NameMayNotBe specifies strings that cannot be used as names specified as path segments (like the REST API or etcd store)
var NameMayNotBe = []string{".", ".."}

// NameMayNotContain specifies substrings that cannot be used in names specified as path segments (like the REST API or etcd store)
var NameMayNotContain = []string{"/", "%"}

// IsValidPathSegmentName validates the name can be safely encoded as a path segment
func IsValidPathSegmentName(name string) []string {
	for _, illegalName := range NameMayNotBe {
		if name == illegalName {
			return []string{fmt.Sprintf(`may not be '%s'`, illegalName)}
		}
	}

	var errors []string
	for _, illegalContent := range NameMayNotContain {
		if strings.Contains(name, illegalContent) {
			errors = append(errors, fmt.Sprintf(`may not contain '%s'`, illegalContent))
		}
	}

	return errors
}

// IsValidPathSegmentPrefix validates the name can be used as a prefix for a name which will be encoded as a path segment
// It does not check for exact matches with disallowed names, since an arbitrary suffix might make the name valid
func IsValidPathSegmentPrefix(name string) []string {
	var errors []string
	for _, illegalContent := range NameMayNotContain {
		if strings.Contains(name, illegalContent) {
			errors = append(errors, fmt.Sprintf(`may not contain '%s'`, illegalContent))
		}
	}

	return errors
}

// ValidatePathSegmentName validates the name can be safely encoded as a path segment
func ValidatePathSegmentName(name string, prefix bool) []string {
	if prefix {
		return IsValidPathSegmentPrefix(name)
	}
	return IsValidPathSegmentName(name)
}<|MERGE_RESOLUTION|>--- conflicted
+++ resolved
@@ -83,6 +83,12 @@
 
 var noBackoff = &NoBackoff{}
 
+type requestRetryFunc func(maxRetries int) WithRetry
+
+func defaultRequestRetryFn(maxRetries int) WithRetry {
+	return &withRetry{maxRetries: maxRetries}
+}
+
 // Request allows for building up a request to a server in a chained fashion.
 // Any errors are stored until the end of your call, so you only have to
 // check once.
@@ -94,6 +100,7 @@
 	rateLimiter flowcontrol.RateLimiter
 	backoff     BackoffManager
 	timeout     time.Duration
+	maxRetries  int
 
 	// generic components accessible via method setters
 	verb       string
@@ -110,11 +117,6 @@
 	subresource  string
 
 	// output
-<<<<<<< HEAD
-	err   error
-	body  io.Reader
-	retry WithRetry
-=======
 	err error
 
 	// only one of body / bodyBytes may be set. requests using body are not retriable.
@@ -122,7 +124,6 @@
 	bodyBytes []byte
 
 	retryFn requestRetryFunc
->>>>>>> ffba3d33
 }
 
 // NewRequest creates a new request helper object for accessing runtime.Objects on a server.
@@ -153,7 +154,8 @@
 		backoff:        backoff,
 		timeout:        timeout,
 		pathPrefix:     pathPrefix,
-		retry:          &withRetry{maxRetries: 10},
+		maxRetries:     10,
+		retryFn:        defaultRequestRetryFn,
 		warningHandler: c.warningHandler,
 	}
 
@@ -419,7 +421,10 @@
 // function is specifically called with a different value.
 // A zero maxRetries prevent it from doing retires and return an error immediately.
 func (r *Request) MaxRetries(maxRetries int) *Request {
-	r.retry.SetMaxRetries(maxRetries)
+	if maxRetries < 0 {
+		maxRetries = 0
+	}
+	r.maxRetries = maxRetries
 	return r
 }
 
@@ -528,16 +533,6 @@
 		newParams[k] = v
 	}
 	r.params = newParams
-<<<<<<< HEAD
-	url := r.URL()
-
-	segments := strings.Split(url.Path, "/")
-	groupIndex := 0
-	index := 0
-	trimmedBasePath := ""
-	if url != nil && r.c.base != nil && strings.Contains(url.Path, r.c.base.Path) {
-		p := strings.TrimPrefix(url.Path, r.c.base.Path)
-=======
 	u := r.URL()
 	if u == nil {
 		return url.URL{}
@@ -549,7 +544,6 @@
 	trimmedBasePath := ""
 	if r.c.base != nil && strings.Contains(u.Path, r.c.base.Path) {
 		p := strings.TrimPrefix(u.Path, r.c.base.Path)
->>>>>>> ffba3d33
 		if !strings.HasPrefix(p, "/") {
 			p = "/" + p
 		}
@@ -560,11 +554,7 @@
 		groupIndex = 1
 	}
 	if len(segments) <= 2 {
-<<<<<<< HEAD
-		return *url
-=======
 		return *u
->>>>>>> ffba3d33
 	}
 
 	const CoreGroupPrefix = "api"
@@ -582,19 +572,11 @@
 		// outlet here in case more API groups are added in future if ever possible:
 		// https://kubernetes.io/docs/concepts/overview/kubernetes-api/#api-groups
 		// if a wrong API groups name is encountered, return the {prefix} for url.Path
-<<<<<<< HEAD
-		url.Path = "/{prefix}"
-		url.RawQuery = ""
-		return *url
-	}
-	//switch segLength := len(segments) - index; segLength {
-=======
 		u.Path = "/{prefix}"
 		u.RawQuery = ""
 		return *u
 	}
 	// switch segLength := len(segments) - index; segLength {
->>>>>>> ffba3d33
 	switch {
 	// case len(segments) - index == 1:
 	// resource (with no name) do nothing
@@ -617,13 +599,8 @@
 			segments[index+3] = "{name}"
 		}
 	}
-<<<<<<< HEAD
-	url.Path = path.Join(trimmedBasePath, path.Join(segments...))
-	return *url
-=======
 	u.Path = path.Join(trimmedBasePath, path.Join(segments...))
 	return *u
->>>>>>> ffba3d33
 }
 
 func (r *Request) tryThrottleWithInfo(ctx context.Context, retryInfo string) error {
@@ -634,7 +611,9 @@
 	now := time.Now()
 
 	err := r.rateLimiter.Wait(ctx)
-
+	if err != nil {
+		err = fmt.Errorf("client rate limiter Wait returned an error: %w", err)
+	}
 	latency := time.Since(now)
 
 	var message string
@@ -740,38 +719,20 @@
 		}
 		return false
 	}
-	var retryAfter *RetryAfter
+	retry := r.retryFn(r.maxRetries)
 	url := r.URL().String()
 	for {
+		if err := retry.Before(ctx, r); err != nil {
+			return nil, retry.WrapPreviousError(err)
+		}
+
 		req, err := r.newHTTPRequest(ctx)
 		if err != nil {
 			return nil, err
 		}
 
-		r.backoff.Sleep(r.backoff.CalculateBackoff(r.URL()))
-		if retryAfter != nil {
-			// We are retrying the request that we already send to apiserver
-			// at least once before.
-			// This request should also be throttled with the client-internal rate limiter.
-			if err := r.tryThrottleWithInfo(ctx, retryAfter.Reason); err != nil {
-				return nil, err
-			}
-			retryAfter = nil
-		}
-
 		resp, err := client.Do(req)
-<<<<<<< HEAD
-		updateURLMetrics(ctx, r, resp, err)
-		if r.c.base != nil {
-			if err != nil {
-				r.backoff.UpdateBackoff(r.c.base, err, 0)
-			} else {
-				r.backoff.UpdateBackoff(r.c.base, err, resp.StatusCode)
-			}
-		}
-=======
 		retry.After(ctx, r, resp, err)
->>>>>>> ffba3d33
 		if err == nil && resp.StatusCode == http.StatusOK {
 			return r.newStreamWatcher(resp)
 		}
@@ -779,14 +740,8 @@
 		done, transformErr := func() (bool, error) {
 			defer readAndCloseResponseBody(resp)
 
-			var retry bool
-			retryAfter, retry = r.retry.NextRetry(req, resp, err, isErrRetryableFunc)
-			if retry {
-				err := r.retry.BeforeNextRetry(ctx, r.backoff, retryAfter, url, r.body)
-				if err == nil {
-					return false, nil
-				}
-				klog.V(4).Infof("Could not retry request - %v", err)
+			if retry.IsNextRetry(ctx, r, req, resp, err, isErrRetryableFunc) {
+				return false, nil
 			}
 
 			if resp == nil {
@@ -807,7 +762,7 @@
 				// we need to return the error object from that.
 				err = transformErr
 			}
-			return nil, err
+			return nil, retry.WrapPreviousError(err)
 		}
 	}
 }
@@ -886,42 +841,19 @@
 		client = http.DefaultClient
 	}
 
-	var retryAfter *RetryAfter
+	retry := r.retryFn(r.maxRetries)
 	url := r.URL().String()
 	for {
+		if err := retry.Before(ctx, r); err != nil {
+			return nil, err
+		}
+
 		req, err := r.newHTTPRequest(ctx)
 		if err != nil {
 			return nil, err
 		}
-<<<<<<< HEAD
-		if r.body != nil {
-			req.Body = ioutil.NopCloser(r.body)
-		}
-
-		r.backoff.Sleep(r.backoff.CalculateBackoff(r.URL()))
-		if retryAfter != nil {
-			// We are retrying the request that we already send to apiserver
-			// at least once before.
-			// This request should also be throttled with the client-internal rate limiter.
-			if err := r.tryThrottleWithInfo(ctx, retryAfter.Reason); err != nil {
-				return nil, err
-			}
-			retryAfter = nil
-		}
-
-		resp, err := client.Do(req)
-		updateURLMetrics(ctx, r, resp, err)
-		if r.c.base != nil {
-			if err != nil {
-				r.backoff.UpdateBackoff(r.URL(), err, 0)
-			} else {
-				r.backoff.UpdateBackoff(r.URL(), err, resp.StatusCode)
-			}
-		}
-=======
 		resp, err := client.Do(req)
 		retry.After(ctx, r, resp, err)
->>>>>>> ffba3d33
 		if err != nil {
 			// we only retry on an HTTP response with 'Retry-After' header
 			return nil, err
@@ -936,14 +868,8 @@
 			done, transformErr := func() (bool, error) {
 				defer resp.Body.Close()
 
-				var retry bool
-				retryAfter, retry = r.retry.NextRetry(req, resp, err, neverRetryError)
-				if retry {
-					err := r.retry.BeforeNextRetry(ctx, r.backoff, retryAfter, url, r.body)
-					if err == nil {
-						return false, nil
-					}
-					klog.V(4).Infof("Could not retry request - %v", err)
+				if retry.IsNextRetry(ctx, r, req, resp, err, neverRetryError) {
+					return false, nil
 				}
 				result := r.transformResponse(resp, req)
 				if err := result.Error(); err != nil {
@@ -1046,38 +972,37 @@
 		defer cancel()
 	}
 
+	isErrRetryableFunc := func(req *http.Request, err error) bool {
+		// "Connection reset by peer" or "apiserver is shutting down" are usually a transient errors.
+		// Thus in case of "GET" operations, we simply retry it.
+		// We are not automatically retrying "write" operations, as they are not idempotent.
+		if req.Method != "GET" {
+			return false
+		}
+		// For connection errors and apiserver shutdown errors retry.
+		if net.IsConnectionReset(err) || net.IsProbableEOF(err) {
+			return true
+		}
+		return false
+	}
+
 	// Right now we make about ten retry attempts if we get a Retry-After response.
-	var retryAfter *RetryAfter
+	retry := r.retryFn(r.maxRetries)
 	for {
+		if err := retry.Before(ctx, r); err != nil {
+			return retry.WrapPreviousError(err)
+		}
 		req, err := r.newHTTPRequest(ctx)
 		if err != nil {
 			return err
 		}
-
-		r.backoff.Sleep(r.backoff.CalculateBackoff(r.URL()))
-		if retryAfter != nil {
-			// We are retrying the request that we already send to apiserver
-			// at least once before.
-			// This request should also be throttled with the client-internal rate limiter.
-			if err := r.tryThrottleWithInfo(ctx, retryAfter.Reason); err != nil {
-				return err
-			}
-			retryAfter = nil
-		}
 		resp, err := client.Do(req)
-<<<<<<< HEAD
-		updateURLMetrics(ctx, r, resp, err)
-		if err != nil {
-			r.backoff.UpdateBackoff(r.URL(), err, 0)
-		} else {
-			r.backoff.UpdateBackoff(r.URL(), err, resp.StatusCode)
-=======
 		// The value -1 or a value of 0 with a non-nil Body indicates that the length is unknown.
 		// https://pkg.go.dev/net/http#Request
 		if req.ContentLength >= 0 && !(req.Body != nil && req.ContentLength == 0) {
 			metrics.RequestSize.Observe(ctx, r.verb, r.URL().Host, float64(req.ContentLength))
->>>>>>> ffba3d33
-		}
+		}
+		retry.After(ctx, r, resp, err)
 
 		done := func() bool {
 			defer readAndCloseResponseBody(resp)
@@ -1090,33 +1015,15 @@
 				fn(req, resp)
 			}
 
-			var retry bool
-			retryAfter, retry = r.retry.NextRetry(req, resp, err, func(req *http.Request, err error) bool {
-				// "Connection reset by peer" or "apiserver is shutting down" are usually a transient errors.
-				// Thus in case of "GET" operations, we simply retry it.
-				// We are not automatically retrying "write" operations, as they are not idempotent.
-				if r.verb != "GET" {
-					return false
-				}
-				// For connection errors and apiserver shutdown errors retry.
-				if net.IsConnectionReset(err) || net.IsProbableEOF(err) {
-					return true
-				}
+			if retry.IsNextRetry(ctx, r, req, resp, err, isErrRetryableFunc) {
 				return false
-			})
-			if retry {
-				err := r.retry.BeforeNextRetry(ctx, r.backoff, retryAfter, req.URL.String(), r.body)
-				if err == nil {
-					return false
-				}
-				klog.V(4).Infof("Could not retry request - %v", err)
 			}
 
 			f(req, resp)
 			return true
 		}()
 		if done {
-			return err
+			return retry.WrapPreviousError(err)
 		}
 	}
 }
@@ -1135,6 +1042,9 @@
 	if err != nil {
 		return Result{err: err}
 	}
+	if result.err == nil || len(result.body) > 0 {
+		metrics.ResponseSize.Observe(ctx, r.verb, r.URL().Host, float64(len(result.body)))
+	}
 	return result
 }
 
@@ -1150,6 +1060,9 @@
 	})
 	if err != nil {
 		return nil, err
+	}
+	if result.err == nil || len(result.body) > 0 {
+		metrics.ResponseSize.Observe(ctx, r.verb, r.URL().Host, float64(len(result.body)))
 	}
 	return result.body, result.err
 }
@@ -1266,13 +1179,13 @@
 // allocating a new string for the body output unless necessary. Uses a simple heuristic to determine
 // whether the body is printable.
 func glogBody(prefix string, body []byte) {
-	if klog.V(8).Enabled() {
+	if klogV := klog.V(8); klogV.Enabled() {
 		if bytes.IndexFunc(body, func(r rune) bool {
 			return r < 0x0a
 		}) != -1 {
-			klog.Infof("%s:\n%s", prefix, truncateBody(hex.Dump(body)))
+			klogV.Infof("%s:\n%s", prefix, truncateBody(hex.Dump(body)))
 		} else {
-			klog.Infof("%s: %s", prefix, truncateBody(string(body)))
+			klogV.Infof("%s: %s", prefix, truncateBody(string(body)))
 		}
 	}
 }
