/*
Copyright 2016 The Kubernetes Authors.

Licensed under the Apache License, Version 2.0 (the "License");
you may not use this file except in compliance with the License.
You may obtain a copy of the License at

    http://www.apache.org/licenses/LICENSE-2.0

Unless required by applicable law or agreed to in writing, software
distributed under the License is distributed on an "AS IS" BASIS,
WITHOUT WARRANTIES OR CONDITIONS OF ANY KIND, either express or implied.
See the License for the specific language governing permissions and
limitations under the License.
*/

package fake

import (
	"fmt"
	"net/http"

	openapi_v2 "github.com/googleapis/gnostic/openapiv2"

	"k8s.io/apimachinery/pkg/api/errors"
	metav1 "k8s.io/apimachinery/pkg/apis/meta/v1"
	"k8s.io/apimachinery/pkg/runtime/schema"
	"k8s.io/apimachinery/pkg/version"
<<<<<<< HEAD
=======
	"k8s.io/client-go/discovery"
	"k8s.io/client-go/openapi"
>>>>>>> ffba3d33
	kubeversion "k8s.io/client-go/pkg/version"
	restclient "k8s.io/client-go/rest"
	"k8s.io/client-go/testing"
)

// FakeDiscovery implements discovery.DiscoveryInterface and sometimes calls testing.Fake.Invoke with an action,
// but doesn't respect the return value if any. There is a way to fake static values like ServerVersion by using the Faked... fields on the struct.
type FakeDiscovery struct {
	*testing.Fake
	FakedServerVersion *version.Info
}

// ServerResourcesForGroupVersion returns the supported resources for a group
// and version.
func (c *FakeDiscovery) ServerResourcesForGroupVersion(groupVersion string) (*metav1.APIResourceList, error) {
	action := testing.ActionImpl{
		Verb:     "get",
		Resource: schema.GroupVersionResource{Resource: "resource"},
	}
	c.Invokes(action, nil)
	for _, resourceList := range c.Resources {
		if resourceList.GroupVersion == groupVersion {
			return resourceList, nil
		}
	}
	return nil, &errors.StatusError{
		ErrStatus: metav1.Status{
			Status:  metav1.StatusFailure,
			Code:    http.StatusNotFound,
			Reason:  metav1.StatusReasonNotFound,
			Message: fmt.Sprintf("the server could not find the requested resource, GroupVersion %q not found", groupVersion),
		}}
}

// ServerResources returns the supported resources for all groups and versions.
// Deprecated: use ServerGroupsAndResources instead.
func (c *FakeDiscovery) ServerResources() ([]*metav1.APIResourceList, error) {
	_, rs, err := c.ServerGroupsAndResources()
	return rs, err
}

// ServerGroupsAndResources returns the supported groups and resources for all groups and versions.
func (c *FakeDiscovery) ServerGroupsAndResources() ([]*metav1.APIGroup, []*metav1.APIResourceList, error) {
	sgs, err := c.ServerGroups()
	if err != nil {
		return nil, nil, err
	}
	resultGroups := []*metav1.APIGroup{}
	for i := range sgs.Groups {
		resultGroups = append(resultGroups, &sgs.Groups[i])
	}

	action := testing.ActionImpl{
		Verb:     "get",
		Resource: schema.GroupVersionResource{Resource: "resource"},
	}
	c.Invokes(action, nil)
	return resultGroups, c.Resources, nil
}

// ServerPreferredResources returns the supported resources with the version
// preferred by the server.
func (c *FakeDiscovery) ServerPreferredResources() ([]*metav1.APIResourceList, error) {
	return nil, nil
}

// ServerPreferredNamespacedResources returns the supported namespaced resources
// with the version preferred by the server.
func (c *FakeDiscovery) ServerPreferredNamespacedResources() ([]*metav1.APIResourceList, error) {
	return nil, nil
}

// ServerGroups returns the supported groups, with information like supported
// versions and the preferred version.
func (c *FakeDiscovery) ServerGroups() (*metav1.APIGroupList, error) {
	action := testing.ActionImpl{
		Verb:     "get",
		Resource: schema.GroupVersionResource{Resource: "group"},
	}
	c.Invokes(action, nil)

	groups := map[string]*metav1.APIGroup{}

	for _, res := range c.Resources {
		gv, err := schema.ParseGroupVersion(res.GroupVersion)
		if err != nil {
			return nil, err
		}
		group := groups[gv.Group]
		if group == nil {
			group = &metav1.APIGroup{
				Name: gv.Group,
				PreferredVersion: metav1.GroupVersionForDiscovery{
					GroupVersion: res.GroupVersion,
					Version:      gv.Version,
				},
			}
			groups[gv.Group] = group
		}

		group.Versions = append(group.Versions, metav1.GroupVersionForDiscovery{
			GroupVersion: res.GroupVersion,
			Version:      gv.Version,
		})
	}

	list := &metav1.APIGroupList{}
	for _, apiGroup := range groups {
		list.Groups = append(list.Groups, *apiGroup)
	}

	return list, nil

}

// ServerVersion retrieves and parses the server's version.
func (c *FakeDiscovery) ServerVersion() (*version.Info, error) {
	action := testing.ActionImpl{}
	action.Verb = "get"
	action.Resource = schema.GroupVersionResource{Resource: "version"}
	_, err := c.Invokes(action, nil)
	if err != nil {
		return nil, err
	}

	if c.FakedServerVersion != nil {
		return c.FakedServerVersion, nil
	}

	versionInfo := kubeversion.Get()
	return &versionInfo, nil
}

// OpenAPISchema retrieves and parses the swagger API schema the server supports.
func (c *FakeDiscovery) OpenAPISchema() (*openapi_v2.Document, error) {
	return &openapi_v2.Document{}, nil
}

// RESTClient returns a RESTClient that is used to communicate with API server
// by this client implementation.
func (c *FakeDiscovery) RESTClient() restclient.Interface {
	return nil
}

func (c *FakeDiscovery) WithLegacy() discovery.DiscoveryInterface {
	panic("unimplemented")
}<|MERGE_RESOLUTION|>--- conflicted
+++ resolved
@@ -20,17 +20,14 @@
 	"fmt"
 	"net/http"
 
-	openapi_v2 "github.com/googleapis/gnostic/openapiv2"
+	openapi_v2 "github.com/google/gnostic/openapiv2"
 
 	"k8s.io/apimachinery/pkg/api/errors"
 	metav1 "k8s.io/apimachinery/pkg/apis/meta/v1"
 	"k8s.io/apimachinery/pkg/runtime/schema"
 	"k8s.io/apimachinery/pkg/version"
-<<<<<<< HEAD
-=======
 	"k8s.io/client-go/discovery"
 	"k8s.io/client-go/openapi"
->>>>>>> ffba3d33
 	kubeversion "k8s.io/client-go/pkg/version"
 	restclient "k8s.io/client-go/rest"
 	"k8s.io/client-go/testing"
@@ -63,13 +60,6 @@
 			Reason:  metav1.StatusReasonNotFound,
 			Message: fmt.Sprintf("the server could not find the requested resource, GroupVersion %q not found", groupVersion),
 		}}
-}
-
-// ServerResources returns the supported resources for all groups and versions.
-// Deprecated: use ServerGroupsAndResources instead.
-func (c *FakeDiscovery) ServerResources() ([]*metav1.APIResourceList, error) {
-	_, rs, err := c.ServerGroupsAndResources()
-	return rs, err
 }
 
 // ServerGroupsAndResources returns the supported groups and resources for all groups and versions.
@@ -169,6 +159,10 @@
 	return &openapi_v2.Document{}, nil
 }
 
+func (c *FakeDiscovery) OpenAPIV3() openapi.Client {
+	panic("unimplemented")
+}
+
 // RESTClient returns a RESTClient that is used to communicate with API server
 // by this client implementation.
 func (c *FakeDiscovery) RESTClient() restclient.Interface {
