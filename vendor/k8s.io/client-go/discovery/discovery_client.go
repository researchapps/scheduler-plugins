/*
Copyright 2015 The Kubernetes Authors.

Licensed under the Apache License, Version 2.0 (the "License");
you may not use this file except in compliance with the License.
You may obtain a copy of the License at

    http://www.apache.org/licenses/LICENSE-2.0

Unless required by applicable law or agreed to in writing, software
distributed under the License is distributed on an "AS IS" BASIS,
WITHOUT WARRANTIES OR CONDITIONS OF ANY KIND, either express or implied.
See the License for the specific language governing permissions and
limitations under the License.
*/

package discovery

import (
	"context"
	"encoding/json"
	"fmt"
	"mime"
	"net/http"
	"net/url"
	"sort"
	"strings"
	"sync"
	"time"

	//nolint:staticcheck // SA1019 Keep using module since it's still being maintained and the api of google.golang.org/protobuf/proto differs
	"github.com/golang/protobuf/proto"
	openapi_v2 "github.com/googleapis/gnostic/openapiv2"

	apidiscovery "k8s.io/api/apidiscovery/v2beta1"
	"k8s.io/apimachinery/pkg/api/errors"
	metav1 "k8s.io/apimachinery/pkg/apis/meta/v1"
	"k8s.io/apimachinery/pkg/runtime"
	"k8s.io/apimachinery/pkg/runtime/schema"
	"k8s.io/apimachinery/pkg/runtime/serializer"
	utilruntime "k8s.io/apimachinery/pkg/util/runtime"
	"k8s.io/apimachinery/pkg/version"
	"k8s.io/client-go/kubernetes/scheme"
	restclient "k8s.io/client-go/rest"
)

const (
	// defaultRetries is the number of times a resource discovery is repeated if an api group disappears on the fly (e.g. CustomResourceDefinitions).
	defaultRetries = 2
	// protobuf mime type
	mimePb = "application/com.github.proto-openapi.spec.v2@v1.0+protobuf"
	// defaultTimeout is the maximum amount of time per request when no timeout has been set on a RESTClient.
	// Defaults to 32s in order to have a distinguishable length of time, relative to other timeouts that exist.
	defaultTimeout = 32 * time.Second

	// defaultBurst is the default burst to be used with the discovery client's token bucket rate limiter
	defaultBurst = 300

	AcceptV1 = runtime.ContentTypeJSON
	// Aggregated discovery content-type (v2beta1). NOTE: content-type parameters
	// MUST be ordered (g, v, as) for server in "Accept" header (BUT we are resilient
	// to ordering when comparing returned values in "Content-Type" header).
	AcceptV2Beta1 = runtime.ContentTypeJSON + ";" + "g=apidiscovery.k8s.io;v=v2beta1;as=APIGroupDiscoveryList"
	// Prioritize aggregated discovery by placing first in the order of discovery accept types.
	acceptDiscoveryFormats = AcceptV2Beta1 + "," + AcceptV1
)

// Aggregated discovery content-type GVK.
var v2Beta1GVK = schema.GroupVersionKind{Group: "apidiscovery.k8s.io", Version: "v2beta1", Kind: "APIGroupDiscoveryList"}

// DiscoveryInterface holds the methods that discover server-supported API groups,
// versions and resources.
type DiscoveryInterface interface {
	RESTClient() restclient.Interface
	ServerGroupsInterface
	ServerResourcesInterface
	ServerVersionInterface
	OpenAPISchemaInterface
<<<<<<< HEAD
=======
	OpenAPIV3SchemaInterface
	// Returns copy of current discovery client that will only
	// receive the legacy discovery format, or pointer to current
	// discovery client if it does not support legacy-only discovery.
	WithLegacy() DiscoveryInterface
}

// AggregatedDiscoveryInterface extends DiscoveryInterface to include a method to possibly
// return discovery resources along with the discovery groups, which is what the newer
// aggregated discovery format does (APIGroupDiscoveryList).
type AggregatedDiscoveryInterface interface {
	DiscoveryInterface

	GroupsAndMaybeResources() (*metav1.APIGroupList, map[schema.GroupVersion]*metav1.APIResourceList, map[schema.GroupVersion]error, error)
>>>>>>> ffba3d33
}

// CachedDiscoveryInterface is a DiscoveryInterface with cache invalidation and freshness.
// Note that If the ServerResourcesForGroupVersion method returns a cache miss
// error, the user needs to explicitly call Invalidate to clear the cache,
// otherwise the same cache miss error will be returned next time.
type CachedDiscoveryInterface interface {
	DiscoveryInterface
	// Fresh is supposed to tell the caller whether or not to retry if the cache
	// fails to find something (false = retry, true = no need to retry).
	//
	// TODO: this needs to be revisited, this interface can't be locked properly
	// and doesn't make a lot of sense.
	Fresh() bool
	// Invalidate enforces that no cached data that is older than the current time
	// is used.
	Invalidate()
}

// ServerGroupsInterface has methods for obtaining supported groups on the API server
type ServerGroupsInterface interface {
	// ServerGroups returns the supported groups, with information like supported versions and the
	// preferred version.
	ServerGroups() (*metav1.APIGroupList, error)
}

// ServerResourcesInterface has methods for obtaining supported resources on the API server
type ServerResourcesInterface interface {
	// ServerResourcesForGroupVersion returns the supported resources for a group and version.
	ServerResourcesForGroupVersion(groupVersion string) (*metav1.APIResourceList, error)
	// ServerResources returns the supported resources for all groups and versions.
	//
	// The returned resource list might be non-nil with partial results even in the case of
	// non-nil error.
	//
	// Deprecated: use ServerGroupsAndResources instead.
	ServerResources() ([]*metav1.APIResourceList, error)
	// ServerGroupsAndResources returns the supported groups and resources for all groups and versions.
	//
	// The returned group and resource lists might be non-nil with partial results even in the
	// case of non-nil error.
	ServerGroupsAndResources() ([]*metav1.APIGroup, []*metav1.APIResourceList, error)
	// ServerPreferredResources returns the supported resources with the version preferred by the
	// server.
	//
	// The returned group and resource lists might be non-nil with partial results even in the
	// case of non-nil error.
	ServerPreferredResources() ([]*metav1.APIResourceList, error)
	// ServerPreferredNamespacedResources returns the supported namespaced resources with the
	// version preferred by the server.
	//
	// The returned resource list might be non-nil with partial results even in the case of
	// non-nil error.
	ServerPreferredNamespacedResources() ([]*metav1.APIResourceList, error)
}

// ServerVersionInterface has a method for retrieving the server's version.
type ServerVersionInterface interface {
	// ServerVersion retrieves and parses the server's version (git version).
	ServerVersion() (*version.Info, error)
}

// OpenAPISchemaInterface has a method to retrieve the open API schema.
type OpenAPISchemaInterface interface {
	// OpenAPISchema retrieves and parses the swagger API schema the server supports.
	OpenAPISchema() (*openapi_v2.Document, error)
}

// DiscoveryClient implements the functions that discover server-supported API groups,
// versions and resources.
type DiscoveryClient struct {
	restClient restclient.Interface

	LegacyPrefix string
	// Forces the client to request only "unaggregated" (legacy) discovery.
	UseLegacyDiscovery bool
}

var _ AggregatedDiscoveryInterface = &DiscoveryClient{}

// Convert metav1.APIVersions to metav1.APIGroup. APIVersions is used by legacy v1, so
// group would be "".
func apiVersionsToAPIGroup(apiVersions *metav1.APIVersions) (apiGroup metav1.APIGroup) {
	groupVersions := []metav1.GroupVersionForDiscovery{}
	for _, version := range apiVersions.Versions {
		groupVersion := metav1.GroupVersionForDiscovery{
			GroupVersion: version,
			Version:      version,
		}
		groupVersions = append(groupVersions, groupVersion)
	}
	apiGroup.Versions = groupVersions
	// There should be only one groupVersion returned at /api
	apiGroup.PreferredVersion = groupVersions[0]
	return
}

// GroupsAndMaybeResources returns the discovery groups, and (if new aggregated
// discovery format) the resources keyed by group/version. Merges discovery groups
// and resources from /api and /apis (either aggregated or not). Legacy groups
// must be ordered first. The server will either return both endpoints (/api, /apis)
// as aggregated discovery format or legacy format. For safety, resources will only
// be returned if both endpoints returned resources. Returned "failedGVs" can be
// empty, but will only be nil in the case an error is returned.
func (d *DiscoveryClient) GroupsAndMaybeResources() (
	*metav1.APIGroupList,
	map[schema.GroupVersion]*metav1.APIResourceList,
	map[schema.GroupVersion]error,
	error) {
	// Legacy group ordered first (there is only one -- core/v1 group). Returned groups must
	// be non-nil, but it could be empty. Returned resources, apiResources map could be nil.
	groups, resources, failedGVs, err := d.downloadLegacy()
	if err != nil {
		return nil, nil, nil, err
	}
	// Discovery groups and (possibly) resources downloaded from /apis.
	apiGroups, apiResources, failedApisGVs, aerr := d.downloadAPIs()
	if aerr != nil {
		return nil, nil, nil, aerr
	}
	// Merge apis groups into the legacy groups.
	for _, group := range apiGroups.Groups {
		groups.Groups = append(groups.Groups, group)
	}
	// For safety, only return resources if both endpoints returned resources.
	if resources != nil && apiResources != nil {
		for gv, resourceList := range apiResources {
			resources[gv] = resourceList
		}
	} else if resources != nil {
		resources = nil
	}
	// Merge failed GroupVersions from /api and /apis
	for gv, err := range failedApisGVs {
		failedGVs[gv] = err
	}
	return groups, resources, failedGVs, err
}

// downloadLegacy returns the discovery groups and possibly resources
// for the legacy v1 GVR at /api, or an error if one occurred. It is
// possible for the resource map to be nil if the server returned
// the unaggregated discovery. Returned "failedGVs" can be empty, but
// will only be nil in the case of a returned error.
func (d *DiscoveryClient) downloadLegacy() (
	*metav1.APIGroupList,
	map[schema.GroupVersion]*metav1.APIResourceList,
	map[schema.GroupVersion]error,
	error) {
	accept := acceptDiscoveryFormats
	if d.UseLegacyDiscovery {
		accept = AcceptV1
	}
	var responseContentType string
	body, err := d.restClient.Get().
		AbsPath("/api").
		SetHeader("Accept", accept).
		Do(context.TODO()).
		ContentType(&responseContentType).
		Raw()
	apiGroupList := &metav1.APIGroupList{}
	failedGVs := map[schema.GroupVersion]error{}
	if err != nil {
		// Tolerate 404, since aggregated api servers can return it.
		if errors.IsNotFound(err) {
			// Return empty structures and no error.
			emptyGVMap := map[schema.GroupVersion]*metav1.APIResourceList{}
			return apiGroupList, emptyGVMap, failedGVs, nil
		} else {
			return nil, nil, nil, err
		}
	}

	var resourcesByGV map[schema.GroupVersion]*metav1.APIResourceList
	// Based on the content-type server responded with: aggregated or unaggregated.
	if isGVK, _ := ContentTypeIsGVK(responseContentType, v2Beta1GVK); isGVK {
		var aggregatedDiscovery apidiscovery.APIGroupDiscoveryList
		err = json.Unmarshal(body, &aggregatedDiscovery)
		if err != nil {
			return nil, nil, nil, err
		}
		apiGroupList, resourcesByGV, failedGVs = SplitGroupsAndResources(aggregatedDiscovery)
	} else {
		// Default is unaggregated discovery v1.
		var v metav1.APIVersions
		err = json.Unmarshal(body, &v)
		if err != nil {
			return nil, nil, nil, err
		}
		apiGroup := metav1.APIGroup{}
		if len(v.Versions) != 0 {
			apiGroup = apiVersionsToAPIGroup(&v)
		}
		apiGroupList.Groups = []metav1.APIGroup{apiGroup}
	}

	return apiGroupList, resourcesByGV, failedGVs, nil
}

// downloadAPIs returns the discovery groups and (if aggregated format) the
// discovery resources. The returned groups will always exist, but the
// resources map may be nil. Returned "failedGVs" can be empty, but will
// only be nil in the case of a returned error.
func (d *DiscoveryClient) downloadAPIs() (
	*metav1.APIGroupList,
	map[schema.GroupVersion]*metav1.APIResourceList,
	map[schema.GroupVersion]error,
	error) {
	accept := acceptDiscoveryFormats
	if d.UseLegacyDiscovery {
		accept = AcceptV1
	}
	var responseContentType string
	body, err := d.restClient.Get().
		AbsPath("/apis").
		SetHeader("Accept", accept).
		Do(context.TODO()).
		ContentType(&responseContentType).
		Raw()
	if err != nil {
		return nil, nil, nil, err
	}

	apiGroupList := &metav1.APIGroupList{}
	failedGVs := map[schema.GroupVersion]error{}
	var resourcesByGV map[schema.GroupVersion]*metav1.APIResourceList
	// Based on the content-type server responded with: aggregated or unaggregated.
	if isGVK, _ := ContentTypeIsGVK(responseContentType, v2Beta1GVK); isGVK {
		var aggregatedDiscovery apidiscovery.APIGroupDiscoveryList
		err = json.Unmarshal(body, &aggregatedDiscovery)
		if err != nil {
			return nil, nil, nil, err
		}
		apiGroupList, resourcesByGV, failedGVs = SplitGroupsAndResources(aggregatedDiscovery)
	} else {
		// Default is unaggregated discovery v1.
		err = json.Unmarshal(body, apiGroupList)
		if err != nil {
			return nil, nil, nil, err
		}
	}

	return apiGroupList, resourcesByGV, failedGVs, nil
}

// ContentTypeIsGVK checks of the content-type string is both
// "application/json" and matches the provided GVK. An error
// is returned if the content type string is malformed.
// NOTE: This function is resilient to the ordering of the
// content-type parameters, as well as parameters added by
// intermediaries such as proxies or gateways. Examples:
//
//	("application/json; g=apidiscovery.k8s.io;v=v2beta1;as=APIGroupDiscoveryList", {apidiscovery.k8s.io, v2beta1, APIGroupDiscoveryList}) = (true, nil)
//	("application/json; as=APIGroupDiscoveryList;v=v2beta1;g=apidiscovery.k8s.io", {apidiscovery.k8s.io, v2beta1, APIGroupDiscoveryList}) = (true, nil)
//	("application/json; as=APIGroupDiscoveryList;v=v2beta1;g=apidiscovery.k8s.io;charset=utf-8", {apidiscovery.k8s.io, v2beta1, APIGroupDiscoveryList}) = (true, nil)
//	("application/json", any GVK) = (false, nil)
//	("application/json; charset=UTF-8", any GVK) = (false, nil)
//	("malformed content type string", any GVK) = (false, error)
func ContentTypeIsGVK(contentType string, gvk schema.GroupVersionKind) (bool, error) {
	base, params, err := mime.ParseMediaType(contentType)
	if err != nil {
		return false, err
	}
	gvkMatch := runtime.ContentTypeJSON == base &&
		params["g"] == gvk.Group &&
		params["v"] == gvk.Version &&
		params["as"] == gvk.Kind
	return gvkMatch, nil
}

// ServerGroups returns the supported groups, with information like supported versions and the
// preferred version.
func (d *DiscoveryClient) ServerGroups() (*metav1.APIGroupList, error) {
	groups, _, _, err := d.GroupsAndMaybeResources()
	if err != nil {
		return nil, err
	}
	return groups, nil
}

// ServerResourcesForGroupVersion returns the supported resources for a group and version.
func (d *DiscoveryClient) ServerResourcesForGroupVersion(groupVersion string) (resources *metav1.APIResourceList, err error) {
	url := url.URL{}
	if len(groupVersion) == 0 {
		return nil, fmt.Errorf("groupVersion shouldn't be empty")
	}
	if len(d.LegacyPrefix) > 0 && groupVersion == "v1" {
		url.Path = d.LegacyPrefix + "/" + groupVersion
	} else {
		url.Path = "/apis/" + groupVersion
	}
	resources = &metav1.APIResourceList{
		GroupVersion: groupVersion,
	}
	err = d.restClient.Get().AbsPath(url.String()).Do(context.TODO()).Into(resources)
	if err != nil {
		// Tolerate core/v1 not found response by returning empty resource list;
		// this probably should not happen. But we should verify all callers are
		// not depending on this toleration before removal.
		if groupVersion == "v1" && errors.IsNotFound(err) {
			return resources, nil
		}
		return nil, err
	}
	return resources, nil
}

// ServerResources returns the supported resources for all groups and versions.
// Deprecated: use ServerGroupsAndResources instead.
func (d *DiscoveryClient) ServerResources() ([]*metav1.APIResourceList, error) {
	_, rs, err := d.ServerGroupsAndResources()
	return rs, err
}

// ServerGroupsAndResources returns the supported resources for all groups and versions.
func (d *DiscoveryClient) ServerGroupsAndResources() ([]*metav1.APIGroup, []*metav1.APIResourceList, error) {
	return withRetries(defaultRetries, func() ([]*metav1.APIGroup, []*metav1.APIResourceList, error) {
		return ServerGroupsAndResources(d)
	})
}

// ErrGroupDiscoveryFailed is returned if one or more API groups fail to load.
type ErrGroupDiscoveryFailed struct {
	// Groups is a list of the groups that failed to load and the error cause
	Groups map[schema.GroupVersion]error
}

// Error implements the error interface
func (e *ErrGroupDiscoveryFailed) Error() string {
	var groups []string
	for k, v := range e.Groups {
		groups = append(groups, fmt.Sprintf("%s: %v", k, v))
	}
	sort.Strings(groups)
	return fmt.Sprintf("unable to retrieve the complete list of server APIs: %s", strings.Join(groups, ", "))
}

// IsGroupDiscoveryFailedError returns true if the provided error indicates the server was unable to discover
// a complete list of APIs for the client to use.
func IsGroupDiscoveryFailedError(err error) bool {
	_, ok := err.(*ErrGroupDiscoveryFailed)
	return err != nil && ok
}

// ServerResources uses the provided discovery interface to look up supported resources for all groups and versions.
// Deprecated: use ServerGroupsAndResources instead.
func ServerResources(d DiscoveryInterface) ([]*metav1.APIResourceList, error) {
	_, rs, err := ServerGroupsAndResources(d)
	return rs, err
}

func ServerGroupsAndResources(d DiscoveryInterface) ([]*metav1.APIGroup, []*metav1.APIResourceList, error) {
	var sgs *metav1.APIGroupList
	var resources []*metav1.APIResourceList
	var failedGVs map[schema.GroupVersion]error
	var err error

	// If the passed discovery object implements the wider AggregatedDiscoveryInterface,
	// then attempt to retrieve aggregated discovery with both groups and the resources.
	if ad, ok := d.(AggregatedDiscoveryInterface); ok {
		var resourcesByGV map[schema.GroupVersion]*metav1.APIResourceList
		sgs, resourcesByGV, failedGVs, err = ad.GroupsAndMaybeResources()
		for _, resourceList := range resourcesByGV {
			resources = append(resources, resourceList)
		}
	} else {
		sgs, err = d.ServerGroups()
	}

	if sgs == nil {
		return nil, nil, err
	}
	resultGroups := []*metav1.APIGroup{}
	for i := range sgs.Groups {
		resultGroups = append(resultGroups, &sgs.Groups[i])
	}
	// resources is non-nil if aggregated discovery succeeded.
	if resources != nil {
		// Any stale Group/Versions returned by aggregated discovery
		// must be surfaced to the caller as failed Group/Versions.
		var ferr error
		if len(failedGVs) > 0 {
			ferr = &ErrGroupDiscoveryFailed{Groups: failedGVs}
		}
		return resultGroups, resources, ferr
	}

	groupVersionResources, failedGroups := fetchGroupVersionResources(d, sgs)

	// order results by group/version discovery order
	result := []*metav1.APIResourceList{}
	for _, apiGroup := range sgs.Groups {
		for _, version := range apiGroup.Versions {
			gv := schema.GroupVersion{Group: apiGroup.Name, Version: version.Version}
			if resources, ok := groupVersionResources[gv]; ok {
				result = append(result, resources)
			}
		}
	}

	if len(failedGroups) == 0 {
		return resultGroups, result, nil
	}

	return resultGroups, result, &ErrGroupDiscoveryFailed{Groups: failedGroups}
}

// ServerPreferredResources uses the provided discovery interface to look up preferred resources
func ServerPreferredResources(d DiscoveryInterface) ([]*metav1.APIResourceList, error) {
	var serverGroupList *metav1.APIGroupList
	var failedGroups map[schema.GroupVersion]error
	var groupVersionResources map[schema.GroupVersion]*metav1.APIResourceList
	var err error

	// If the passed discovery object implements the wider AggregatedDiscoveryInterface,
	// then it is attempt to retrieve both the groups and the resources. "failedGroups"
	// are Group/Versions returned as stale in AggregatedDiscovery format.
	ad, ok := d.(AggregatedDiscoveryInterface)
	if ok {
		serverGroupList, groupVersionResources, failedGroups, err = ad.GroupsAndMaybeResources()
	} else {
		serverGroupList, err = d.ServerGroups()
	}
	if err != nil {
		return nil, err
	}
	// Non-aggregated discovery must fetch resources from Groups.
	if groupVersionResources == nil {
		groupVersionResources, failedGroups = fetchGroupVersionResources(d, serverGroupList)
	}

	result := []*metav1.APIResourceList{}
	grVersions := map[schema.GroupResource]string{}                         // selected version of a GroupResource
	grAPIResources := map[schema.GroupResource]*metav1.APIResource{}        // selected APIResource for a GroupResource
	gvAPIResourceLists := map[schema.GroupVersion]*metav1.APIResourceList{} // blueprint for a APIResourceList for later grouping

	for _, apiGroup := range serverGroupList.Groups {
		for _, version := range apiGroup.Versions {
			groupVersion := schema.GroupVersion{Group: apiGroup.Name, Version: version.Version}

			apiResourceList, ok := groupVersionResources[groupVersion]
			if !ok {
				continue
			}

			// create empty list which is filled later in another loop
			emptyAPIResourceList := metav1.APIResourceList{
				GroupVersion: version.GroupVersion,
			}
			gvAPIResourceLists[groupVersion] = &emptyAPIResourceList
			result = append(result, &emptyAPIResourceList)

			for i := range apiResourceList.APIResources {
				apiResource := &apiResourceList.APIResources[i]
				if strings.Contains(apiResource.Name, "/") {
					continue
				}
				gv := schema.GroupResource{Group: apiGroup.Name, Resource: apiResource.Name}
				if _, ok := grAPIResources[gv]; ok && version.Version != apiGroup.PreferredVersion.Version {
					// only override with preferred version
					continue
				}
				grVersions[gv] = version.Version
				grAPIResources[gv] = apiResource
			}
		}
	}

	// group selected APIResources according to GroupVersion into APIResourceLists
	for groupResource, apiResource := range grAPIResources {
		version := grVersions[groupResource]
		groupVersion := schema.GroupVersion{Group: groupResource.Group, Version: version}
		apiResourceList := gvAPIResourceLists[groupVersion]
		apiResourceList.APIResources = append(apiResourceList.APIResources, *apiResource)
	}

	if len(failedGroups) == 0 {
		return result, nil
	}

	return result, &ErrGroupDiscoveryFailed{Groups: failedGroups}
}

// fetchServerResourcesForGroupVersions uses the discovery client to fetch the resources for the specified groups in parallel.
func fetchGroupVersionResources(d DiscoveryInterface, apiGroups *metav1.APIGroupList) (map[schema.GroupVersion]*metav1.APIResourceList, map[schema.GroupVersion]error) {
	groupVersionResources := make(map[schema.GroupVersion]*metav1.APIResourceList)
	failedGroups := make(map[schema.GroupVersion]error)

	wg := &sync.WaitGroup{}
	resultLock := &sync.Mutex{}
	for _, apiGroup := range apiGroups.Groups {
		for _, version := range apiGroup.Versions {
			groupVersion := schema.GroupVersion{Group: apiGroup.Name, Version: version.Version}
			wg.Add(1)
			go func() {
				defer wg.Done()
				defer utilruntime.HandleCrash()

				apiResourceList, err := d.ServerResourcesForGroupVersion(groupVersion.String())

				// lock to record results
				resultLock.Lock()
				defer resultLock.Unlock()

				if err != nil {
					// TODO: maybe restrict this to NotFound errors
					failedGroups[groupVersion] = err
				}
				if apiResourceList != nil {
					// even in case of error, some fallback might have been returned
					groupVersionResources[groupVersion] = apiResourceList
				}
			}()
		}
	}
	wg.Wait()

	return groupVersionResources, failedGroups
}

// ServerPreferredResources returns the supported resources with the version preferred by the
// server.
func (d *DiscoveryClient) ServerPreferredResources() ([]*metav1.APIResourceList, error) {
	_, rs, err := withRetries(defaultRetries, func() ([]*metav1.APIGroup, []*metav1.APIResourceList, error) {
		rs, err := ServerPreferredResources(d)
		return nil, rs, err
	})
	return rs, err
}

// ServerPreferredNamespacedResources returns the supported namespaced resources with the
// version preferred by the server.
func (d *DiscoveryClient) ServerPreferredNamespacedResources() ([]*metav1.APIResourceList, error) {
	return ServerPreferredNamespacedResources(d)
}

// ServerPreferredNamespacedResources uses the provided discovery interface to look up preferred namespaced resources
func ServerPreferredNamespacedResources(d DiscoveryInterface) ([]*metav1.APIResourceList, error) {
	all, err := ServerPreferredResources(d)
	return FilteredBy(ResourcePredicateFunc(func(groupVersion string, r *metav1.APIResource) bool {
		return r.Namespaced
	}), all), err
}

// ServerVersion retrieves and parses the server's version (git version).
func (d *DiscoveryClient) ServerVersion() (*version.Info, error) {
	body, err := d.restClient.Get().AbsPath("/version").Do(context.TODO()).Raw()
	if err != nil {
		return nil, err
	}
	var info version.Info
	err = json.Unmarshal(body, &info)
	if err != nil {
		return nil, fmt.Errorf("unable to parse the server version: %v", err)
	}
	return &info, nil
}

// OpenAPISchema fetches the open api schema using a rest client and parses the proto.
func (d *DiscoveryClient) OpenAPISchema() (*openapi_v2.Document, error) {
	data, err := d.restClient.Get().AbsPath("/openapi/v2").SetHeader("Accept", mimePb).Do(context.TODO()).Raw()
	if err != nil {
		if errors.IsForbidden(err) || errors.IsNotFound(err) || errors.IsNotAcceptable(err) {
			// single endpoint not found/registered in old server, try to fetch old endpoint
			// TODO: remove this when kubectl/client-go don't work with 1.9 server
			data, err = d.restClient.Get().AbsPath("/swagger-2.0.0.pb-v1").Do(context.TODO()).Raw()
			if err != nil {
				return nil, err
			}
		} else {
			return nil, err
		}
	}
	document := &openapi_v2.Document{}
	err = proto.Unmarshal(data, document)
	if err != nil {
		return nil, err
	}
	return document, nil
}

<<<<<<< HEAD
=======
func (d *DiscoveryClient) OpenAPIV3() openapi.Client {
	return openapi.NewClient(d.restClient)
}

// WithLegacy returns copy of current discovery client that will only
// receive the legacy discovery format.
func (d *DiscoveryClient) WithLegacy() DiscoveryInterface {
	client := *d
	client.UseLegacyDiscovery = true
	return &client
}

>>>>>>> ffba3d33
// withRetries retries the given recovery function in case the groups supported by the server change after ServerGroup() returns.
func withRetries(maxRetries int, f func() ([]*metav1.APIGroup, []*metav1.APIResourceList, error)) ([]*metav1.APIGroup, []*metav1.APIResourceList, error) {
	var result []*metav1.APIResourceList
	var resultGroups []*metav1.APIGroup
	var err error
	for i := 0; i < maxRetries; i++ {
		resultGroups, result, err = f()
		if err == nil {
			return resultGroups, result, nil
		}
		if _, ok := err.(*ErrGroupDiscoveryFailed); !ok {
			return nil, nil, err
		}
	}
	return resultGroups, result, err
}

func setDiscoveryDefaults(config *restclient.Config) error {
	config.APIPath = ""
	config.GroupVersion = nil
	if config.Timeout == 0 {
		config.Timeout = defaultTimeout
	}
	// if a burst limit is not already configured
	if config.Burst == 0 {
		// discovery is expected to be bursty, increase the default burst
		// to accommodate looking up resource info for many API groups.
		// matches burst set by ConfigFlags#ToDiscoveryClient().
		// see https://issue.k8s.io/86149
		config.Burst = defaultBurst
	}
	codec := runtime.NoopEncoder{Decoder: scheme.Codecs.UniversalDecoder()}
	config.NegotiatedSerializer = serializer.NegotiatedSerializerWrapper(runtime.SerializerInfo{Serializer: codec})
	if len(config.UserAgent) == 0 {
		config.UserAgent = restclient.DefaultKubernetesUserAgent()
	}
	return nil
}

// NewDiscoveryClientForConfig creates a new DiscoveryClient for the given config. This client
// can be used to discover supported resources in the API server.
// NewDiscoveryClientForConfig is equivalent to NewDiscoveryClientForConfigAndClient(c, httpClient),
// where httpClient was generated with rest.HTTPClientFor(c).
func NewDiscoveryClientForConfig(c *restclient.Config) (*DiscoveryClient, error) {
	config := *c
	if err := setDiscoveryDefaults(&config); err != nil {
		return nil, err
	}
	httpClient, err := restclient.HTTPClientFor(&config)
	if err != nil {
		return nil, err
	}
	return NewDiscoveryClientForConfigAndClient(&config, httpClient)
}

// NewDiscoveryClientForConfigAndClient creates a new DiscoveryClient for the given config. This client
// can be used to discover supported resources in the API server.
// Note the http client provided takes precedence over the configured transport values.
func NewDiscoveryClientForConfigAndClient(c *restclient.Config, httpClient *http.Client) (*DiscoveryClient, error) {
	config := *c
	if err := setDiscoveryDefaults(&config); err != nil {
		return nil, err
	}
	client, err := restclient.UnversionedRESTClientForConfigAndClient(&config, httpClient)
	return &DiscoveryClient{restClient: client, LegacyPrefix: "/api", UseLegacyDiscovery: false}, err
}

// NewDiscoveryClientForConfigOrDie creates a new DiscoveryClient for the given config. If
// there is an error, it panics.
func NewDiscoveryClientForConfigOrDie(c *restclient.Config) *DiscoveryClient {
	client, err := NewDiscoveryClientForConfig(c)
	if err != nil {
		panic(err)
	}
	return client

}

// NewDiscoveryClient returns a new DiscoveryClient for the given RESTClient.
func NewDiscoveryClient(c restclient.Interface) *DiscoveryClient {
	return &DiscoveryClient{restClient: c, LegacyPrefix: "/api", UseLegacyDiscovery: false}
}

// RESTClient returns a RESTClient that is used to communicate
// with API server by this client implementation.
func (d *DiscoveryClient) RESTClient() restclient.Interface {
	if d == nil {
		return nil
	}
	return d.restClient
}<|MERGE_RESOLUTION|>--- conflicted
+++ resolved
@@ -30,7 +30,7 @@
 
 	//nolint:staticcheck // SA1019 Keep using module since it's still being maintained and the api of google.golang.org/protobuf/proto differs
 	"github.com/golang/protobuf/proto"
-	openapi_v2 "github.com/googleapis/gnostic/openapiv2"
+	openapi_v2 "github.com/google/gnostic/openapiv2"
 
 	apidiscovery "k8s.io/api/apidiscovery/v2beta1"
 	"k8s.io/apimachinery/pkg/api/errors"
@@ -41,6 +41,7 @@
 	utilruntime "k8s.io/apimachinery/pkg/util/runtime"
 	"k8s.io/apimachinery/pkg/version"
 	"k8s.io/client-go/kubernetes/scheme"
+	"k8s.io/client-go/openapi"
 	restclient "k8s.io/client-go/rest"
 )
 
@@ -48,7 +49,8 @@
 	// defaultRetries is the number of times a resource discovery is repeated if an api group disappears on the fly (e.g. CustomResourceDefinitions).
 	defaultRetries = 2
 	// protobuf mime type
-	mimePb = "application/com.github.proto-openapi.spec.v2@v1.0+protobuf"
+	openAPIV2mimePb = "application/com.github.proto-openapi.spec.v2@v1.0+protobuf"
+
 	// defaultTimeout is the maximum amount of time per request when no timeout has been set on a RESTClient.
 	// Defaults to 32s in order to have a distinguishable length of time, relative to other timeouts that exist.
 	defaultTimeout = 32 * time.Second
@@ -76,8 +78,6 @@
 	ServerResourcesInterface
 	ServerVersionInterface
 	OpenAPISchemaInterface
-<<<<<<< HEAD
-=======
 	OpenAPIV3SchemaInterface
 	// Returns copy of current discovery client that will only
 	// receive the legacy discovery format, or pointer to current
@@ -92,7 +92,6 @@
 	DiscoveryInterface
 
 	GroupsAndMaybeResources() (*metav1.APIGroupList, map[schema.GroupVersion]*metav1.APIResourceList, map[schema.GroupVersion]error, error)
->>>>>>> ffba3d33
 }
 
 // CachedDiscoveryInterface is a DiscoveryInterface with cache invalidation and freshness.
@@ -123,13 +122,6 @@
 type ServerResourcesInterface interface {
 	// ServerResourcesForGroupVersion returns the supported resources for a group and version.
 	ServerResourcesForGroupVersion(groupVersion string) (*metav1.APIResourceList, error)
-	// ServerResources returns the supported resources for all groups and versions.
-	//
-	// The returned resource list might be non-nil with partial results even in the case of
-	// non-nil error.
-	//
-	// Deprecated: use ServerGroupsAndResources instead.
-	ServerResources() ([]*metav1.APIResourceList, error)
 	// ServerGroupsAndResources returns the supported groups and resources for all groups and versions.
 	//
 	// The returned group and resource lists might be non-nil with partial results even in the
@@ -161,6 +153,10 @@
 	OpenAPISchema() (*openapi_v2.Document, error)
 }
 
+type OpenAPIV3SchemaInterface interface {
+	OpenAPIV3() openapi.Client
+}
+
 // DiscoveryClient implements the functions that discover server-supported API groups,
 // versions and resources.
 type DiscoveryClient struct {
@@ -400,13 +396,6 @@
 	return resources, nil
 }
 
-// ServerResources returns the supported resources for all groups and versions.
-// Deprecated: use ServerGroupsAndResources instead.
-func (d *DiscoveryClient) ServerResources() ([]*metav1.APIResourceList, error) {
-	_, rs, err := d.ServerGroupsAndResources()
-	return rs, err
-}
-
 // ServerGroupsAndResources returns the supported resources for all groups and versions.
 func (d *DiscoveryClient) ServerGroupsAndResources() ([]*metav1.APIGroup, []*metav1.APIResourceList, error) {
 	return withRetries(defaultRetries, func() ([]*metav1.APIGroup, []*metav1.APIResourceList, error) {
@@ -435,13 +424,6 @@
 func IsGroupDiscoveryFailedError(err error) bool {
 	_, ok := err.(*ErrGroupDiscoveryFailed)
 	return err != nil && ok
-}
-
-// ServerResources uses the provided discovery interface to look up supported resources for all groups and versions.
-// Deprecated: use ServerGroupsAndResources instead.
-func ServerResources(d DiscoveryInterface) ([]*metav1.APIResourceList, error) {
-	_, rs, err := ServerGroupsAndResources(d)
-	return rs, err
 }
 
 func ServerGroupsAndResources(d DiscoveryInterface) ([]*metav1.APIGroup, []*metav1.APIResourceList, error) {
@@ -651,9 +633,9 @@
 	return &info, nil
 }
 
-// OpenAPISchema fetches the open api schema using a rest client and parses the proto.
+// OpenAPISchema fetches the open api v2 schema using a rest client and parses the proto.
 func (d *DiscoveryClient) OpenAPISchema() (*openapi_v2.Document, error) {
-	data, err := d.restClient.Get().AbsPath("/openapi/v2").SetHeader("Accept", mimePb).Do(context.TODO()).Raw()
+	data, err := d.restClient.Get().AbsPath("/openapi/v2").SetHeader("Accept", openAPIV2mimePb).Do(context.TODO()).Raw()
 	if err != nil {
 		if errors.IsForbidden(err) || errors.IsNotFound(err) || errors.IsNotAcceptable(err) {
 			// single endpoint not found/registered in old server, try to fetch old endpoint
@@ -674,8 +656,6 @@
 	return document, nil
 }
 
-<<<<<<< HEAD
-=======
 func (d *DiscoveryClient) OpenAPIV3() openapi.Client {
 	return openapi.NewClient(d.restClient)
 }
@@ -688,7 +668,6 @@
 	return &client
 }
 
->>>>>>> ffba3d33
 // withRetries retries the given recovery function in case the groups supported by the server change after ServerGroup() returns.
 func withRetries(maxRetries int, f func() ([]*metav1.APIGroup, []*metav1.APIResourceList, error)) ([]*metav1.APIGroup, []*metav1.APIResourceList, error) {
 	var result []*metav1.APIResourceList
