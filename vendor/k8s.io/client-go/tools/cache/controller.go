--- conflicted
+++ resolved
@@ -17,11 +17,8 @@
 package cache
 
 import (
-<<<<<<< HEAD
-=======
 	"errors"
 	"os"
->>>>>>> ffba3d33
 	"sync"
 	"time"
 
@@ -402,8 +399,8 @@
 // the returned Store for Get/List operations; Add/Modify/Deletes will cause
 // the event notifications to be faulty.
 // The given transform function will be called on all objects before they will
-// put put into the Store and corresponding Add/Modify/Delete handlers will
-// be invokved for them.
+// put into the Store and corresponding Add/Modify/Delete handlers will
+// be invoked for them.
 func NewTransformingInformer(
 	lw ListerWatcher,
 	objType runtime.Object,
@@ -438,8 +435,6 @@
 	return clientState, newInformer(lw, objType, resyncPeriod, h, clientState, transformer)
 }
 
-<<<<<<< HEAD
-=======
 // Multiplexes updates in the form of a list of Deltas into a Store, and informs
 // a given handler of events OnUpdate, OnAdd, OnDelete
 func processDeltas(
@@ -476,7 +471,6 @@
 	return nil
 }
 
->>>>>>> ffba3d33
 // newInformer returns a controller for populating the store while also
 // providing event notifications.
 //
@@ -514,45 +508,11 @@
 		FullResyncPeriod: resyncPeriod,
 		RetryOnError:     false,
 
-<<<<<<< HEAD
-		Process: func(obj interface{}) error {
-			// from oldest to newest
-			for _, d := range obj.(Deltas) {
-				obj := d.Object
-				if transformer != nil {
-					var err error
-					obj, err = transformer(obj)
-					if err != nil {
-						return err
-					}
-				}
-
-				switch d.Type {
-				case Sync, Replaced, Added, Updated:
-					if old, exists, err := clientState.Get(obj); err == nil && exists {
-						if err := clientState.Update(obj); err != nil {
-							return err
-						}
-						h.OnUpdate(old, obj)
-					} else {
-						if err := clientState.Add(obj); err != nil {
-							return err
-						}
-						h.OnAdd(obj)
-					}
-				case Deleted:
-					if err := clientState.Delete(obj); err != nil {
-						return err
-					}
-					h.OnDelete(obj)
-				}
-=======
 		Process: func(obj interface{}, isInInitialList bool) error {
 			if deltas, ok := obj.(Deltas); ok {
 				return processDeltas(h, clientState, deltas, isInInitialList)
->>>>>>> ffba3d33
 			}
-			return nil
+			return errors.New("object given as Process argument is not Deltas")
 		},
 	}
 	return New(cfg)
