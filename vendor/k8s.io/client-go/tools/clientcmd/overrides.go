/*
Copyright 2014 The Kubernetes Authors.

Licensed under the Apache License, Version 2.0 (the "License");
you may not use this file except in compliance with the License.
You may obtain a copy of the License at

    http://www.apache.org/licenses/LICENSE-2.0

Unless required by applicable law or agreed to in writing, software
distributed under the License is distributed on an "AS IS" BASIS,
WITHOUT WARRANTIES OR CONDITIONS OF ANY KIND, either express or implied.
See the License for the specific language governing permissions and
limitations under the License.
*/

package clientcmd

import (
	"strconv"
	"strings"

	"github.com/spf13/pflag"

	clientcmdapi "k8s.io/client-go/tools/clientcmd/api"
)

// ConfigOverrides holds values that should override whatever information is pulled from the actual Config object.  You can't
// simply use an actual Config object, because Configs hold maps, but overrides are restricted to "at most one"
type ConfigOverrides struct {
	AuthInfo clientcmdapi.AuthInfo
	// ClusterDefaults are applied before the configured cluster info is loaded.
	ClusterDefaults clientcmdapi.Cluster
	ClusterInfo     clientcmdapi.Cluster
	Context         clientcmdapi.Context
	CurrentContext  string
	Timeout         string
}

// ConfigOverrideFlags holds the flag names to be used for binding command line flags. Notice that this structure tightly
// corresponds to ConfigOverrides
type ConfigOverrideFlags struct {
	AuthOverrideFlags    AuthOverrideFlags
	ClusterOverrideFlags ClusterOverrideFlags
	ContextOverrideFlags ContextOverrideFlags
	CurrentContext       FlagInfo
	Timeout              FlagInfo
}

// AuthOverrideFlags holds the flag names to be used for binding command line flags for AuthInfo objects
type AuthOverrideFlags struct {
	ClientCertificate FlagInfo
	ClientKey         FlagInfo
	Token             FlagInfo
	Impersonate       FlagInfo
	ImpersonateUID    FlagInfo
	ImpersonateGroups FlagInfo
	Username          FlagInfo
	Password          FlagInfo
}

// ContextOverrideFlags holds the flag names to be used for binding command line flags for Cluster objects
type ContextOverrideFlags struct {
	ClusterName  FlagInfo
	AuthInfoName FlagInfo
	Namespace    FlagInfo
}

// ClusterOverride holds the flag names to be used for binding command line flags for Cluster objects
type ClusterOverrideFlags struct {
	APIServer             FlagInfo
	APIVersion            FlagInfo
	CertificateAuthority  FlagInfo
	InsecureSkipTLSVerify FlagInfo
	TLSServerName         FlagInfo
<<<<<<< HEAD
=======
	ProxyURL              FlagInfo
	DisableCompression    FlagInfo
>>>>>>> ffba3d33
}

// FlagInfo contains information about how to register a flag.  This struct is useful if you want to provide a way for an extender to
// get back a set of recommended flag names, descriptions, and defaults, but allow for customization by an extender.  This makes for
// coherent extension, without full prescription
type FlagInfo struct {
	// LongName is the long string for a flag.  If this is empty, then the flag will not be bound
	LongName string
	// ShortName is the single character for a flag.  If this is empty, then there will be no short flag
	ShortName string
	// Default is the default value for the flag
	Default string
	// Description is the description for the flag
	Description string
}

// AddSecretAnnotation add secret flag to Annotation.
func (f FlagInfo) AddSecretAnnotation(flags *pflag.FlagSet) FlagInfo {
	flags.SetAnnotation(f.LongName, "classified", []string{"true"})
	return f
}

// BindStringFlag binds the flag based on the provided info.  If LongName == "", nothing is registered
func (f FlagInfo) BindStringFlag(flags *pflag.FlagSet, target *string) FlagInfo {
	// you can't register a flag without a long name
	if len(f.LongName) > 0 {
		flags.StringVarP(target, f.LongName, f.ShortName, f.Default, f.Description)
	}
	return f
}

// BindTransformingStringFlag binds the flag based on the provided info.  If LongName == "", nothing is registered
func (f FlagInfo) BindTransformingStringFlag(flags *pflag.FlagSet, target *string, transformer func(string) (string, error)) FlagInfo {
	// you can't register a flag without a long name
	if len(f.LongName) > 0 {
		flags.VarP(newTransformingStringValue(f.Default, target, transformer), f.LongName, f.ShortName, f.Description)
	}
	return f
}

// BindStringSliceFlag binds the flag based on the provided info.  If LongName == "", nothing is registered
func (f FlagInfo) BindStringArrayFlag(flags *pflag.FlagSet, target *[]string) FlagInfo {
	// you can't register a flag without a long name
	if len(f.LongName) > 0 {
		sliceVal := []string{}
		if len(f.Default) > 0 {
			sliceVal = []string{f.Default}
		}
		flags.StringArrayVarP(target, f.LongName, f.ShortName, sliceVal, f.Description)
	}
	return f
}

// BindBoolFlag binds the flag based on the provided info.  If LongName == "", nothing is registered
func (f FlagInfo) BindBoolFlag(flags *pflag.FlagSet, target *bool) FlagInfo {
	// you can't register a flag without a long name
	if len(f.LongName) > 0 {
		// try to parse Default as a bool.  If it fails, assume false
		boolVal, err := strconv.ParseBool(f.Default)
		if err != nil {
			boolVal = false
		}

		flags.BoolVarP(target, f.LongName, f.ShortName, boolVal, f.Description)
	}
	return f
}

const (
<<<<<<< HEAD
	FlagClusterName      = "cluster"
	FlagAuthInfoName     = "user"
	FlagContext          = "context"
	FlagNamespace        = "namespace"
	FlagAPIServer        = "server"
	FlagTLSServerName    = "tls-server-name"
	FlagInsecure         = "insecure-skip-tls-verify"
	FlagCertFile         = "client-certificate"
	FlagKeyFile          = "client-key"
	FlagCAFile           = "certificate-authority"
	FlagEmbedCerts       = "embed-certs"
	FlagBearerToken      = "token"
	FlagImpersonate      = "as"
	FlagImpersonateUID   = "as-uid"
	FlagImpersonateGroup = "as-group"
	FlagUsername         = "username"
	FlagPassword         = "password"
	FlagTimeout          = "request-timeout"
=======
	FlagClusterName        = "cluster"
	FlagAuthInfoName       = "user"
	FlagContext            = "context"
	FlagNamespace          = "namespace"
	FlagAPIServer          = "server"
	FlagTLSServerName      = "tls-server-name"
	FlagInsecure           = "insecure-skip-tls-verify"
	FlagCertFile           = "client-certificate"
	FlagKeyFile            = "client-key"
	FlagCAFile             = "certificate-authority"
	FlagEmbedCerts         = "embed-certs"
	FlagBearerToken        = "token"
	FlagImpersonate        = "as"
	FlagImpersonateUID     = "as-uid"
	FlagImpersonateGroup   = "as-group"
	FlagUsername           = "username"
	FlagPassword           = "password"
	FlagTimeout            = "request-timeout"
	FlagProxyURL           = "proxy-url"
	FlagDisableCompression = "disable-compression"
>>>>>>> ffba3d33
)

// RecommendedConfigOverrideFlags is a convenience method to return recommended flag names prefixed with a string of your choosing
func RecommendedConfigOverrideFlags(prefix string) ConfigOverrideFlags {
	return ConfigOverrideFlags{
		AuthOverrideFlags:    RecommendedAuthOverrideFlags(prefix),
		ClusterOverrideFlags: RecommendedClusterOverrideFlags(prefix),
		ContextOverrideFlags: RecommendedContextOverrideFlags(prefix),

		CurrentContext: FlagInfo{prefix + FlagContext, "", "", "The name of the kubeconfig context to use"},
		Timeout:        FlagInfo{prefix + FlagTimeout, "", "0", "The length of time to wait before giving up on a single server request. Non-zero values should contain a corresponding time unit (e.g. 1s, 2m, 3h). A value of zero means don't timeout requests."},
	}
}

// RecommendedAuthOverrideFlags is a convenience method to return recommended flag names prefixed with a string of your choosing
func RecommendedAuthOverrideFlags(prefix string) AuthOverrideFlags {
	return AuthOverrideFlags{
		ClientCertificate: FlagInfo{prefix + FlagCertFile, "", "", "Path to a client certificate file for TLS"},
		ClientKey:         FlagInfo{prefix + FlagKeyFile, "", "", "Path to a client key file for TLS"},
		Token:             FlagInfo{prefix + FlagBearerToken, "", "", "Bearer token for authentication to the API server"},
		Impersonate:       FlagInfo{prefix + FlagImpersonate, "", "", "Username to impersonate for the operation"},
		ImpersonateUID:    FlagInfo{prefix + FlagImpersonateUID, "", "", "UID to impersonate for the operation"},
		ImpersonateGroups: FlagInfo{prefix + FlagImpersonateGroup, "", "", "Group to impersonate for the operation, this flag can be repeated to specify multiple groups."},
		Username:          FlagInfo{prefix + FlagUsername, "", "", "Username for basic authentication to the API server"},
		Password:          FlagInfo{prefix + FlagPassword, "", "", "Password for basic authentication to the API server"},
	}
}

// RecommendedClusterOverrideFlags is a convenience method to return recommended flag names prefixed with a string of your choosing
func RecommendedClusterOverrideFlags(prefix string) ClusterOverrideFlags {
	return ClusterOverrideFlags{
		APIServer:             FlagInfo{prefix + FlagAPIServer, "", "", "The address and port of the Kubernetes API server"},
		CertificateAuthority:  FlagInfo{prefix + FlagCAFile, "", "", "Path to a cert file for the certificate authority"},
		InsecureSkipTLSVerify: FlagInfo{prefix + FlagInsecure, "", "false", "If true, the server's certificate will not be checked for validity. This will make your HTTPS connections insecure"},
		TLSServerName:         FlagInfo{prefix + FlagTLSServerName, "", "", "If provided, this name will be used to validate server certificate. If this is not provided, hostname used to contact the server is used."},
<<<<<<< HEAD
=======
		ProxyURL:              FlagInfo{prefix + FlagProxyURL, "", "", "If provided, this URL will be used to connect via proxy"},
		DisableCompression:    FlagInfo{prefix + FlagDisableCompression, "", "", "If true, opt-out of response compression for all requests to the server"},
>>>>>>> ffba3d33
	}
}

// RecommendedContextOverrideFlags is a convenience method to return recommended flag names prefixed with a string of your choosing
func RecommendedContextOverrideFlags(prefix string) ContextOverrideFlags {
	return ContextOverrideFlags{
		ClusterName:  FlagInfo{prefix + FlagClusterName, "", "", "The name of the kubeconfig cluster to use"},
		AuthInfoName: FlagInfo{prefix + FlagAuthInfoName, "", "", "The name of the kubeconfig user to use"},
		Namespace:    FlagInfo{prefix + FlagNamespace, "n", "", "If present, the namespace scope for this CLI request"},
	}
}

// BindOverrideFlags is a convenience method to bind the specified flags to their associated variables
func BindOverrideFlags(overrides *ConfigOverrides, flags *pflag.FlagSet, flagNames ConfigOverrideFlags) {
	BindAuthInfoFlags(&overrides.AuthInfo, flags, flagNames.AuthOverrideFlags)
	BindClusterFlags(&overrides.ClusterInfo, flags, flagNames.ClusterOverrideFlags)
	BindContextFlags(&overrides.Context, flags, flagNames.ContextOverrideFlags)
	flagNames.CurrentContext.BindStringFlag(flags, &overrides.CurrentContext)
	flagNames.Timeout.BindStringFlag(flags, &overrides.Timeout)
}

// BindAuthInfoFlags is a convenience method to bind the specified flags to their associated variables
func BindAuthInfoFlags(authInfo *clientcmdapi.AuthInfo, flags *pflag.FlagSet, flagNames AuthOverrideFlags) {
	flagNames.ClientCertificate.BindStringFlag(flags, &authInfo.ClientCertificate).AddSecretAnnotation(flags)
	flagNames.ClientKey.BindStringFlag(flags, &authInfo.ClientKey).AddSecretAnnotation(flags)
	flagNames.Token.BindStringFlag(flags, &authInfo.Token).AddSecretAnnotation(flags)
	flagNames.Impersonate.BindStringFlag(flags, &authInfo.Impersonate).AddSecretAnnotation(flags)
	flagNames.ImpersonateUID.BindStringFlag(flags, &authInfo.ImpersonateUID).AddSecretAnnotation(flags)
	flagNames.ImpersonateGroups.BindStringArrayFlag(flags, &authInfo.ImpersonateGroups).AddSecretAnnotation(flags)
	flagNames.Username.BindStringFlag(flags, &authInfo.Username).AddSecretAnnotation(flags)
	flagNames.Password.BindStringFlag(flags, &authInfo.Password).AddSecretAnnotation(flags)
}

// BindClusterFlags is a convenience method to bind the specified flags to their associated variables
func BindClusterFlags(clusterInfo *clientcmdapi.Cluster, flags *pflag.FlagSet, flagNames ClusterOverrideFlags) {
	flagNames.APIServer.BindStringFlag(flags, &clusterInfo.Server)
	flagNames.CertificateAuthority.BindStringFlag(flags, &clusterInfo.CertificateAuthority)
	flagNames.InsecureSkipTLSVerify.BindBoolFlag(flags, &clusterInfo.InsecureSkipTLSVerify)
	flagNames.TLSServerName.BindStringFlag(flags, &clusterInfo.TLSServerName)
<<<<<<< HEAD
=======
	flagNames.ProxyURL.BindStringFlag(flags, &clusterInfo.ProxyURL)
	flagNames.DisableCompression.BindBoolFlag(flags, &clusterInfo.DisableCompression)
>>>>>>> ffba3d33
}

// BindFlags is a convenience method to bind the specified flags to their associated variables
func BindContextFlags(contextInfo *clientcmdapi.Context, flags *pflag.FlagSet, flagNames ContextOverrideFlags) {
	flagNames.ClusterName.BindStringFlag(flags, &contextInfo.Cluster)
	flagNames.AuthInfoName.BindStringFlag(flags, &contextInfo.AuthInfo)
	flagNames.Namespace.BindTransformingStringFlag(flags, &contextInfo.Namespace, RemoveNamespacesPrefix)
}

// RemoveNamespacesPrefix is a transformer that strips "ns/", "namespace/" and "namespaces/" prefixes case-insensitively
func RemoveNamespacesPrefix(value string) (string, error) {
	for _, prefix := range []string{"namespaces/", "namespace/", "ns/"} {
		if len(value) > len(prefix) && strings.EqualFold(value[0:len(prefix)], prefix) {
			value = value[len(prefix):]
			break
		}
	}
	return value, nil
}<|MERGE_RESOLUTION|>--- conflicted
+++ resolved
@@ -73,11 +73,8 @@
 	CertificateAuthority  FlagInfo
 	InsecureSkipTLSVerify FlagInfo
 	TLSServerName         FlagInfo
-<<<<<<< HEAD
-=======
 	ProxyURL              FlagInfo
 	DisableCompression    FlagInfo
->>>>>>> ffba3d33
 }
 
 // FlagInfo contains information about how to register a flag.  This struct is useful if you want to provide a way for an extender to
@@ -147,26 +144,6 @@
 }
 
 const (
-<<<<<<< HEAD
-	FlagClusterName      = "cluster"
-	FlagAuthInfoName     = "user"
-	FlagContext          = "context"
-	FlagNamespace        = "namespace"
-	FlagAPIServer        = "server"
-	FlagTLSServerName    = "tls-server-name"
-	FlagInsecure         = "insecure-skip-tls-verify"
-	FlagCertFile         = "client-certificate"
-	FlagKeyFile          = "client-key"
-	FlagCAFile           = "certificate-authority"
-	FlagEmbedCerts       = "embed-certs"
-	FlagBearerToken      = "token"
-	FlagImpersonate      = "as"
-	FlagImpersonateUID   = "as-uid"
-	FlagImpersonateGroup = "as-group"
-	FlagUsername         = "username"
-	FlagPassword         = "password"
-	FlagTimeout          = "request-timeout"
-=======
 	FlagClusterName        = "cluster"
 	FlagAuthInfoName       = "user"
 	FlagContext            = "context"
@@ -187,7 +164,6 @@
 	FlagTimeout            = "request-timeout"
 	FlagProxyURL           = "proxy-url"
 	FlagDisableCompression = "disable-compression"
->>>>>>> ffba3d33
 )
 
 // RecommendedConfigOverrideFlags is a convenience method to return recommended flag names prefixed with a string of your choosing
@@ -223,11 +199,8 @@
 		CertificateAuthority:  FlagInfo{prefix + FlagCAFile, "", "", "Path to a cert file for the certificate authority"},
 		InsecureSkipTLSVerify: FlagInfo{prefix + FlagInsecure, "", "false", "If true, the server's certificate will not be checked for validity. This will make your HTTPS connections insecure"},
 		TLSServerName:         FlagInfo{prefix + FlagTLSServerName, "", "", "If provided, this name will be used to validate server certificate. If this is not provided, hostname used to contact the server is used."},
-<<<<<<< HEAD
-=======
 		ProxyURL:              FlagInfo{prefix + FlagProxyURL, "", "", "If provided, this URL will be used to connect via proxy"},
 		DisableCompression:    FlagInfo{prefix + FlagDisableCompression, "", "", "If true, opt-out of response compression for all requests to the server"},
->>>>>>> ffba3d33
 	}
 }
 
@@ -267,11 +240,8 @@
 	flagNames.CertificateAuthority.BindStringFlag(flags, &clusterInfo.CertificateAuthority)
 	flagNames.InsecureSkipTLSVerify.BindBoolFlag(flags, &clusterInfo.InsecureSkipTLSVerify)
 	flagNames.TLSServerName.BindStringFlag(flags, &clusterInfo.TLSServerName)
-<<<<<<< HEAD
-=======
 	flagNames.ProxyURL.BindStringFlag(flags, &clusterInfo.ProxyURL)
 	flagNames.DisableCompression.BindBoolFlag(flags, &clusterInfo.DisableCompression)
->>>>>>> ffba3d33
 }
 
 // BindFlags is a convenience method to bind the specified flags to their associated variables
