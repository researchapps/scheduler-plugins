/*
Copyright 2016 The Kubernetes Authors.

Licensed under the Apache License, Version 2.0 (the "License");
you may not use this file except in compliance with the License.
You may obtain a copy of the License at

    http://www.apache.org/licenses/LICENSE-2.0

Unless required by applicable law or agreed to in writing, software
distributed under the License is distributed on an "AS IS" BASIS,
WITHOUT WARRANTIES OR CONDITIONS OF ANY KIND, either express or implied.
See the License for the specific language governing permissions and
limitations under the License.
*/

package apps

import (
	metav1 "k8s.io/apimachinery/pkg/apis/meta/v1"
	"k8s.io/apimachinery/pkg/runtime"
	"k8s.io/apimachinery/pkg/util/intstr"
	api "k8s.io/kubernetes/pkg/apis/core"
)

// +k8s:deepcopy-gen:interfaces=k8s.io/apimachinery/pkg/runtime.Object

// StatefulSet represents a set of pods with consistent identities.
// Identities are defined as:
//   - Network: A single stable DNS and hostname.
//   - Storage: As many VolumeClaims as requested.
//
// The StatefulSet guarantees that a given network identity will always
// map to the same storage identity.
type StatefulSet struct {
	metav1.TypeMeta
	// +optional
	metav1.ObjectMeta

	// Spec defines the desired identities of pods in this set.
	// +optional
	Spec StatefulSetSpec

	// Status is the current status of Pods in this StatefulSet. This data
	// may be out of date by some window of time.
	// +optional
	Status StatefulSetStatus
}

// PodManagementPolicyType defines the policy for creating pods under a stateful set.
type PodManagementPolicyType string

const (
	// OrderedReadyPodManagement will create pods in strictly increasing order on
	// scale up and strictly decreasing order on scale down, progressing only when
	// the previous pod is ready or terminated. At most one pod will be changed
	// at any time.
	OrderedReadyPodManagement PodManagementPolicyType = "OrderedReady"
	// ParallelPodManagement will create and delete pods as soon as the stateful set
	// replica count is changed, and will not wait for pods to be ready or complete
	// termination.
	ParallelPodManagement PodManagementPolicyType = "Parallel"
)

// StatefulSetUpdateStrategy indicates the strategy that the StatefulSet
// controller will use to perform updates. It includes any additional parameters
// necessary to perform the update for the indicated strategy.
type StatefulSetUpdateStrategy struct {
	// Type indicates the type of the StatefulSetUpdateStrategy.
	Type StatefulSetUpdateStrategyType
	// RollingUpdate is used to communicate parameters when Type is RollingUpdateStatefulSetStrategyType.
	RollingUpdate *RollingUpdateStatefulSetStrategy
}

// StatefulSetUpdateStrategyType is a string enumeration type that enumerates
// all possible update strategies for the StatefulSet controller.
type StatefulSetUpdateStrategyType string

const (
	// RollingUpdateStatefulSetStrategyType indicates that update will be
	// applied to all Pods in the StatefulSet with respect to the StatefulSet
	// ordering constraints. When a scale operation is performed with this
	// strategy, new Pods will be created from the specification version indicated
	// by the StatefulSet's updateRevision.
	RollingUpdateStatefulSetStrategyType StatefulSetUpdateStrategyType = "RollingUpdate"
	// OnDeleteStatefulSetStrategyType triggers the legacy behavior. Version
	// tracking and ordered rolling restarts are disabled. Pods are recreated
	// from the StatefulSetSpec when they are manually deleted. When a scale
	// operation is performed with this strategy,specification version indicated
	// by the StatefulSet's currentRevision.
	OnDeleteStatefulSetStrategyType StatefulSetUpdateStrategyType = "OnDelete"
)

// RollingUpdateStatefulSetStrategy is used to communicate parameter for RollingUpdateStatefulSetStrategyType.
type RollingUpdateStatefulSetStrategy struct {
	// Partition indicates the ordinal at which the StatefulSet should be
	// partitioned.
	Partition int32
}

// PersistentVolumeClaimRetentionPolicyType is a string enumeration of the policies that will determine
// when volumes from the VolumeClaimTemplates will be deleted when the controlling StatefulSet is
// deleted or scaled down.
type PersistentVolumeClaimRetentionPolicyType string

const (
	// RetainPersistentVolumeClaimRetentionPolicyType is the default
	// PersistentVolumeClaimRetentionPolicy and specifies that
	// PersistentVolumeClaims associated with StatefulSet VolumeClaimTemplates
	// will not be deleted.
	RetainPersistentVolumeClaimRetentionPolicyType PersistentVolumeClaimRetentionPolicyType = "Retain"
	// DeletePersistentVolumeClaimRetentionPolicyType specifies that
	// PersistentVolumeClaims associated with StatefulSet VolumeClaimTemplates
	// will be deleted in the scenario specified in
	// StatefulSetPersistentVolumeClaimPolicy.
	DeletePersistentVolumeClaimRetentionPolicyType PersistentVolumeClaimRetentionPolicyType = "Delete"
)

// StatefulSetPersistentVolumeClaimRetentionPolicy describes the policy used for PVCs
// created from the StatefulSet VolumeClaimTemplates.
type StatefulSetPersistentVolumeClaimRetentionPolicy struct {
	// WhenDeleted specifies what happens to PVCs created from StatefulSet
	// VolumeClaimTemplates when the StatefulSet is deleted. The default policy
	// of `Retain` causes PVCs to not be affected by StatefulSet deletion. The
	// `Delete` policy causes those PVCs to be deleted.
	WhenDeleted PersistentVolumeClaimRetentionPolicyType
	// WhenScaled specifies what happens to PVCs created from StatefulSet
	// VolumeClaimTemplates when the StatefulSet is scaled down. The default
	// policy of `Retain` causes PVCs to not be affected by a scaledown. The
	// `Delete` policy causes the associated PVCs for any excess pods above
	// the replica count to be deleted.
	WhenScaled PersistentVolumeClaimRetentionPolicyType
}

// StatefulSetOrdinals describes the policy used for replica ordinal assignment
// in this StatefulSet.
type StatefulSetOrdinals struct {
	// start is the number representing the first replica's index. It may be used
	// to number replicas from an alternate index (eg: 1-indexed) over the default
	// 0-indexed names, or to orchestrate progressive movement of replicas from
	// one StatefulSet to another.
	// If set, replica indices will be in the range:
	//   [.spec.ordinals.start, .spec.ordinals.start + .spec.replicas).
	// If unset, defaults to 0. Replica indices will be in the range:
	//   [0, .spec.replicas).
	// +optional
	Start int32
}

// A StatefulSetSpec is the specification of a StatefulSet.
type StatefulSetSpec struct {
	// Replicas is the desired number of replicas of the given Template.
	// These are replicas in the sense that they are instantiations of the
	// same Template, but individual replicas also have a consistent identity.
	// If unspecified, defaults to 1.
	// TODO: Consider a rename of this field.
	// +optional
	Replicas int32

	// Selector is a label query over pods that should match the replica count.
	// If empty, defaulted to labels on the pod template.
	// More info: https://kubernetes.io/docs/concepts/overview/working-with-objects/labels/#label-selectors
	// +optional
	Selector *metav1.LabelSelector

	// Template is the object that describes the pod that will be created if
	// insufficient replicas are detected. Each pod stamped out by the StatefulSet
	// will fulfill this Template, but have a unique identity from the rest
	// of the StatefulSet. Each pod will be named with the format
	// <statefulsetname>-<podindex>. For example, a pod in a StatefulSet named
	// "web" with index number "3" would be named "web-3".
	// The only allowed template.spec.restartPolicy value is "Always".
	Template api.PodTemplateSpec

	// VolumeClaimTemplates is a list of claims that pods are allowed to reference.
	// The StatefulSet controller is responsible for mapping network identities to
	// claims in a way that maintains the identity of a pod. Every claim in
	// this list must have at least one matching (by name) volumeMount in one
	// container in the template. A claim in this list takes precedence over
	// any volumes in the template, with the same name.
	// TODO: Define the behavior if a claim already exists with the same name.
	// +optional
	VolumeClaimTemplates []api.PersistentVolumeClaim

	// ServiceName is the name of the service that governs this StatefulSet.
	// This service must exist before the StatefulSet, and is responsible for
	// the network identity of the set. Pods get DNS/hostnames that follow the
	// pattern: pod-specific-string.serviceName.default.svc.cluster.local
	// where "pod-specific-string" is managed by the StatefulSet controller.
	ServiceName string

	// PodManagementPolicy controls how pods are created during initial scale up,
	// when replacing pods on nodes, or when scaling down. The default policy is
	// `OrderedReady`, where pods are created in increasing order (pod-0, then
	// pod-1, etc) and the controller will wait until each pod is ready before
	// continuing. When scaling down, the pods are removed in the opposite order.
	// The alternative policy is `Parallel` which will create pods in parallel
	// to match the desired scale without waiting, and on scale down will delete
	// all pods at once.
	// +optional
	PodManagementPolicy PodManagementPolicyType

	// updateStrategy indicates the StatefulSetUpdateStrategy that will be
	// employed to update Pods in the StatefulSet when a revision is made to
	// Template.
	UpdateStrategy StatefulSetUpdateStrategy

	// revisionHistoryLimit is the maximum number of revisions that will
	// be maintained in the StatefulSet's revision history. The revision history
	// consists of all revisions not represented by a currently applied
	// StatefulSetSpec version. The default value is 10.
	RevisionHistoryLimit *int32

	// Minimum number of seconds for which a newly created pod should be ready
	// without any of its container crashing for it to be considered available.
	// Defaults to 0 (pod will be considered available as soon as it is ready)
	// +optional
	MinReadySeconds int32

	// PersistentVolumeClaimRetentionPolicy describes the policy used for PVCs created from
	// the StatefulSet VolumeClaimTemplates. This requires the
	// StatefulSetAutoDeletePVC feature gate to be enabled, which is beta and default on from 1.27.
	// +optional
	PersistentVolumeClaimRetentionPolicy *StatefulSetPersistentVolumeClaimRetentionPolicy

	// ordinals controls the numbering of replica indices in a StatefulSet. The
	// default ordinals behavior assigns a "0" index to the first replica and
	// increments the index by one for each additional replica requested. Using
	// the ordinals field requires the StatefulSetStartOrdinal feature gate to be
	// enabled, which is beta.
	// +optional
	Ordinals *StatefulSetOrdinals
}

// StatefulSetStatus represents the current state of a StatefulSet.
type StatefulSetStatus struct {
	// observedGeneration is the most recent generation observed for this StatefulSet. It corresponds to the
	// StatefulSet's generation, which is updated on mutation by the API Server.
	// +optional
	ObservedGeneration *int64

	// replicas is the number of Pods created by the StatefulSet controller.
	Replicas int32

	// readyReplicas is the number of Pods created by the StatefulSet controller that have a Ready Condition.
	ReadyReplicas int32

	// currentReplicas is the number of Pods created by the StatefulSet controller from the StatefulSet version
	// indicated by currentRevision.
	CurrentReplicas int32

	// updatedReplicas is the number of Pods created by the StatefulSet controller from the StatefulSet version
	// indicated by updateRevision.
	UpdatedReplicas int32

	// currentRevision, if not empty, indicates the version of the StatefulSet used to generate Pods in the
	// sequence [0,currentReplicas).
	CurrentRevision string

	// updateRevision, if not empty, indicates the version of the StatefulSet used to generate Pods in the sequence
	// [replicas-updatedReplicas,replicas)
	UpdateRevision string

	// collisionCount is the count of hash collisions for the StatefulSet. The StatefulSet controller
	// uses this field as a collision avoidance mechanism when it needs to create the name for the
	// newest ControllerRevision.
	// +optional
	CollisionCount *int32

	// Represents the latest available observations of a statefulset's current state.
	Conditions []StatefulSetCondition

	// Total number of available pods (ready for at least minReadySeconds) targeted by this statefulset.
<<<<<<< HEAD
	// This is a beta field and requires enabling StatefulSetMinReadySeconds feature gate.
=======
	// +optional
>>>>>>> ffba3d33
	AvailableReplicas int32
}

// StatefulSetConditionType describes the condition types of StatefulSets.
type StatefulSetConditionType string

// TODO: Add valid condition types for Statefulsets.

// StatefulSetCondition describes the state of a statefulset at a certain point.
type StatefulSetCondition struct {
	// Type of statefulset condition.
	Type StatefulSetConditionType
	// Status of the condition, one of True, False, Unknown.
	Status api.ConditionStatus
	// The last time this condition was updated.
	LastTransitionTime metav1.Time
	// The reason for the condition's last transition.
	Reason string
	// A human readable message indicating details about the transition.
	Message string
}

// +k8s:deepcopy-gen:interfaces=k8s.io/apimachinery/pkg/runtime.Object

// StatefulSetList is a collection of StatefulSets.
type StatefulSetList struct {
	metav1.TypeMeta
	// +optional
	metav1.ListMeta
	Items []StatefulSet
}

// +k8s:deepcopy-gen:interfaces=k8s.io/apimachinery/pkg/runtime.Object

// ControllerRevision implements an immutable snapshot of state data. Clients
// are responsible for serializing and deserializing the objects that contain
// their internal state.
// Once a ControllerRevision has been successfully created, it can not be updated.
// The API Server will fail validation of all requests that attempt to mutate
// the Data field. ControllerRevisions may, however, be deleted.
type ControllerRevision struct {
	metav1.TypeMeta
	// Standard object's metadata.
	// More info: https://git.k8s.io/community/contributors/devel/sig-architecture/api-conventions.md#metadata
	// +optional
	metav1.ObjectMeta

	// Data is the Object representing the state.
	Data runtime.Object

	// Revision indicates the revision of the state represented by Data.
	Revision int64
}

// +k8s:deepcopy-gen:interfaces=k8s.io/apimachinery/pkg/runtime.Object

// ControllerRevisionList is a resource containing a list of ControllerRevision objects.
type ControllerRevisionList struct {
	metav1.TypeMeta
	// +optional
	metav1.ListMeta

	// Items is the list of ControllerRevision objects.
	Items []ControllerRevision
}

// +k8s:deepcopy-gen:interfaces=k8s.io/apimachinery/pkg/runtime.Object

// Deployment provides declarative updates for Pods and ReplicaSets.
type Deployment struct {
	metav1.TypeMeta
	// +optional
	metav1.ObjectMeta

	// Specification of the desired behavior of the Deployment.
	// +optional
	Spec DeploymentSpec

	// Most recently observed status of the Deployment.
	// +optional
	Status DeploymentStatus
}

// DeploymentSpec specifies the state of a Deployment.
type DeploymentSpec struct {
	// Number of desired pods.
	Replicas int32

	// Label selector for pods. Existing ReplicaSets whose pods are
	// selected by this will be the ones affected by this deployment.
	// +optional
	Selector *metav1.LabelSelector

	// Template describes the pods that will be created.
	// The only allowed template.spec.restartPolicy value is "Always".
	Template api.PodTemplateSpec

	// The deployment strategy to use to replace existing pods with new ones.
	// +optional
	Strategy DeploymentStrategy

	// Minimum number of seconds for which a newly created pod should be ready
	// without any of its container crashing, for it to be considered available.
	// Defaults to 0 (pod will be considered available as soon as it is ready)
	// +optional
	MinReadySeconds int32

	// The number of old ReplicaSets to retain to allow rollback.
	// This is a pointer to distinguish between explicit zero and not specified.
	// This is set to the max value of int32 (i.e. 2147483647) by default, which means
	// "retaining all old ReplicaSets".
	// +optional
	RevisionHistoryLimit *int32

	// Indicates that the deployment is paused and will not be processed by the
	// deployment controller.
	// +optional
	Paused bool

	// DEPRECATED.
	// The config this deployment is rolling back to. Will be cleared after rollback is done.
	// +optional
	RollbackTo *RollbackConfig

	// The maximum time in seconds for a deployment to make progress before it
	// is considered to be failed. The deployment controller will continue to
	// process failed deployments and a condition with a ProgressDeadlineExceeded
	// reason will be surfaced in the deployment status. Note that progress will
	// not be estimated during the time a deployment is paused. This is set to
	// the max value of int32 (i.e. 2147483647) by default, which means "no deadline".
	// +optional
	ProgressDeadlineSeconds *int32
}

// +k8s:deepcopy-gen:interfaces=k8s.io/apimachinery/pkg/runtime.Object

// DeploymentRollback stores the information required to rollback a deployment.
// DEPRECATED.
type DeploymentRollback struct {
	metav1.TypeMeta
	// Required: This must match the Name of a deployment.
	Name string
	// The annotations to be updated to a deployment
	// +optional
	UpdatedAnnotations map[string]string
	// The config of this deployment rollback.
	RollbackTo RollbackConfig
}

// RollbackConfig specifies the state of a revision to roll back to.
// DEPRECATED.
type RollbackConfig struct {
	// The revision to rollback to. If set to 0, rollback to the last revision.
	// +optional
	Revision int64
}

const (
	// DefaultDeploymentUniqueLabelKey is the default key of the selector that is added
	// to existing RCs (and label key that is added to its pods) to prevent the existing RCs
	// to select new pods (and old pods being select by new RC).
	DefaultDeploymentUniqueLabelKey string = "pod-template-hash"
)

// DeploymentStrategy stores information about the strategy and rolling-update
// behavior of a deployment.
type DeploymentStrategy struct {
	// Type of deployment. Can be "Recreate" or "RollingUpdate". Default is RollingUpdate.
	// +optional
	Type DeploymentStrategyType

	// Rolling update config params. Present only if DeploymentStrategyType =
	// RollingUpdate.
	//---
	// TODO: Update this to follow our convention for oneOf, whatever we decide it
	// to be.
	// +optional
	RollingUpdate *RollingUpdateDeployment
}

// DeploymentStrategyType defines strategies with a deployment.
type DeploymentStrategyType string

const (
	// RecreateDeploymentStrategyType - kill all existing pods before creating new ones.
	RecreateDeploymentStrategyType DeploymentStrategyType = "Recreate"

	// RollingUpdateDeploymentStrategyType - Replace the old RCs by new one using rolling update i.e gradually scale down the old RCs and scale up the new one.
	RollingUpdateDeploymentStrategyType DeploymentStrategyType = "RollingUpdate"
)

// RollingUpdateDeployment is the spec to control the desired behavior of rolling update.
type RollingUpdateDeployment struct {
	// The maximum number of pods that can be unavailable during the update.
	// Value can be an absolute number (ex: 5) or a percentage of total pods at the start of update (ex: 10%).
	// Absolute number is calculated from percentage by rounding down.
	// This can not be 0 if MaxSurge is 0.
	// By default, a fixed value of 1 is used.
	// Example: when this is set to 30%, the old RC can be scaled down by 30%
	// immediately when the rolling update starts. Once new pods are ready, old RC
	// can be scaled down further, followed by scaling up the new RC, ensuring
	// that at least 70% of original number of pods are available at all times
	// during the update.
	// +optional
	MaxUnavailable intstr.IntOrString

	// The maximum number of pods that can be scheduled above the original number of
	// pods.
	// Value can be an absolute number (ex: 5) or a percentage of total pods at
	// the start of the update (ex: 10%). This can not be 0 if MaxUnavailable is 0.
	// Absolute number is calculated from percentage by rounding up.
	// By default, a value of 1 is used.
	// Example: when this is set to 30%, the new RC can be scaled up by 30%
	// immediately when the rolling update starts. Once old pods have been killed,
	// new RC can be scaled up further, ensuring that total number of pods running
	// at any time during the update is at most 130% of original pods.
	// +optional
	MaxSurge intstr.IntOrString
}

// DeploymentStatus holds information about the observed status of a deployment.
type DeploymentStatus struct {
	// The generation observed by the deployment controller.
	// +optional
	ObservedGeneration int64

	// Total number of non-terminated pods targeted by this deployment (their labels match the selector).
	// +optional
	Replicas int32

	// Total number of non-terminated pods targeted by this deployment that have the desired template spec.
	// +optional
	UpdatedReplicas int32

	// Total number of ready pods targeted by this deployment.
	// +optional
	ReadyReplicas int32

	// Total number of available pods (ready for at least minReadySeconds) targeted by this deployment.
	// +optional
	AvailableReplicas int32

	// Total number of unavailable pods targeted by this deployment. This is the total number of
	// pods that are still required for the deployment to have 100% available capacity. They may
	// either be pods that are running but not yet available or pods that still have not been created.
	// +optional
	UnavailableReplicas int32

	// Represents the latest available observations of a deployment's current state.
	Conditions []DeploymentCondition

	// Count of hash collisions for the Deployment. The Deployment controller uses this
	// field as a collision avoidance mechanism when it needs to create the name for the
	// newest ReplicaSet.
	// +optional
	CollisionCount *int32
}

// DeploymentConditionType defines conditions of a deployment.
type DeploymentConditionType string

// These are valid conditions of a deployment.
const (
	// Available means the deployment is available, ie. at least the minimum available
	// replicas required are up and running for at least minReadySeconds.
	DeploymentAvailable DeploymentConditionType = "Available"
	// Progressing means the deployment is progressing. Progress for a deployment is
	// considered when a new replica set is created or adopted, and when new pods scale
	// up or old pods scale down. Progress is not estimated for paused deployments or
	// when progressDeadlineSeconds is not specified.
	DeploymentProgressing DeploymentConditionType = "Progressing"
	// ReplicaFailure is added in a deployment when one of its pods fails to be created
	// or deleted.
	DeploymentReplicaFailure DeploymentConditionType = "ReplicaFailure"
)

// DeploymentCondition describes the state of a deployment at a certain point.
type DeploymentCondition struct {
	// Type of deployment condition.
	Type DeploymentConditionType
	// Status of the condition, one of True, False, Unknown.
	Status api.ConditionStatus
	// The last time this condition was updated.
	LastUpdateTime metav1.Time
	// Last time the condition transitioned from one status to another.
	LastTransitionTime metav1.Time
	// The reason for the condition's last transition.
	Reason string
	// A human readable message indicating details about the transition.
	Message string
}

// +k8s:deepcopy-gen:interfaces=k8s.io/apimachinery/pkg/runtime.Object

// DeploymentList defines multiple deployments.
type DeploymentList struct {
	metav1.TypeMeta
	// +optional
	metav1.ListMeta

	// Items is the list of deployments.
	Items []Deployment
}

// DaemonSetUpdateStrategy defines a strategy to update a daemon set.
type DaemonSetUpdateStrategy struct {
	// Type of daemon set update. Can be "RollingUpdate" or "OnDelete".
	// +optional
	Type DaemonSetUpdateStrategyType

	// Rolling update config params. Present only if type = "RollingUpdate".
	//---
	// TODO: Update this to follow our convention for oneOf, whatever we decide it
	// to be. Same as Deployment `strategy.rollingUpdate`.
	// See https://github.com/kubernetes/kubernetes/issues/35345
	// +optional
	RollingUpdate *RollingUpdateDaemonSet
}

// DaemonSetUpdateStrategyType is a strategy according to which a daemon set
// gets updated.
type DaemonSetUpdateStrategyType string

const (
	// RollingUpdateDaemonSetStrategyType - Replace the old daemons by new ones using rolling update i.e replace them on each node one after the other.
	RollingUpdateDaemonSetStrategyType DaemonSetUpdateStrategyType = "RollingUpdate"

	// OnDeleteDaemonSetStrategyType - Replace the old daemons only when it's killed
	OnDeleteDaemonSetStrategyType DaemonSetUpdateStrategyType = "OnDelete"
)

// RollingUpdateDaemonSet is the spec to control the desired behavior of daemon set rolling update.
type RollingUpdateDaemonSet struct {
	// The maximum number of DaemonSet pods that can be unavailable during the
	// update. Value can be an absolute number (ex: 5) or a percentage of total
	// number of DaemonSet pods at the start of the update (ex: 10%). Absolute
	// number is calculated from percentage by rounding up.
	// This cannot be 0 if MaxSurge is 0
	// Default value is 1.
	// Example: when this is set to 30%, at most 30% of the total number of nodes
	// that should be running the daemon pod (i.e. status.desiredNumberScheduled)
	// can have their pods stopped for an update at any given time. The update
	// starts by stopping at most 30% of those DaemonSet pods and then brings
	// up new DaemonSet pods in their place. Once the new pods are available,
	// it then proceeds onto other DaemonSet pods, thus ensuring that at least
	// 70% of original number of DaemonSet pods are available at all times during
	// the update.
	// +optional
	MaxUnavailable intstr.IntOrString

	// The maximum number of nodes with an existing available DaemonSet pod that
	// can have an updated DaemonSet pod during during an update.
	// Value can be an absolute number (ex: 5) or a percentage of desired pods (ex: 10%).
	// This can not be 0 if MaxUnavailable is 0.
	// Absolute number is calculated from percentage by rounding up to a minimum of 1.
	// Default value is 0.
	// Example: when this is set to 30%, at most 30% of the total number of nodes
	// that should be running the daemon pod (i.e. status.desiredNumberScheduled)
	// can have their a new pod created before the old pod is marked as deleted.
	// The update starts by launching new pods on 30% of nodes. Once an updated
	// pod is available (Ready for at least minReadySeconds) the old DaemonSet pod
	// on that node is marked deleted. If the old pod becomes unavailable for any
	// reason (Ready transitions to false, is evicted, or is drained) an updated
	// pod is immediately created on that node without considering surge limits.
	// Allowing surge implies the possibility that the resources consumed by the
	// daemonset on any given node can double if the readiness check fails, and
	// so resource intensive daemonsets should take into account that they may
	// cause evictions during disruption.
	// +optional
	MaxSurge intstr.IntOrString
}

// DaemonSetSpec is the specification of a daemon set.
type DaemonSetSpec struct {
	// A label query over pods that are managed by the daemon set.
	// Must match in order to be controlled.
	// If empty, defaulted to labels on Pod template.
	// More info: https://kubernetes.io/docs/concepts/overview/working-with-objects/labels/#label-selectors
	// +optional
	Selector *metav1.LabelSelector

	// An object that describes the pod that will be created.
	// The DaemonSet will create exactly one copy of this pod on every node
	// that matches the template's node selector (or on every node if no node
	// selector is specified).
	// The only allowed template.spec.restartPolicy value is "Always".
	// More info: https://kubernetes.io/docs/concepts/workloads/controllers/replicationcontroller#pod-template
	Template api.PodTemplateSpec

	// An update strategy to replace existing DaemonSet pods with new pods.
	// +optional
	UpdateStrategy DaemonSetUpdateStrategy

	// The minimum number of seconds for which a newly created DaemonSet pod should
	// be ready without any of its container crashing, for it to be considered
	// available. Defaults to 0 (pod will be considered available as soon as it
	// is ready).
	// +optional
	MinReadySeconds int32

	// DEPRECATED.
	// A sequence number representing a specific generation of the template.
	// Populated by the system. It can be set only during the creation.
	// +optional
	TemplateGeneration int64

	// The number of old history to retain to allow rollback.
	// This is a pointer to distinguish between explicit zero and not specified.
	// Defaults to 10.
	// +optional
	RevisionHistoryLimit *int32
}

// DaemonSetStatus represents the current status of a daemon set.
type DaemonSetStatus struct {
	// The number of nodes that are running at least 1
	// daemon pod and are supposed to run the daemon pod.
	CurrentNumberScheduled int32

	// The number of nodes that are running the daemon pod, but are
	// not supposed to run the daemon pod.
	NumberMisscheduled int32

	// The total number of nodes that should be running the daemon
	// pod (including nodes correctly running the daemon pod).
	DesiredNumberScheduled int32

	// The number of nodes that should be running the daemon pod and have one
	// or more of the daemon pod running and ready.
	NumberReady int32

	// The most recent generation observed by the daemon set controller.
	// +optional
	ObservedGeneration int64

	// The total number of nodes that are running updated daemon pod
	// +optional
	UpdatedNumberScheduled int32

	// The number of nodes that should be running the
	// daemon pod and have one or more of the daemon pod running and
	// available (ready for at least spec.minReadySeconds)
	// +optional
	NumberAvailable int32

	// The number of nodes that should be running the
	// daemon pod and have none of the daemon pod running and available
	// (ready for at least spec.minReadySeconds)
	// +optional
	NumberUnavailable int32

	// Count of hash collisions for the DaemonSet. The DaemonSet controller
	// uses this field as a collision avoidance mechanism when it needs to
	// create the name for the newest ControllerRevision.
	// +optional
	CollisionCount *int32

	// Represents the latest available observations of a DaemonSet's current state.
	Conditions []DaemonSetCondition
}

// DaemonSetConditionType defines a daemon set condition.
type DaemonSetConditionType string

// TODO: Add valid condition types of a DaemonSet.

// DaemonSetCondition describes the state of a DaemonSet at a certain point.
type DaemonSetCondition struct {
	// Type of DaemonSet condition.
	Type DaemonSetConditionType
	// Status of the condition, one of True, False, Unknown.
	Status api.ConditionStatus
	// Last time the condition transitioned from one status to another.
	LastTransitionTime metav1.Time
	// The reason for the condition's last transition.
	Reason string
	// A human readable message indicating details about the transition.
	Message string
}

// +k8s:deepcopy-gen:interfaces=k8s.io/apimachinery/pkg/runtime.Object

// DaemonSet represents the configuration of a daemon set.
type DaemonSet struct {
	metav1.TypeMeta
	// Standard object's metadata.
	// More info: https://git.k8s.io/community/contributors/devel/sig-architecture/api-conventions.md#metadata
	// +optional
	metav1.ObjectMeta

	// The desired behavior of this daemon set.
	// More info: https://git.k8s.io/community/contributors/devel/sig-architecture/api-conventions.md#spec-and-status
	// +optional
	Spec DaemonSetSpec

	// The current status of this daemon set. This data may be
	// out of date by some window of time.
	// Populated by the system.
	// Read-only.
	// More info: https://git.k8s.io/community/contributors/devel/sig-architecture/api-conventions.md#spec-and-status
	// +optional
	Status DaemonSetStatus
}

const (
	// DaemonSetTemplateGenerationKey is the key of the labels that is added
	// to daemon set pods to distinguish between old and new pod templates
	// during DaemonSet template update.
	// DEPRECATED: DefaultDaemonSetUniqueLabelKey is used instead.
	DaemonSetTemplateGenerationKey string = "pod-template-generation"
)

// +k8s:deepcopy-gen:interfaces=k8s.io/apimachinery/pkg/runtime.Object

// DaemonSetList is a collection of daemon sets.
type DaemonSetList struct {
	metav1.TypeMeta
	// Standard list metadata.
	// More info: https://git.k8s.io/community/contributors/devel/sig-architecture/api-conventions.md#metadata
	// +optional
	metav1.ListMeta

	// A list of daemon sets.
	Items []DaemonSet
}

// +k8s:deepcopy-gen:interfaces=k8s.io/apimachinery/pkg/runtime.Object

// ReplicaSet ensures that a specified number of pod replicas are running at any given time.
type ReplicaSet struct {
	metav1.TypeMeta
	// +optional
	metav1.ObjectMeta

	// Spec defines the desired behavior of this ReplicaSet.
	// +optional
	Spec ReplicaSetSpec

	// Status is the current status of this ReplicaSet. This data may be
	// out of date by some window of time.
	// +optional
	Status ReplicaSetStatus
}

// +k8s:deepcopy-gen:interfaces=k8s.io/apimachinery/pkg/runtime.Object

// ReplicaSetList is a collection of ReplicaSets.
type ReplicaSetList struct {
	metav1.TypeMeta
	// +optional
	metav1.ListMeta

	Items []ReplicaSet
}

// ReplicaSetSpec is the specification of a ReplicaSet.
// As the internal representation of a ReplicaSet, it must have
// a Template set.
type ReplicaSetSpec struct {
	// Replicas is the number of desired replicas.
	Replicas int32

	// Minimum number of seconds for which a newly created pod should be ready
	// without any of its container crashing, for it to be considered available.
	// Defaults to 0 (pod will be considered available as soon as it is ready)
	// +optional
	MinReadySeconds int32

	// Selector is a label query over pods that should match the replica count.
	// Must match in order to be controlled.
	// If empty, defaulted to labels on pod template.
	// More info: https://kubernetes.io/docs/concepts/overview/working-with-objects/labels/#label-selectors
	// +optional
	Selector *metav1.LabelSelector

	// Template is the object that describes the pod that will be created if
	// insufficient replicas are detected.
	// The only allowed template.spec.restartPolicy value is "Always".
	// +optional
	Template api.PodTemplateSpec
}

// ReplicaSetStatus represents the current status of a ReplicaSet.
type ReplicaSetStatus struct {
	// Replicas is the number of actual replicas.
	Replicas int32

	// The number of pods that have labels matching the labels of the pod template of the replicaset.
	// +optional
	FullyLabeledReplicas int32

	// The number of ready replicas for this replica set.
	// +optional
	ReadyReplicas int32

	// The number of available replicas (ready for at least minReadySeconds) for this replica set.
	// +optional
	AvailableReplicas int32

	// ObservedGeneration is the most recent generation observed by the controller.
	// +optional
	ObservedGeneration int64

	// Represents the latest available observations of a replica set's current state.
	// +optional
	Conditions []ReplicaSetCondition
}

// ReplicaSetConditionType is a condition of a replica set.
type ReplicaSetConditionType string

// These are valid conditions of a replica set.
const (
	// ReplicaSetReplicaFailure is added in a replica set when one of its pods fails to be created
	// due to insufficient quota, limit ranges, pod security policy, node selectors, etc. or deleted
	// due to kubelet being down or finalizers are failing.
	ReplicaSetReplicaFailure ReplicaSetConditionType = "ReplicaFailure"
)

// ReplicaSetCondition describes the state of a replica set at a certain point.
type ReplicaSetCondition struct {
	// Type of replica set condition.
	Type ReplicaSetConditionType
	// Status of the condition, one of True, False, Unknown.
	Status api.ConditionStatus
	// The last time the condition transitioned from one status to another.
	// +optional
	LastTransitionTime metav1.Time
	// The reason for the condition's last transition.
	// +optional
	Reason string
	// A human readable message indicating details about the transition.
	// +optional
	Message string
}<|MERGE_RESOLUTION|>--- conflicted
+++ resolved
@@ -93,9 +93,20 @@
 
 // RollingUpdateStatefulSetStrategy is used to communicate parameter for RollingUpdateStatefulSetStrategyType.
 type RollingUpdateStatefulSetStrategy struct {
-	// Partition indicates the ordinal at which the StatefulSet should be
-	// partitioned.
+	// Partition indicates the ordinal at which the StatefulSet should be partitioned
+	// for updates. During a rolling update, all pods from ordinal Replicas-1 to
+	// Partition are updated. All pods from ordinal Partition-1 to 0 remain untouched.
+	// This is helpful in being able to do a canary based deployment. The default value is 0.
 	Partition int32
+	// The maximum number of pods that can be unavailable during the update.
+	// Value can be an absolute number (ex: 5) or a percentage of desired pods (ex: 10%).
+	// Absolute number is calculated from percentage by rounding up. This can not be 0.
+	// Defaults to 1. This field is alpha-level and is only honored by servers that enable the
+	// MaxUnavailableStatefulSet feature. The field applies to all pods in the range 0 to
+	// Replicas-1. That means if there is any unavailable pod in the range 0 to Replicas-1, it
+	// will be counted towards MaxUnavailable.
+	// +optional
+	MaxUnavailable *intstr.IntOrString
 }
 
 // PersistentVolumeClaimRetentionPolicyType is a string enumeration of the policies that will determine
@@ -271,11 +282,7 @@
 	Conditions []StatefulSetCondition
 
 	// Total number of available pods (ready for at least minReadySeconds) targeted by this statefulset.
-<<<<<<< HEAD
-	// This is a beta field and requires enabling StatefulSetMinReadySeconds feature gate.
-=======
-	// +optional
->>>>>>> ffba3d33
+	// +optional
 	AvailableReplicas int32
 }
 
