--- conflicted
+++ resolved
@@ -22,11 +22,10 @@
 	v1 "k8s.io/api/core/v1"
 	"k8s.io/apimachinery/pkg/runtime"
 	"k8s.io/apimachinery/pkg/util/intstr"
-	"k8s.io/kubernetes/pkg/util/parsers"
-	utilpointer "k8s.io/utils/pointer"
-
 	utilfeature "k8s.io/apiserver/pkg/util/feature"
 	"k8s.io/kubernetes/pkg/features"
+	"k8s.io/kubernetes/pkg/util/parsers"
+	"k8s.io/utils/pointer"
 )
 
 func addDefaultingFuncs(scheme *runtime.Scheme) error {
@@ -64,7 +63,7 @@
 	}
 }
 func SetDefaults_Volume(obj *v1.Volume) {
-	if utilpointer.AllPtrFieldsNil(&obj.VolumeSource) {
+	if pointer.AllPtrFieldsNil(&obj.VolumeSource) {
 		obj.VolumeSource = v1.VolumeSource{
 			EmptyDir: &v1.EmptyDirVolumeSource{},
 		}
@@ -131,18 +130,6 @@
 		obj.Spec.ExternalTrafficPolicy = v1.ServiceExternalTrafficPolicyCluster
 	}
 
-<<<<<<< HEAD
-	if utilfeature.DefaultFeatureGate.Enabled(features.ServiceInternalTrafficPolicy) && obj.Spec.InternalTrafficPolicy == nil {
-		serviceInternalTrafficPolicyCluster := v1.ServiceInternalTrafficPolicyCluster
-		obj.Spec.InternalTrafficPolicy = &serviceInternalTrafficPolicyCluster
-	}
-
-	if utilfeature.DefaultFeatureGate.Enabled(features.ServiceLBNodePortControl) {
-		if obj.Spec.Type == v1.ServiceTypeLoadBalancer {
-			if obj.Spec.AllocateLoadBalancerNodePorts == nil {
-				obj.Spec.AllocateLoadBalancerNodePorts = utilpointer.BoolPtr(true)
-			}
-=======
 	if obj.Spec.InternalTrafficPolicy == nil {
 		if obj.Spec.Type == v1.ServiceTypeNodePort || obj.Spec.Type == v1.ServiceTypeLoadBalancer || obj.Spec.Type == v1.ServiceTypeClusterIP {
 			serviceInternalTrafficPolicyCluster := v1.ServiceInternalTrafficPolicyCluster
@@ -153,7 +140,6 @@
 	if obj.Spec.Type == v1.ServiceTypeLoadBalancer {
 		if obj.Spec.AllocateLoadBalancerNodePorts == nil {
 			obj.Spec.AllocateLoadBalancerNodePorts = pointer.Bool(true)
->>>>>>> ffba3d33
 		}
 	}
 }
@@ -362,20 +348,17 @@
 
 // SetDefaults_Namespace adds a default label for all namespaces
 func SetDefaults_Namespace(obj *v1.Namespace) {
-	// TODO, remove the feature gate in 1.22
 	// we can't SetDefaults for nameless namespaces (generateName).
 	// This code needs to be kept in sync with the implementation that exists
 	// in Namespace Canonicalize strategy (pkg/registry/core/namespace)
 
 	// note that this can result in many calls to feature enablement in some cases, but
 	// we assume that there's no real cost there.
-	if utilfeature.DefaultFeatureGate.Enabled(features.NamespaceDefaultLabelName) {
-		if len(obj.Name) > 0 {
-			if obj.Labels == nil {
-				obj.Labels = map[string]string{}
-			}
-			obj.Labels[v1.LabelMetadataName] = obj.Name
-		}
+	if len(obj.Name) > 0 {
+		if obj.Labels == nil {
+			obj.Labels = map[string]string{}
+		}
+		obj.Labels[v1.LabelMetadataName] = obj.Name
 	}
 }
 
