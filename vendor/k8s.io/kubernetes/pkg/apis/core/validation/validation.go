--- conflicted
+++ resolved
@@ -30,6 +30,7 @@
 	"unicode"
 	"unicode/utf8"
 
+	"github.com/google/go-cmp/cmp"
 	v1 "k8s.io/api/core/v1"
 	apiequality "k8s.io/apimachinery/pkg/api/equality"
 	"k8s.io/apimachinery/pkg/api/resource"
@@ -38,7 +39,6 @@
 	unversionedvalidation "k8s.io/apimachinery/pkg/apis/meta/v1/validation"
 	"k8s.io/apimachinery/pkg/conversion"
 	"k8s.io/apimachinery/pkg/labels"
-	"k8s.io/apimachinery/pkg/util/diff"
 	"k8s.io/apimachinery/pkg/util/intstr"
 	"k8s.io/apimachinery/pkg/util/sets"
 	"k8s.io/apimachinery/pkg/util/validation"
@@ -56,7 +56,6 @@
 	"k8s.io/kubernetes/pkg/cluster/ports"
 	"k8s.io/kubernetes/pkg/features"
 	"k8s.io/kubernetes/pkg/fieldpath"
-	"k8s.io/kubernetes/pkg/security/apparmor"
 	netutils "k8s.io/utils/net"
 )
 
@@ -291,9 +290,6 @@
 // trailing dashes are allowed.
 var ValidateEndpointsName = apimachineryvalidation.NameIsDNSSubdomain
 
-// ValidateClusterName can be used to check whether the given cluster name is valid.
-var ValidateClusterName = apimachineryvalidation.ValidateClusterName
-
 // ValidateClassName can be used to check whether the given class name is valid.
 // It is defined here to avoid import cycle between pkg/apis/storage/validation
 // (where it should be) and this file.
@@ -1593,23 +1589,10 @@
 		allErrs = append(allErrs, validatePVSecretReference(csi.ControllerExpandSecretRef, fldPath.Child("controllerExpandSecretRef"))...)
 	}
 	if csi.NodePublishSecretRef != nil {
-<<<<<<< HEAD
-		if len(csi.NodePublishSecretRef.Name) == 0 {
-			allErrs = append(allErrs, field.Required(fldPath.Child("nodePublishSecretRef ", "name"), ""))
-		} else {
-			allErrs = append(allErrs, ValidateDNS1123Label(csi.NodePublishSecretRef.Name, fldPath.Child("name"))...)
-		}
-		if len(csi.NodePublishSecretRef.Namespace) == 0 {
-			allErrs = append(allErrs, field.Required(fldPath.Child("nodePublishSecretRef ", "namespace"), ""))
-		} else {
-			allErrs = append(allErrs, ValidateDNS1123Label(csi.NodePublishSecretRef.Namespace, fldPath.Child("namespace"))...)
-		}
-=======
 		allErrs = append(allErrs, validatePVSecretReference(csi.NodePublishSecretRef, fldPath.Child("nodePublishSecretRef"))...)
 	}
 	if csi.NodeExpandSecretRef != nil {
 		allErrs = append(allErrs, validatePVSecretReference(csi.NodeExpandSecretRef, fldPath.Child("nodeExpandSecretRef"))...)
->>>>>>> ffba3d33
 	}
 	return allErrs
 }
@@ -1620,7 +1603,7 @@
 
 	if csi.NodePublishSecretRef != nil {
 		if len(csi.NodePublishSecretRef.Name) == 0 {
-			allErrs = append(allErrs, field.Required(fldPath.Child("nodePublishSecretRef ", "name"), ""))
+			allErrs = append(allErrs, field.Required(fldPath.Child("nodePublishSecretRef", "name"), ""))
 		} else {
 			for _, msg := range ValidateSecretName(csi.NodePublishSecretRef.Name, false) {
 				allErrs = append(allErrs, field.Invalid(fldPath.Child("name"), csi.NodePublishSecretRef.Name, msg))
@@ -2009,7 +1992,7 @@
 
 	// PersistentVolumeSource should be immutable after creation.
 	if !apiequality.Semantic.DeepEqual(newPv.Spec.PersistentVolumeSource, oldPv.Spec.PersistentVolumeSource) {
-		pvcSourceDiff := diff.ObjectDiff(newPv.Spec.PersistentVolumeSource, oldPv.Spec.PersistentVolumeSource)
+		pvcSourceDiff := cmp.Diff(oldPv.Spec.PersistentVolumeSource, newPv.Spec.PersistentVolumeSource)
 		allErrs = append(allErrs, field.Forbidden(field.NewPath("spec", "persistentvolumesource"), fmt.Sprintf("spec.persistentvolumesource is immutable after creation\n%v", pvcSourceDiff)))
 	}
 	allErrs = append(allErrs, ValidateImmutableField(newPv.Spec.VolumeMode, oldPv.Spec.VolumeMode, field.NewPath("volumeMode"))...)
@@ -2034,8 +2017,6 @@
 type PersistentVolumeClaimSpecValidationOptions struct {
 	// Allow spec to contain the "ReadWiteOncePod" access mode
 	AllowReadWriteOncePod bool
-	// Allow pvc expansion after PVC is created and bound to a PV
-	EnableExpansion bool
 	// Allow users to recover from previously failing expansion operation
 	EnableRecoverFromExpansionFailure bool
 	// Allow assigning StorageClass to unbound PVCs retroactively
@@ -2046,16 +2027,10 @@
 
 func ValidationOptionsForPersistentVolumeClaim(pvc, oldPvc *core.PersistentVolumeClaim) PersistentVolumeClaimSpecValidationOptions {
 	opts := PersistentVolumeClaimSpecValidationOptions{
-<<<<<<< HEAD
-		AllowReadWriteOncePod:             utilfeature.DefaultFeatureGate.Enabled(features.ReadWriteOncePod),
-		EnableExpansion:                   utilfeature.DefaultFeatureGate.Enabled(features.ExpandPersistentVolumes),
-		EnableRecoverFromExpansionFailure: utilfeature.DefaultFeatureGate.Enabled(features.RecoverVolumeExpansionFailure),
-=======
 		AllowReadWriteOncePod:                utilfeature.DefaultFeatureGate.Enabled(features.ReadWriteOncePod),
 		EnableRecoverFromExpansionFailure:    utilfeature.DefaultFeatureGate.Enabled(features.RecoverVolumeExpansionFailure),
 		EnableRetroactiveDefaultStorageClass: utilfeature.DefaultFeatureGate.Enabled(features.RetroactiveDefaultStorageClass),
 		AllowInvalidLabelValueInSelector:     false,
->>>>>>> ffba3d33
 	}
 	if oldPvc == nil {
 		// If there's no old PVC, use the options based solely on feature enablement
@@ -2262,39 +2237,29 @@
 		// (instead of letting spec comparison below return generic field forbidden error)
 	}
 
-	if opts.EnableExpansion {
-		// lets make sure storage values are same.
-		if newPvc.Status.Phase == core.ClaimBound && newPvcClone.Spec.Resources.Requests != nil {
-			newPvcClone.Spec.Resources.Requests["storage"] = oldPvc.Spec.Resources.Requests["storage"] // +k8s:verify-mutation:reason=clone
-		}
-
-		oldSize := oldPvc.Spec.Resources.Requests["storage"]
-		newSize := newPvc.Spec.Resources.Requests["storage"]
-		statusSize := oldPvc.Status.Capacity["storage"]
-
-		if !apiequality.Semantic.DeepEqual(newPvcClone.Spec, oldPvcClone.Spec) {
-			specDiff := diff.ObjectDiff(newPvcClone.Spec, oldPvcClone.Spec)
-			allErrs = append(allErrs, field.Forbidden(field.NewPath("spec"), fmt.Sprintf("spec is immutable after creation except resources.requests for bound claims\n%v", specDiff)))
-		}
-		if newSize.Cmp(oldSize) < 0 {
-			if !opts.EnableRecoverFromExpansionFailure {
-				allErrs = append(allErrs, field.Forbidden(field.NewPath("spec", "resources", "requests", "storage"), "field can not be less than previous value"))
-			} else {
-				// This validation permits reducing pvc requested size up to capacity recorded in pvc.status
-				// so that users can recover from volume expansion failure, but Kubernetes does not actually
-				// support volume shrinking
-				if newSize.Cmp(statusSize) <= 0 {
-					allErrs = append(allErrs, field.Forbidden(field.NewPath("spec", "resources", "requests", "storage"), "field can not be less than status.capacity"))
-				}
-			}
-		}
-
-	} else {
-		// changes to Spec are not allowed, but updates to label/and some annotations are OK.
-		// no-op updates pass validation.
-		if !apiequality.Semantic.DeepEqual(newPvcClone.Spec, oldPvcClone.Spec) {
-			specDiff := diff.ObjectDiff(newPvcClone.Spec, oldPvcClone.Spec)
-			allErrs = append(allErrs, field.Forbidden(field.NewPath("spec"), fmt.Sprintf("field is immutable after creation\n%v", specDiff)))
+	// lets make sure storage values are same.
+	if newPvc.Status.Phase == core.ClaimBound && newPvcClone.Spec.Resources.Requests != nil {
+		newPvcClone.Spec.Resources.Requests["storage"] = oldPvc.Spec.Resources.Requests["storage"] // +k8s:verify-mutation:reason=clone
+	}
+
+	oldSize := oldPvc.Spec.Resources.Requests["storage"]
+	newSize := newPvc.Spec.Resources.Requests["storage"]
+	statusSize := oldPvc.Status.Capacity["storage"]
+
+	if !apiequality.Semantic.DeepEqual(newPvcClone.Spec, oldPvcClone.Spec) {
+		specDiff := cmp.Diff(oldPvcClone.Spec, newPvcClone.Spec)
+		allErrs = append(allErrs, field.Forbidden(field.NewPath("spec"), fmt.Sprintf("spec is immutable after creation except resources.requests for bound claims\n%v", specDiff)))
+	}
+	if newSize.Cmp(oldSize) < 0 {
+		if !opts.EnableRecoverFromExpansionFailure {
+			allErrs = append(allErrs, field.Forbidden(field.NewPath("spec", "resources", "requests", "storage"), "field can not be less than previous value"))
+		} else {
+			// This validation permits reducing pvc requested size up to capacity recorded in pvc.status
+			// so that users can recover from volume expansion failure, but Kubernetes does not actually
+			// support volume shrinking
+			if newSize.Cmp(statusSize) <= 0 {
+				allErrs = append(allErrs, field.Forbidden(field.NewPath("spec", "resources", "requests", "storage"), "field can not be less than status.capacity"))
+			}
 		}
 	}
 
@@ -3503,9 +3468,7 @@
 		}
 		for i, search := range dnsConfig.Searches {
 			// it is fine to have a trailing dot
-			if strings.HasSuffix(search, ".") {
-				search = search[0 : len(search)-1]
-			}
+			search = strings.TrimSuffix(search, ".")
 			allErrs = append(allErrs, ValidateDNS1123Subdomain(search, fldPath.Child("searches").Index(i))...)
 		}
 		// Validate options.
@@ -4361,12 +4324,22 @@
 			allErrs = append(allErrs, field.Invalid(fldPath.Key(k), containerName, "container not found"))
 		}
 
-		if err := apparmor.ValidateProfileFormat(p); err != nil {
+		if err := ValidateAppArmorProfileFormat(p); err != nil {
 			allErrs = append(allErrs, field.Invalid(fldPath.Key(k), p, err.Error()))
 		}
 	}
 
 	return allErrs
+}
+
+func ValidateAppArmorProfileFormat(profile string) error {
+	if profile == "" || profile == v1.AppArmorBetaProfileRuntimeDefault || profile == v1.AppArmorBetaProfileNameUnconfined {
+		return nil
+	}
+	if !strings.HasPrefix(profile, v1.AppArmorBetaProfileNamePrefix) {
+		return fmt.Errorf("invalid AppArmor profile name: %q", profile)
+	}
+	return nil
 }
 
 func podSpecHasContainer(spec *core.PodSpec, containerName string) bool {
@@ -4769,11 +4742,6 @@
 
 	if !apiequality.Semantic.DeepEqual(mungedPodSpec, oldPod.Spec) {
 		// This diff isn't perfect, but it's a helluva lot better an "I'm not going to tell you what the difference is".
-<<<<<<< HEAD
-		//TODO: Pinpoint the specific field that causes the invalid error after we have strategic merge diff
-		specDiff := diff.ObjectDiff(mungedPodSpec, oldPod.Spec)
-		allErrs = append(allErrs, field.Forbidden(specPath, fmt.Sprintf("pod updates may not change fields other than `spec.containers[*].image`, `spec.initContainers[*].image`, `spec.activeDeadlineSeconds`, `spec.tolerations` (only additions to existing tolerations) or `spec.terminationGracePeriodSeconds` (allow it to be set to 1 if it was previously negative)\n%v", specDiff)))
-=======
 		// TODO: Pinpoint the specific field that causes the invalid error after we have strategic merge diff
 		specDiff := cmp.Diff(oldPod.Spec, mungedPodSpec)
 		errs := field.Forbidden(specPath, fmt.Sprintf("pod updates may not change fields other than %s\n%v", strings.Join(updatablePodSpecFieldsNoResources, ","), specDiff))
@@ -4781,7 +4749,6 @@
 			errs = field.Forbidden(specPath, fmt.Sprintf("pod updates may not change fields other than %s\n%v", strings.Join(updatablePodSpecFields, ","), specDiff))
 		}
 		allErrs = append(allErrs, errs)
->>>>>>> ffba3d33
 	}
 	return allErrs
 }
@@ -4883,7 +4850,7 @@
 		if new, ok := newContainerIndex[old.Name]; !ok {
 			allErrs = append(allErrs, field.Forbidden(specPath, fmt.Sprintf("existing ephemeral containers %q may not be removed\n", old.Name)))
 		} else if !apiequality.Semantic.DeepEqual(old, *new) {
-			specDiff := diff.ObjectDiff(old, *new)
+			specDiff := cmp.Diff(old, *new)
 			allErrs = append(allErrs, field.Forbidden(specPath, fmt.Sprintf("existing ephemeral containers %q may not be changed\n%v", old.Name, specDiff)))
 		}
 	}
@@ -5104,10 +5071,8 @@
 		allErrs = append(allErrs, field.Forbidden(specPath.Child("allocateLoadBalancerNodePorts"), "may only be used when `type` is 'LoadBalancer'"))
 	}
 
-	if utilfeature.DefaultFeatureGate.Enabled(features.ServiceLBNodePortControl) {
-		if service.Spec.Type == core.ServiceTypeLoadBalancer && service.Spec.AllocateLoadBalancerNodePorts == nil {
-			allErrs = append(allErrs, field.Required(field.NewPath("allocateLoadBalancerNodePorts"), ""))
-		}
+	if service.Spec.Type == core.ServiceTypeLoadBalancer && service.Spec.AllocateLoadBalancerNodePorts == nil {
+		allErrs = append(allErrs, field.Required(field.NewPath("allocateLoadBalancerNodePorts"), ""))
 	}
 
 	// validate LoadBalancerClass field
@@ -5226,16 +5191,11 @@
 func validateServiceInternalTrafficFieldsValue(service *core.Service) field.ErrorList {
 	allErrs := field.ErrorList{}
 
-<<<<<<< HEAD
-	if utilfeature.DefaultFeatureGate.Enabled(features.ServiceInternalTrafficPolicy) {
-		if service.Spec.InternalTrafficPolicy == nil {
-=======
 	if service.Spec.InternalTrafficPolicy == nil {
 		// We do not forbid internalTrafficPolicy on other Service types because of historical reasons.
 		// We did not check that before it went beta and we don't want to invalidate existing stored objects.
 		if service.Spec.Type == core.ServiceTypeNodePort ||
 			service.Spec.Type == core.ServiceTypeLoadBalancer || service.Spec.Type == core.ServiceTypeClusterIP {
->>>>>>> ffba3d33
 			allErrs = append(allErrs, field.Required(field.NewPath("spec").Child("internalTrafficPolicy"), ""))
 		}
 	}
@@ -5993,13 +5953,13 @@
 
 		// username or password might be empty, but the field must be present
 		if !usernameFieldExists && !passwordFieldExists {
-			allErrs = append(allErrs, field.Required(field.NewPath("data[%s]").Key(core.BasicAuthUsernameKey), ""))
-			allErrs = append(allErrs, field.Required(field.NewPath("data[%s]").Key(core.BasicAuthPasswordKey), ""))
+			allErrs = append(allErrs, field.Required(dataPath.Key(core.BasicAuthUsernameKey), ""))
+			allErrs = append(allErrs, field.Required(dataPath.Key(core.BasicAuthPasswordKey), ""))
 			break
 		}
 	case core.SecretTypeSSHAuth:
 		if len(secret.Data[core.SSHAuthPrivateKey]) == 0 {
-			allErrs = append(allErrs, field.Required(field.NewPath("data[%s]").Key(core.SSHAuthPrivateKey), ""))
+			allErrs = append(allErrs, field.Required(dataPath.Key(core.SSHAuthPrivateKey), ""))
 			break
 		}
 
@@ -6218,7 +6178,7 @@
 }
 
 // validateResourceQuotaScopes ensures that each enumerated hard resource constraint is valid for set of scopes
-func validateResourceQuotaScopes(resourceQuotaSpec *core.ResourceQuotaSpec, opts ResourceQuotaValidationOptions, fld *field.Path) field.ErrorList {
+func validateResourceQuotaScopes(resourceQuotaSpec *core.ResourceQuotaSpec, fld *field.Path) field.ErrorList {
 	allErrs := field.ErrorList{}
 	if len(resourceQuotaSpec.Scopes) == 0 {
 		return allErrs
@@ -6230,7 +6190,7 @@
 	fldPath := fld.Child("scopes")
 	scopeSet := sets.NewString()
 	for _, scope := range resourceQuotaSpec.Scopes {
-		if !helper.IsStandardResourceQuotaScope(string(scope), opts.AllowPodAffinityNamespaceSelector) {
+		if !helper.IsStandardResourceQuotaScope(string(scope)) {
 			allErrs = append(allErrs, field.Invalid(fldPath, resourceQuotaSpec.Scopes, "unsupported scope"))
 		}
 		for _, k := range hardLimits.List() {
@@ -6253,7 +6213,7 @@
 }
 
 // validateScopedResourceSelectorRequirement tests that the match expressions has valid data
-func validateScopedResourceSelectorRequirement(resourceQuotaSpec *core.ResourceQuotaSpec, opts ResourceQuotaValidationOptions, fld *field.Path) field.ErrorList {
+func validateScopedResourceSelectorRequirement(resourceQuotaSpec *core.ResourceQuotaSpec, fld *field.Path) field.ErrorList {
 	allErrs := field.ErrorList{}
 	hardLimits := sets.NewString()
 	for k := range resourceQuotaSpec.Hard {
@@ -6262,7 +6222,7 @@
 	fldPath := fld.Child("matchExpressions")
 	scopeSet := sets.NewString()
 	for _, req := range resourceQuotaSpec.ScopeSelector.MatchExpressions {
-		if !helper.IsStandardResourceQuotaScope(string(req.ScopeName), opts.AllowPodAffinityNamespaceSelector) {
+		if !helper.IsStandardResourceQuotaScope(string(req.ScopeName)) {
 			allErrs = append(allErrs, field.Invalid(fldPath.Child("scopeName"), req.ScopeName, "unsupported scope"))
 		}
 		for _, k := range hardLimits.List() {
@@ -6308,26 +6268,20 @@
 }
 
 // validateScopeSelector tests that the specified scope selector has valid data
-func validateScopeSelector(resourceQuotaSpec *core.ResourceQuotaSpec, opts ResourceQuotaValidationOptions, fld *field.Path) field.ErrorList {
+func validateScopeSelector(resourceQuotaSpec *core.ResourceQuotaSpec, fld *field.Path) field.ErrorList {
 	allErrs := field.ErrorList{}
 	if resourceQuotaSpec.ScopeSelector == nil {
 		return allErrs
 	}
-	allErrs = append(allErrs, validateScopedResourceSelectorRequirement(resourceQuotaSpec, opts, fld.Child("scopeSelector"))...)
-	return allErrs
-}
-
-// ResourceQuotaValidationOptions contains the different settings for ResourceQuota validation
-type ResourceQuotaValidationOptions struct {
-	// Allow pod-affinity namespace selector validation.
-	AllowPodAffinityNamespaceSelector bool
+	allErrs = append(allErrs, validateScopedResourceSelectorRequirement(resourceQuotaSpec, fld.Child("scopeSelector"))...)
+	return allErrs
 }
 
 // ValidateResourceQuota tests if required fields in the ResourceQuota are set.
-func ValidateResourceQuota(resourceQuota *core.ResourceQuota, opts ResourceQuotaValidationOptions) field.ErrorList {
+func ValidateResourceQuota(resourceQuota *core.ResourceQuota) field.ErrorList {
 	allErrs := ValidateObjectMeta(&resourceQuota.ObjectMeta, true, ValidateResourceQuotaName, field.NewPath("metadata"))
 
-	allErrs = append(allErrs, ValidateResourceQuotaSpec(&resourceQuota.Spec, opts, field.NewPath("spec"))...)
+	allErrs = append(allErrs, ValidateResourceQuotaSpec(&resourceQuota.Spec, field.NewPath("spec"))...)
 	allErrs = append(allErrs, ValidateResourceQuotaStatus(&resourceQuota.Status, field.NewPath("status"))...)
 
 	return allErrs
@@ -6352,7 +6306,7 @@
 	return allErrs
 }
 
-func ValidateResourceQuotaSpec(resourceQuotaSpec *core.ResourceQuotaSpec, opts ResourceQuotaValidationOptions, fld *field.Path) field.ErrorList {
+func ValidateResourceQuotaSpec(resourceQuotaSpec *core.ResourceQuotaSpec, fld *field.Path) field.ErrorList {
 	allErrs := field.ErrorList{}
 
 	fldPath := fld.Child("hard")
@@ -6362,8 +6316,8 @@
 		allErrs = append(allErrs, ValidateResourceQuantityValue(string(k), v, resPath)...)
 	}
 
-	allErrs = append(allErrs, validateResourceQuotaScopes(resourceQuotaSpec, opts, fld)...)
-	allErrs = append(allErrs, validateScopeSelector(resourceQuotaSpec, opts, fld)...)
+	allErrs = append(allErrs, validateResourceQuotaScopes(resourceQuotaSpec, fld)...)
+	allErrs = append(allErrs, validateScopeSelector(resourceQuotaSpec, fld)...)
 
 	return allErrs
 }
@@ -6381,9 +6335,9 @@
 }
 
 // ValidateResourceQuotaUpdate tests to see if the update is legal for an end user to make.
-func ValidateResourceQuotaUpdate(newResourceQuota, oldResourceQuota *core.ResourceQuota, opts ResourceQuotaValidationOptions) field.ErrorList {
+func ValidateResourceQuotaUpdate(newResourceQuota, oldResourceQuota *core.ResourceQuota) field.ErrorList {
 	allErrs := ValidateObjectMetaUpdate(&newResourceQuota.ObjectMeta, &oldResourceQuota.ObjectMeta, field.NewPath("metadata"))
-	allErrs = append(allErrs, ValidateResourceQuotaSpec(&newResourceQuota.Spec, opts, field.NewPath("spec"))...)
+	allErrs = append(allErrs, ValidateResourceQuotaSpec(&newResourceQuota.Spec, field.NewPath("spec"))...)
 
 	// ensure scopes cannot change, and that resources are still valid for scope
 	fldPath := field.NewPath("spec", "scopes")
@@ -6819,7 +6773,7 @@
 		}
 
 		// At present Windows Pods which contain HostProcess containers must also set HostNetwork.
-		if hostNetwork != true {
+		if !hostNetwork {
 			errMsg := "hostNetwork must be true if pod contains any hostProcess containers"
 			allErrs = append(allErrs, field.Invalid(fieldPath.Child("hostNetwork"), hostNetwork, errMsg))
 		}
@@ -6963,8 +6917,6 @@
 		if err := ValidateSpreadConstraintNotRepeat(subFldPath.Child("{topologyKey, whenUnsatisfiable}"), constraint, constraints[i+1:]); err != nil {
 			allErrs = append(allErrs, err)
 		}
-<<<<<<< HEAD
-=======
 		allErrs = append(allErrs, validateMinDomains(subFldPath.Child("minDomains"), constraint.MinDomains, constraint.WhenUnsatisfiable)...)
 		if err := validateNodeInclusionPolicy(subFldPath.Child("nodeAffinityPolicy"), constraint.NodeAffinityPolicy); err != nil {
 			allErrs = append(allErrs, err)
@@ -6976,7 +6928,6 @@
 		if !opts.AllowInvalidTopologySpreadConstraintLabelSelector {
 			allErrs = append(allErrs, unversionedvalidation.ValidateLabelSelector(constraint.LabelSelector, unversionedvalidation.LabelSelectorValidationOptions{AllowInvalidLabelValueInSelector: false}, subFldPath.Child("labelSelector"))...)
 		}
->>>>>>> ffba3d33
 	}
 
 	return allErrs
@@ -6988,6 +6939,22 @@
 		return field.Invalid(fldPath, maxSkew, isNotPositiveErrorMsg)
 	}
 	return nil
+}
+
+// validateMinDomains tests that the argument is a valid MinDomains.
+func validateMinDomains(fldPath *field.Path, minDomains *int32, action core.UnsatisfiableConstraintAction) field.ErrorList {
+	if minDomains == nil {
+		return nil
+	}
+	var allErrs field.ErrorList
+	if *minDomains <= 0 {
+		allErrs = append(allErrs, field.Invalid(fldPath, minDomains, isNotPositiveErrorMsg))
+	}
+	// When MinDomains is non-nil, whenUnsatisfiable must be DoNotSchedule.
+	if action != core.DoNotSchedule {
+		allErrs = append(allErrs, field.Invalid(fldPath, minDomains, fmt.Sprintf("can only use minDomains if whenUnsatisfiable=%s, not %s", string(core.DoNotSchedule), string(action))))
+	}
+	return allErrs
 }
 
 // ValidateTopologyKey tests that the argument is a valid TopologyKey.
