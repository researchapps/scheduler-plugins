/*
Copyright 2014 The Kubernetes Authors.

Licensed under the Apache License, Version 2.0 (the "License");
you may not use this file except in compliance with the License.
You may obtain a copy of the License at

    http://www.apache.org/licenses/LICENSE-2.0

Unless required by applicable law or agreed to in writing, software
distributed under the License is distributed on an "AS IS" BASIS,
WITHOUT WARRANTIES OR CONDITIONS OF ANY KIND, either express or implied.
See the License for the specific language governing permissions and
limitations under the License.
*/

package resource

import (
	"fmt"
	"math"
	"strconv"
	"strings"

	v1 "k8s.io/api/core/v1"
	"k8s.io/apimachinery/pkg/api/resource"

	podutil "k8s.io/kubernetes/pkg/api/v1/pod"
)

// PodResourcesOptions controls the behavior of PodRequests and PodLimits.
type PodResourcesOptions struct {
	// Reuse, if provided will be reused to accumulate resources and returned by the PodRequests or PodLimits
	// functions. All existing values in Reuse will be lost.
	Reuse v1.ResourceList
	// InPlacePodVerticalScalingEnabled indicates that the in-place pod vertical scaling feature gate is enabled.
	InPlacePodVerticalScalingEnabled bool
	// ExcludeOverhead controls if pod overhead is excluded from the calculation.
	ExcludeOverhead bool
	// ContainerFn is called with the effective resources required for each container within the pod.
	ContainerFn func(res v1.ResourceList, containerType podutil.ContainerType)
	// NonMissingContainerRequests if provided will replace any missing container level requests for the specified resources
	// with the given values.  If the requests for those resources are explicitly set, even if zero, they will not be modified.
	NonMissingContainerRequests v1.ResourceList
}

// PodRequests computes the pod requests per the PodResourcesOptions supplied. If PodResourcesOptions is nil, then
// the requests are returned including pod overhead. The computation is part of the API and must be reviewed
// as an API change.
func PodRequests(pod *v1.Pod, opts PodResourcesOptions) v1.ResourceList {
	// attempt to reuse the maps if passed, or allocate otherwise
	reqs := reuseOrClearResourceList(opts.Reuse)

	var containerStatuses map[string]*v1.ContainerStatus
	if opts.InPlacePodVerticalScalingEnabled {
		containerStatuses = map[string]*v1.ContainerStatus{}
		for i := range pod.Status.ContainerStatuses {
			containerStatuses[pod.Status.ContainerStatuses[i].Name] = &pod.Status.ContainerStatuses[i]
		}
	}

	for _, container := range pod.Spec.Containers {
		containerReqs := container.Resources.Requests
		if opts.InPlacePodVerticalScalingEnabled {
			cs, found := containerStatuses[container.Name]
			if found {
				if pod.Status.Resize == v1.PodResizeStatusInfeasible {
					containerReqs = cs.AllocatedResources
				} else {
					containerReqs = max(container.Resources.Requests, cs.AllocatedResources)
				}
			}
		}

		if len(opts.NonMissingContainerRequests) > 0 {
			containerReqs = applyNonMissing(containerReqs, opts.NonMissingContainerRequests)
		}

		if opts.ContainerFn != nil {
			opts.ContainerFn(containerReqs, podutil.Containers)
		}

		addResourceList(reqs, containerReqs)
	}

	// init containers define the minimum of any resource
	// Note: In-place resize is not allowed for InitContainers, so no need to check for ResizeStatus value
	for _, container := range pod.Spec.InitContainers {
		containerReqs := container.Resources.Requests
		if len(opts.NonMissingContainerRequests) > 0 {
			containerReqs = applyNonMissing(containerReqs, opts.NonMissingContainerRequests)
		}

		if opts.ContainerFn != nil {
			opts.ContainerFn(containerReqs, podutil.InitContainers)
		}
		maxResourceList(reqs, containerReqs)
	}

	// Add overhead for running a pod to the sum of requests if requested:
	if !opts.ExcludeOverhead && pod.Spec.Overhead != nil {
		addResourceList(reqs, pod.Spec.Overhead)
	}

	return reqs
}

// applyNonMissing will return a copy of the given resource list with any missing values replaced by the nonMissing values
func applyNonMissing(reqs v1.ResourceList, nonMissing v1.ResourceList) v1.ResourceList {
	cp := v1.ResourceList{}
	for k, v := range reqs {
		cp[k] = v.DeepCopy()
	}

	for k, v := range nonMissing {
		if _, found := reqs[k]; !found {
			rk := cp[k]
			rk.Add(v)
			cp[k] = rk
		}
	}
	return cp
}

<<<<<<< HEAD
	// if PodOverhead feature is supported, add overhead for running a pod
	// to the sum of requests and to non-zero limits:
	if pod.Spec.Overhead != nil && utilfeature.DefaultFeatureGate.Enabled(features.PodOverhead) {
		addResourceList(reqs, pod.Spec.Overhead)
=======
// PodLimits computes the pod limits per the PodResourcesOptions supplied. If PodResourcesOptions is nil, then
// the limits are returned including pod overhead for any non-zero limits. The computation is part of the API and must be reviewed
// as an API change.
func PodLimits(pod *v1.Pod, opts PodResourcesOptions) v1.ResourceList {
	// attempt to reuse the maps if passed, or allocate otherwise
	limits := reuseOrClearResourceList(opts.Reuse)
>>>>>>> ffba3d33

	for _, container := range pod.Spec.Containers {
		if opts.ContainerFn != nil {
			opts.ContainerFn(container.Resources.Limits, podutil.Containers)
		}
		addResourceList(limits, container.Resources.Limits)
	}
	// init containers define the minimum of any resource
	for _, container := range pod.Spec.InitContainers {
		if opts.ContainerFn != nil {
			opts.ContainerFn(container.Resources.Limits, podutil.InitContainers)
		}
		maxResourceList(limits, container.Resources.Limits)
	}

	// Add overhead to non-zero limits if requested:
	if !opts.ExcludeOverhead && pod.Spec.Overhead != nil {
		for name, quantity := range pod.Spec.Overhead {
			if value, ok := limits[name]; ok && !value.IsZero() {
				value.Add(quantity)
				limits[name] = value
			}
		}
	}

	return limits
}

// addResourceList adds the resources in newList to list.
func addResourceList(list, newList v1.ResourceList) {
	for name, quantity := range newList {
		if value, ok := list[name]; !ok {
			list[name] = quantity.DeepCopy()
		} else {
			value.Add(quantity)
			list[name] = value
		}
	}
}

// maxResourceList sets list to the greater of list/newList for every resource in newList
func maxResourceList(list, newList v1.ResourceList) {
	for name, quantity := range newList {
		if value, ok := list[name]; !ok || quantity.Cmp(value) > 0 {
			list[name] = quantity.DeepCopy()
		}
	}
}

// max returns the result of max(a, b) for each named resource and is only used if we can't
// accumulate into an existing resource list
func max(a v1.ResourceList, b v1.ResourceList) v1.ResourceList {
	result := v1.ResourceList{}
	for key, value := range a {
		if other, found := b[key]; found {
			if value.Cmp(other) <= 0 {
				result[key] = other.DeepCopy()
				continue
			}
		}
		result[key] = value.DeepCopy()
	}
	for key, value := range b {
		if _, found := result[key]; !found {
			result[key] = value.DeepCopy()
		}
	}
	return result
}

// reuseOrClearResourceList is a helper for avoiding excessive allocations of
// resource lists within the inner loop of resource calculations.
func reuseOrClearResourceList(reuse v1.ResourceList) v1.ResourceList {
	if reuse == nil {
		return make(v1.ResourceList, 4)
	}
	for k := range reuse {
		delete(reuse, k)
	}
	return reuse
}

// GetResourceRequestQuantity finds and returns the request quantity for a specific resource.
func GetResourceRequestQuantity(pod *v1.Pod, resourceName v1.ResourceName) resource.Quantity {
	requestQuantity := resource.Quantity{}

	switch resourceName {
	case v1.ResourceCPU:
		requestQuantity = resource.Quantity{Format: resource.DecimalSI}
	case v1.ResourceMemory, v1.ResourceStorage, v1.ResourceEphemeralStorage:
		requestQuantity = resource.Quantity{Format: resource.BinarySI}
	default:
		requestQuantity = resource.Quantity{Format: resource.DecimalSI}
	}

	for _, container := range pod.Spec.Containers {
		if rQuantity, ok := container.Resources.Requests[resourceName]; ok {
			requestQuantity.Add(rQuantity)
		}
	}

	for _, container := range pod.Spec.InitContainers {
		if rQuantity, ok := container.Resources.Requests[resourceName]; ok {
			if requestQuantity.Cmp(rQuantity) < 0 {
				requestQuantity = rQuantity.DeepCopy()
			}
		}
	}

	// Add overhead for running a pod
	// to the total requests if the resource total is non-zero
	if pod.Spec.Overhead != nil && utilfeature.DefaultFeatureGate.Enabled(features.PodOverhead) {
		if podOverhead, ok := pod.Spec.Overhead[resourceName]; ok && !requestQuantity.IsZero() {
			requestQuantity.Add(podOverhead)
		}
	}

	return requestQuantity
}

// GetResourceRequest finds and returns the request value for a specific resource.
func GetResourceRequest(pod *v1.Pod, resource v1.ResourceName) int64 {
	if resource == v1.ResourcePods {
		return 1
	}

	requestQuantity := GetResourceRequestQuantity(pod, resource)

	if resource == v1.ResourceCPU {
		return requestQuantity.MilliValue()
	}

	return requestQuantity.Value()
}

// ExtractResourceValueByContainerName extracts the value of a resource
// by providing container name
func ExtractResourceValueByContainerName(fs *v1.ResourceFieldSelector, pod *v1.Pod, containerName string) (string, error) {
	container, err := findContainerInPod(pod, containerName)
	if err != nil {
		return "", err
	}
	return ExtractContainerResourceValue(fs, container)
}

// ExtractResourceValueByContainerNameAndNodeAllocatable extracts the value of a resource
// by providing container name and node allocatable
func ExtractResourceValueByContainerNameAndNodeAllocatable(fs *v1.ResourceFieldSelector, pod *v1.Pod, containerName string, nodeAllocatable v1.ResourceList) (string, error) {
	realContainer, err := findContainerInPod(pod, containerName)
	if err != nil {
		return "", err
	}

	container := realContainer.DeepCopy()

	MergeContainerResourceLimits(container, nodeAllocatable)

	return ExtractContainerResourceValue(fs, container)
}

// ExtractContainerResourceValue extracts the value of a resource
// in an already known container
func ExtractContainerResourceValue(fs *v1.ResourceFieldSelector, container *v1.Container) (string, error) {
	divisor := resource.Quantity{}
	if divisor.Cmp(fs.Divisor) == 0 {
		divisor = resource.MustParse("1")
	} else {
		divisor = fs.Divisor
	}

	switch fs.Resource {
	case "limits.cpu":
		return convertResourceCPUToString(container.Resources.Limits.Cpu(), divisor)
	case "limits.memory":
		return convertResourceMemoryToString(container.Resources.Limits.Memory(), divisor)
	case "limits.ephemeral-storage":
		return convertResourceEphemeralStorageToString(container.Resources.Limits.StorageEphemeral(), divisor)
	case "requests.cpu":
		return convertResourceCPUToString(container.Resources.Requests.Cpu(), divisor)
	case "requests.memory":
		return convertResourceMemoryToString(container.Resources.Requests.Memory(), divisor)
	case "requests.ephemeral-storage":
		return convertResourceEphemeralStorageToString(container.Resources.Requests.StorageEphemeral(), divisor)
	}
	// handle extended standard resources with dynamic names
	// example: requests.hugepages-<pageSize> or limits.hugepages-<pageSize>
	if strings.HasPrefix(fs.Resource, "requests.") {
		resourceName := v1.ResourceName(strings.TrimPrefix(fs.Resource, "requests."))
		if IsHugePageResourceName(resourceName) {
			return convertResourceHugePagesToString(container.Resources.Requests.Name(resourceName, resource.BinarySI), divisor)
		}
	}
	if strings.HasPrefix(fs.Resource, "limits.") {
		resourceName := v1.ResourceName(strings.TrimPrefix(fs.Resource, "limits."))
		if IsHugePageResourceName(resourceName) {
			return convertResourceHugePagesToString(container.Resources.Limits.Name(resourceName, resource.BinarySI), divisor)
		}
	}
	return "", fmt.Errorf("unsupported container resource : %v", fs.Resource)
}

// convertResourceCPUToString converts cpu value to the format of divisor and returns
// ceiling of the value.
func convertResourceCPUToString(cpu *resource.Quantity, divisor resource.Quantity) (string, error) {
	c := int64(math.Ceil(float64(cpu.MilliValue()) / float64(divisor.MilliValue())))
	return strconv.FormatInt(c, 10), nil
}

// convertResourceMemoryToString converts memory value to the format of divisor and returns
// ceiling of the value.
func convertResourceMemoryToString(memory *resource.Quantity, divisor resource.Quantity) (string, error) {
	m := int64(math.Ceil(float64(memory.Value()) / float64(divisor.Value())))
	return strconv.FormatInt(m, 10), nil
}

// convertResourceHugePagesToString converts hugepages value to the format of divisor and returns
// ceiling of the value.
func convertResourceHugePagesToString(hugePages *resource.Quantity, divisor resource.Quantity) (string, error) {
	m := int64(math.Ceil(float64(hugePages.Value()) / float64(divisor.Value())))
	return strconv.FormatInt(m, 10), nil
}

// convertResourceEphemeralStorageToString converts ephemeral storage value to the format of divisor and returns
// ceiling of the value.
func convertResourceEphemeralStorageToString(ephemeralStorage *resource.Quantity, divisor resource.Quantity) (string, error) {
	m := int64(math.Ceil(float64(ephemeralStorage.Value()) / float64(divisor.Value())))
	return strconv.FormatInt(m, 10), nil
}

// findContainerInPod finds a container by its name in the provided pod
func findContainerInPod(pod *v1.Pod, containerName string) (*v1.Container, error) {
	for _, container := range pod.Spec.Containers {
		if container.Name == containerName {
			return &container, nil
		}
	}
	for _, container := range pod.Spec.InitContainers {
		if container.Name == containerName {
			return &container, nil
		}
	}
	return nil, fmt.Errorf("container %s not found", containerName)
}

// MergeContainerResourceLimits checks if a limit is applied for
// the container, and if not, it sets the limit to the passed resource list.
func MergeContainerResourceLimits(container *v1.Container,
	allocatable v1.ResourceList) {
	if container.Resources.Limits == nil {
		container.Resources.Limits = make(v1.ResourceList)
	}
	// NOTE: we exclude hugepages-* resources because hugepages are never overcommitted.
	// This means that the container always has a limit specified.
	for _, resource := range []v1.ResourceName{v1.ResourceCPU, v1.ResourceMemory, v1.ResourceEphemeralStorage} {
		if quantity, exists := container.Resources.Limits[resource]; !exists || quantity.IsZero() {
			if cap, exists := allocatable[resource]; exists {
				container.Resources.Limits[resource] = cap.DeepCopy()
			}
		}
	}
}

// IsHugePageResourceName returns true if the resource name has the huge page
// resource prefix.
func IsHugePageResourceName(name v1.ResourceName) bool {
	return strings.HasPrefix(string(name), v1.ResourceHugePagesPrefix)
}<|MERGE_RESOLUTION|>--- conflicted
+++ resolved
@@ -122,19 +122,12 @@
 	return cp
 }
 
-<<<<<<< HEAD
-	// if PodOverhead feature is supported, add overhead for running a pod
-	// to the sum of requests and to non-zero limits:
-	if pod.Spec.Overhead != nil && utilfeature.DefaultFeatureGate.Enabled(features.PodOverhead) {
-		addResourceList(reqs, pod.Spec.Overhead)
-=======
 // PodLimits computes the pod limits per the PodResourcesOptions supplied. If PodResourcesOptions is nil, then
 // the limits are returned including pod overhead for any non-zero limits. The computation is part of the API and must be reviewed
 // as an API change.
 func PodLimits(pod *v1.Pod, opts PodResourcesOptions) v1.ResourceList {
 	// attempt to reuse the maps if passed, or allocate otherwise
 	limits := reuseOrClearResourceList(opts.Reuse)
->>>>>>> ffba3d33
 
 	for _, container := range pod.Spec.Containers {
 		if opts.ContainerFn != nil {
@@ -246,7 +239,7 @@
 
 	// Add overhead for running a pod
 	// to the total requests if the resource total is non-zero
-	if pod.Spec.Overhead != nil && utilfeature.DefaultFeatureGate.Enabled(features.PodOverhead) {
+	if pod.Spec.Overhead != nil {
 		if podOverhead, ok := pod.Spec.Overhead[resourceName]; ok && !requestQuantity.IsZero() {
 			requestQuantity.Add(podOverhead)
 		}
