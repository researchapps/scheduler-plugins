--- conflicted
+++ resolved
@@ -54,26 +54,6 @@
 	// alpha: v1.26
 	// beta: v1.27
 	//
-<<<<<<< HEAD
-	// New local storage types to support local storage capacity isolation
-	LocalStorageCapacityIsolation featuregate.Feature = "LocalStorageCapacityIsolation"
-
-	// owner: @gnufied
-	// beta: v1.11
-	// Ability to Expand persistent volumes
-	ExpandPersistentVolumes featuregate.Feature = "ExpandPersistentVolumes"
-
-	// owner: @mlmhl
-	// beta: v1.15
-	// Ability to expand persistent volumes' file system without unmounting volumes.
-	ExpandInUsePersistentVolumes featuregate.Feature = "ExpandInUsePersistentVolumes"
-
-	// owner: @gnufied
-	// alpha: v1.14
-	// beta: v1.16
-	// Ability to expand CSI volumes
-	ExpandCSIVolumes featuregate.Feature = "ExpandCSIVolumes"
-=======
 	// Enables API to get self subject attributes after authentication.
 	APISelfSubjectReview featuregate.Feature = "APISelfSubjectReview"
 
@@ -86,7 +66,6 @@
 	//
 	// Enables dual-stack --node-ip in kubelet with external cloud providers
 	CloudDualStackNodeIPs featuregate.Feature = "CloudDualStackNodeIPs"
->>>>>>> ffba3d33
 
 	// owner: @ahmedtd
 	// alpha: v1.26
@@ -158,22 +137,12 @@
 	// Enables the GCE PD in-tree driver to GCE CSI Driver migration feature.
 	CSIMigrationGCE featuregate.Feature = "CSIMigrationGCE"
 
-<<<<<<< HEAD
-	// owner: @pohly
-	// alpha: v1.19
-	// beta: v1.21
-=======
 	// owner: @trierra
 	// alpha: v1.23
->>>>>>> ffba3d33
 	//
 	// Enables the Portworx in-tree driver to Portworx migration feature.
 	CSIMigrationPortworx featuregate.Feature = "CSIMigrationPortworx"
 
-<<<<<<< HEAD
-	// owner: @alculquicondor
-	// beta: v1.20
-=======
 	// owner: @humblec
 	// alpha: v1.23
 	//
@@ -190,7 +159,6 @@
 	// kep: https://kep.k8s.io/3171
 	// alpha: v1.25
 	// beta: v1.27
->>>>>>> ffba3d33
 	//
 	// Enables SecretRef field in CSI NodeExpandVolume request.
 	CSINodeExpandSecret featuregate.Feature = "CSINodeExpandSecret"
@@ -198,36 +166,12 @@
 	// owner: @pohly
 	// alpha: v1.19
 	// beta: v1.21
-<<<<<<< HEAD
-	// GA: v1.23
-	//
-	// Enables generic ephemeral inline volume support for pods
-	GenericEphemeralVolume featuregate.Feature = "GenericEphemeralVolume"
-
-	// owner: @chendave
-	// alpha: v1.21
-	// beta: v1.22
-=======
 	// GA: v1.24
->>>>>>> ffba3d33
 	//
 	// Enables tracking of available storage capacity that CSI drivers provide.
 	CSIStorageCapacity featuregate.Feature = "CSIStorageCapacity"
 
-<<<<<<< HEAD
-	// owner: @tallclair
-	// alpha: v1.12
-	// beta:  v1.14
-	// GA: v1.20
-	//
-	// Enables RuntimeClass, for selecting between multiple runtimes to run a pod.
-	RuntimeClass featuregate.Feature = "RuntimeClass"
-
-	// owner: @rikatz
-	// kep: http://kep.k8s.io/2079
-=======
 	// owner: @fengzixu
->>>>>>> ffba3d33
 	// alpha: v1.21
 	//
 	// Enables kubelet to detect CSI volume condition and send the event of the abnormal volume to the corresponding pod that is using it.
@@ -252,17 +196,11 @@
 	// Normalize HttpGet URL and Header passing for lifecycle handlers with probers.
 	ConsistentHTTPGetHandlers featuregate.Feature = "ConsistentHTTPGetHandlers"
 
-<<<<<<< HEAD
-	// owner: @alculquicondor
-	// alpha: v1.21
-	// beta: v1.22
-=======
 	// owner: @deejross, @soltysh
 	// kep: https://kep.k8s.io/3140
 	// alpha: v1.24
 	// beta: v1.25
 	// GA: 1.27
->>>>>>> ffba3d33
 	//
 	// Enables support for time zones in CronJobs.
 	CronJobTimeZone featuregate.Feature = "CronJobTimeZone"
@@ -276,15 +214,10 @@
 	// NodePublishVolume calls.
 	DelegateFSGroupToCSIDriver featuregate.Feature = "DelegateFSGroupToCSIDriver"
 
-<<<<<<< HEAD
-	// owner: @alculquicondor
-	// alpha: v1.23
-=======
 	// owner: @jiayingz, @swatisehgal (for GA graduation)
 	// alpha: v1.8
 	// beta: v1.10
 	// GA: v1.26
->>>>>>> ffba3d33
 	//
 	// Enables support for Device Plugins
 	DevicePlugins featuregate.Feature = "DevicePlugins"
@@ -334,16 +267,10 @@
 	// Enable Terminating condition in Endpoint Slices.
 	EndpointSliceTerminatingCondition featuregate.Feature = "EndpointSliceTerminatingCondition"
 
-<<<<<<< HEAD
-	// owner: @andyzhangx
-	// alpha: v1.15
-	// beta: v1.19
-=======
 	// owner: @harche
 	// kep: http://kep.k8s.io/3386
 	// alpha: v1.25
 	// beta: v1.27
->>>>>>> ffba3d33
 	//
 	// Allows using event-driven PLEG (pod lifecycle event generator) through kubelet
 	// which avoids frequent relisting of containers which helps optimize performance.
@@ -373,16 +300,11 @@
 	// SYS_TIME). This should only be enabled if user namespace remapping is enabled in the docker daemon.
 	ExperimentalHostUserNamespaceDefaultingGate featuregate.Feature = "ExperimentalHostUserNamespaceDefaulting"
 
-<<<<<<< HEAD
-	// owner: @divyenpatel
-	// beta: v1.19 (requires: vSphere vCenter/ESXi Version: 7.0u1, HW Version: VM version 15)
-=======
 	// owner: @yuzhiquan, @bowei, @PxyUp, @SergeyKanzhelev
 	// kep: https://kep.k8s.io/2727
 	// alpha: v1.23
 	// beta: v1.24
 	// stable: v1.27
->>>>>>> ffba3d33
 	//
 	// Enables GRPC probe method for {Liveness,Readiness,Startup}Probe.
 	GRPCContainerProbe featuregate.Feature = "GRPCContainerProbe"
@@ -461,15 +383,6 @@
 	// owner: @humblec
 	// alpha: v1.23
 	//
-<<<<<<< HEAD
-	// Enables the RBD in-tree driver to RBD CSI Driver  migration feature.
-	CSIMigrationRBD featuregate.Feature = "csiMigrationRBD"
-
-	// owner: @humblec
-	// alpha: v1.23
-	//
-=======
->>>>>>> ffba3d33
 	// Disables the RBD in-tree driver.
 	InTreePluginRBDUnregister featuregate.Feature = "InTreePluginRBDUnregister"
 
@@ -505,29 +418,17 @@
 	// that have never been unsuspended before.
 	JobMutableNodeSchedulingDirectives featuregate.Feature = "JobMutableNodeSchedulingDirectives"
 
-<<<<<<< HEAD
-	// owner: @denkensk
-	// alpha: v1.15
-	// beta: v1.19
-=======
 	// owner: @alculquicondor
 	// alpha: v1.23
 	// beta: v1.24
->>>>>>> ffba3d33
 	//
 	// Track the number of pods with Ready condition in the Job status.
 	JobReadyPods featuregate.Feature = "JobReadyPods"
 
-<<<<<<< HEAD
-	// owner: @egernst
-	// alpha: v1.16
-	// beta: v1.18
-=======
 	// owner: @alculquicondor
 	// alpha: v1.22
 	// beta: v1.23
 	// stable: v1.26
->>>>>>> ffba3d33
 	//
 	// Track Job completion without relying on Pod remaining in the cluster
 	// indefinitely. Pod finalizers, in addition to a field in the Job status
@@ -535,17 +436,10 @@
 	// yet.
 	JobTrackingWithFinalizers featuregate.Feature = "JobTrackingWithFinalizers"
 
-<<<<<<< HEAD
-	// owner: @khenidak
-	// kep: http://kep.k8s.io/563
-	// alpha: v1.15
-	// beta: v1.21
-=======
 	// owner: @andrewsykim @adisky @ndixita
 	// alpha: v1.20
 	// beta: v1.24
 	// GA: v1.26
->>>>>>> ffba3d33
 	//
 	// Enable kubelet exec plugins for image pull credentials.
 	KubeletCredentialProviders featuregate.Feature = "KubeletCredentialProviders"
@@ -583,71 +477,26 @@
 	// Enable POD resources API to return allocatable resources
 	KubeletPodResourcesGetAllocatable featuregate.Feature = "KubeletPodResourcesGetAllocatable"
 
-<<<<<<< HEAD
-	// owner: @wojtek-t
-	// alpha: v1.18
-	// beta:  v1.19
-	// ga:    v1.21
-	//
-	// Enables a feature to make secrets and configmaps data immutable.
-	ImmutableEphemeralVolumes featuregate.Feature = "ImmutableEphemeralVolumes"
-
-	// owner: @bart0sh
-	// alpha: v1.18
-	// beta: v1.19
-	// GA: 1.22
-	//
-	// Enables usage of HugePages-<size> in a volume medium,
-	// e.g. emptyDir:
-	//        medium: HugePages-1Gi
-	HugePageStorageMediumSize featuregate.Feature = "HugePageStorageMediumSize"
-
-	// owner: @derekwaynecarr
-	// alpha: v1.20
-	// beta: v1.21 (off by default until 1.22)
-=======
 	// owner: @sallyom
 	// kep: https://kep.k8s.io/2832
 	// alpha: v1.25
 	// beta: v1.27
->>>>>>> ffba3d33
 	//
 	// Add support for distributed tracing in the kubelet
 	KubeletTracing featuregate.Feature = "KubeletTracing"
 
-<<<<<<< HEAD
-	// owner: @bswartz
-	// alpha: v1.18
-=======
 	// owner: @zshihang
 	// kep: https://kep.k8s.io/2800
 	// beta: v1.24
 	// ga: v1.26
->>>>>>> ffba3d33
 	//
 	// Stop auto-generation of secret-based service account tokens.
 	LegacyServiceAccountTokenNoAutoGeneration featuregate.Feature = "LegacyServiceAccountTokenNoAutoGeneration"
 
-<<<<<<< HEAD
-	// owner: @javidiaz
-	// kep: http://kep.k8s.io/1797
-	// alpha: v1.19
-	// beta: v1.20
-	// GA: v1.22
-	//
-	// Allow setting the Fully Qualified Domain Name (FQDN) in the hostname of a Pod. If a Pod does not
-	// have FQDN, this feature has no effect.
-	SetHostnameAsFQDN featuregate.Feature = "SetHostnameAsFQDN"
-
-	// owner: @ksubrmnn
-	// alpha: v1.14
-	// beta: v1.20
-=======
 	// owner: @zshihang
 	// kep: http://kep.k8s.io/2800
 	// alpha: v1.26
 	// beta: v1.27
->>>>>>> ffba3d33
 	//
 	// Enables tracking of secret-based service account tokens usage.
 	LegacyServiceAccountTokenTracking featuregate.Feature = "LegacyServiceAccountTokenTracking"
@@ -709,16 +558,11 @@
 	// Enables new performance-improving code in kube-proxy iptables mode
 	MinimizeIPTablesRestore featuregate.Feature = "MinimizeIPTablesRestore"
 
-<<<<<<< HEAD
-	// owner: @andrewsykim
-	// alpha: v1.20
-=======
 	// owner: @janosi @bridgetkromhout
 	// kep: https://kep.k8s.io/1435
 	// alpha: v1.20
 	// beta: v1.24
 	// ga: v1.26
->>>>>>> ffba3d33
 	//
 	// Enables the usage of different protocols in the same Service with type=LoadBalancer
 	MixedProtocolLBService featuregate.Feature = "MixedProtocolLBService"
@@ -751,18 +595,6 @@
 	// Robust VolumeManager reconstruction after kubelet restart.
 	NewVolumeManagerReconstruction featuregate.Feature = "NewVolumeManagerReconstruction"
 
-<<<<<<< HEAD
-	// owner: @wzshiming
-	// alpha: v1.23
-	//
-	// Make the kubelet use shutdown configuration based on pod priority values for graceful shutdown.
-	GracefulNodeShutdownBasedOnPodPriority featuregate.Feature = "GracefulNodeShutdownBasedOnPodPriority"
-
-	// owner: @andrewsykim @uablrek
-	// kep: http://kep.k8s.io/1864
-	// alpha: v1.20
-	// beta: v1.22
-=======
 	// owner: @aravindhp @LorbusChris
 	// kep: http://kep.k8s.io/2271
 	// alpha: v1.27
@@ -774,19 +606,12 @@
 	// kep: https://kep.k8s.io/2268
 	// alpha: v1.24
 	// beta: v1.26
->>>>>>> ffba3d33
 	//
 	// Allow pods to failover to a different node in case of non graceful node shutdown
 	NodeOutOfServiceVolumeDetach featuregate.Feature = "NodeOutOfServiceVolumeDetach"
 
-<<<<<<< HEAD
-	// owner: @janosi
-	// kep: http://kep.k8s.io/1435
-	// alpha: v1.20
-=======
 	// owner: @ehashman
 	// alpha: v1.22
->>>>>>> ffba3d33
 	//
 	// Permits kubelet to run with swap enabled
 	NodeSwap featuregate.Feature = "NodeSwap"
@@ -838,16 +663,10 @@
 	// Enable users to specify when a Pod is ready for scheduling.
 	PodSchedulingReadiness featuregate.Feature = "PodSchedulingReadiness"
 
-<<<<<<< HEAD
-	// owner: @ahg-g
-	// alpha: v1.21
-	// beta: v1.22
-=======
 	// owner: @liggitt, @tallclair, sig-auth
 	// alpha: v1.22
 	// beta: v1.23
 	// ga: v1.25
->>>>>>> ffba3d33
 	//
 	// Enables the PodSecurity admission plugin
 	PodSecurity featuregate.Feature = "PodSecurity"
@@ -880,36 +699,17 @@
 	// bursting into resources requested at higher QoS levels (memory only for now)
 	QOSReserved featuregate.Feature = "QOSReserved"
 
-<<<<<<< HEAD
-	// owner: @adtac
-	// alpha: v1.21
-	// beta: v1.22
-=======
 	// owner: @chrishenzie
 	// kep: https://kep.k8s.io/2485
 	// alpha: v1.22
 	// beta: v1.27
->>>>>>> ffba3d33
 	//
 	// Enables usage of the ReadWriteOncePod PersistentVolume access mode.
 	ReadWriteOncePod featuregate.Feature = "ReadWriteOncePod"
 
-<<<<<<< HEAD
-	// owner: @jayunit100 @abhiraut @rikatz
-	// kep: http://kep.k8s.io/2161
-	// beta: v1.21
-	// ga: v1.22
-	//
-	// Labels all namespaces with a default label "kubernetes.io/metadata.name: <namespaceName>"
-	NamespaceDefaultLabelName featuregate.Feature = "NamespaceDefaultLabelName"
-
-	// owner: @fengzixu
-	// alpha: v1.21
-=======
 	// owner: @gnufied
 	// kep: https://kep.k8s.io/1790
 	// alpha: v1.23
->>>>>>> ffba3d33
 	//
 	// Allow users to recover from volume expansion failure
 	RecoverVolumeExpansionFailure featuregate.Feature = "RecoverVolumeExpansionFailure"
@@ -921,14 +721,6 @@
 	// Allow assigning StorageClass to unbound PVCs retroactively
 	RetroactiveDefaultStorageClass featuregate.Feature = "RetroactiveDefaultStorageClass"
 
-<<<<<<< HEAD
-	// owner: @ravig
-	// alpha: v1.23
-	//
-	// IdentifyPodOS allows user to specify OS on which they'd like the Pod run. The user should still set the nodeSelector
-	// with appropriate `kubernetes.io/os` label for scheduler to identify appropriate node for the pod to run.
-	IdentifyPodOS featuregate.Feature = "IdentifyPodOS"
-=======
 	// owner: @mikedanese
 	// alpha: v1.7
 	// beta: v1.12
@@ -937,7 +729,6 @@
 	// Request API instead of generating one self signed and auto rotates the
 	// certificate as expiration approaches.
 	RotateKubeletServerCertificate featuregate.Feature = "RotateKubeletServerCertificate"
->>>>>>> ffba3d33
 
 	// owner: @danielvegamyhre
 	// kep: https://kep.k8s.io/2413
@@ -969,10 +760,7 @@
 	// kep: https://kep.k8s.io/2086
 	// alpha: v1.21
 	// beta: v1.22
-<<<<<<< HEAD
-=======
 	// GA: v1.26
->>>>>>> ffba3d33
 	//
 	// Enables node-local routing for Service internal traffic
 	ServiceInternalTrafficPolicy featuregate.Feature = "ServiceInternalTrafficPolicy"
@@ -1000,15 +788,9 @@
 	// Enables kubelet support to size memory backed volumes
 	SizeMemoryBackedVolumes featuregate.Feature = "SizeMemoryBackedVolumes"
 
-<<<<<<< HEAD
-	// owner: @jiahuif
-	// alpha: v1.21
-	// beta:  v1.22
-=======
 	// owner: @alexanderConstantinescu
 	// kep: http://kep.k8s.io/3458
 	// beta: v1.27
->>>>>>> ffba3d33
 	//
 	// Enables less load balancer re-configurations by the service controller
 	// (KCCM) as an effect of changing node state.
@@ -1065,14 +847,6 @@
 	// - will never graduate to stable.
 	TopologyManagerPolicyBetaOptions featuregate.Feature = "TopologyManagerPolicyBetaOptions"
 
-<<<<<<< HEAD
-	// owner: @yuzhiquan, @bowei, @PxyUp
-	// kep: http://kep.k8s.io/2727
-	// alpha: v1.23
-	//
-	// Enables GRPC probe method for {Liveness,Readiness,Startup}Probe.
-	GRPCContainerProbe featuregate.Feature = "GRPCContainerProbe"
-=======
 	// owner: @PiotrProkop
 	// kep: https://kep.k8s.io/3545
 	// alpha: v1.26
@@ -1143,7 +917,6 @@
 	//
 	// Enables In-Place Pod Vertical Scaling
 	InPlacePodVerticalScaling featuregate.Feature = "InPlacePodVerticalScaling"
->>>>>>> ffba3d33
 )
 
 func init() {
@@ -1157,375 +930,242 @@
 // Entries are separated from each other with blank lines to avoid sweeping gofmt changes
 // when adding or removing one entry.
 var defaultKubernetesFeatureGates = map[featuregate.Feature]featuregate.FeatureSpec{
-<<<<<<< HEAD
-	AppArmor:             {Default: true, PreRelease: featuregate.Beta},
-	DynamicKubeletConfig: {Default: false, PreRelease: featuregate.Deprecated}, // feature gate is deprecated in 1.22, remove no early than 1.23
+	CrossNamespaceVolumeDataSource: {Default: false, PreRelease: featuregate.Alpha},
+
+	AnyVolumeDataSource: {Default: true, PreRelease: featuregate.Beta}, // on by default in 1.24
+
+	APISelfSubjectReview: {Default: true, PreRelease: featuregate.Beta}, // on by default in 1.27
+
+	AppArmor: {Default: true, PreRelease: featuregate.Beta},
+
+	CloudDualStackNodeIPs: {Default: false, PreRelease: featuregate.Alpha},
+
+	ClusterTrustBundle: {Default: false, PreRelease: featuregate.Alpha},
+
+	CPUCFSQuotaPeriod: {Default: false, PreRelease: featuregate.Alpha},
+
+	CPUManager: {Default: true, PreRelease: featuregate.GA, LockToDefault: true}, // GA in 1.26
+
+	CPUManagerPolicyAlphaOptions: {Default: false, PreRelease: featuregate.Alpha},
+
+	CPUManagerPolicyBetaOptions: {Default: true, PreRelease: featuregate.Beta},
+
+	CPUManagerPolicyOptions: {Default: true, PreRelease: featuregate.Beta},
+
+	CSIMigrationAzureFile: {Default: true, PreRelease: featuregate.GA, LockToDefault: true}, // remove in 1.28
+
+	CSIMigrationGCE: {Default: true, PreRelease: featuregate.GA, LockToDefault: true}, // remove in 1.27
+
+	CSIMigrationPortworx: {Default: false, PreRelease: featuregate.Beta}, // Off by default (requires Portworx CSI driver)
+
+	CSIMigrationRBD: {Default: false, PreRelease: featuregate.Alpha}, // Off by default (requires RBD CSI driver)
+
+	CSIMigrationvSphere: {Default: true, PreRelease: featuregate.GA, LockToDefault: true}, // remove in 1.29
+
+	CSINodeExpandSecret: {Default: true, PreRelease: featuregate.Beta},
+
+	CSIStorageCapacity: {Default: true, PreRelease: featuregate.GA, LockToDefault: true}, // remove in 1.26
+
+	CSIVolumeHealth: {Default: false, PreRelease: featuregate.Alpha},
+
+	CloudControllerManagerWebhook: {Default: false, PreRelease: featuregate.Alpha},
+
+	ContainerCheckpoint: {Default: false, PreRelease: featuregate.Alpha},
+
+	ConsistentHTTPGetHandlers: {Default: true, PreRelease: featuregate.GA},
+
+	CronJobTimeZone: {Default: true, PreRelease: featuregate.GA, LockToDefault: true}, // remove in 1.29
+
+	DelegateFSGroupToCSIDriver: {Default: true, PreRelease: featuregate.GA, LockToDefault: true}, // remove in 1.28
+
+	DevicePlugins: {Default: true, PreRelease: featuregate.GA, LockToDefault: true}, // GA in 1.26
+
+	DisableAcceleratorUsageMetrics: {Default: true, PreRelease: featuregate.GA, LockToDefault: true},
+
+	DisableCloudProviders: {Default: false, PreRelease: featuregate.Alpha},
+
+	DisableKubeletCloudCredentialProviders: {Default: false, PreRelease: featuregate.Alpha},
+
+	DownwardAPIHugePages: {Default: true, PreRelease: featuregate.GA, LockToDefault: true}, // remove in v1.29
+
+	EndpointSliceTerminatingCondition: {Default: true, PreRelease: featuregate.GA, LockToDefault: true}, // remove in v1.28
+
+	DynamicResourceAllocation: {Default: false, PreRelease: featuregate.Alpha},
+
+	EventedPLEG: {Default: false, PreRelease: featuregate.Beta}, // off by default, requires CRI Runtime support
+
+	ExecProbeTimeout: {Default: true, PreRelease: featuregate.GA}, // lock to default and remove after v1.22 based on KEP #1972 update
+
+	ExpandedDNSConfig: {Default: true, PreRelease: featuregate.Beta},
+
 	ExperimentalHostUserNamespaceDefaultingGate: {Default: false, PreRelease: featuregate.Beta},
-	DevicePlugins:                                  {Default: true, PreRelease: featuregate.Beta},
-	RotateKubeletServerCertificate:                 {Default: true, PreRelease: featuregate.Beta},
-	LocalStorageCapacityIsolation:                  {Default: true, PreRelease: featuregate.Beta},
-	EphemeralContainers:                            {Default: true, PreRelease: featuregate.Beta},
-	QOSReserved:                                    {Default: false, PreRelease: featuregate.Alpha},
-	ExpandPersistentVolumes:                        {Default: true, PreRelease: featuregate.Beta},
-	ExpandInUsePersistentVolumes:                   {Default: true, PreRelease: featuregate.Beta},
-	ExpandCSIVolumes:                               {Default: true, PreRelease: featuregate.Beta},
-	CPUManager:                                     {Default: true, PreRelease: featuregate.Beta},
-	MemoryManager:                                  {Default: true, PreRelease: featuregate.Beta},
-	CPUCFSQuotaPeriod:                              {Default: false, PreRelease: featuregate.Alpha},
-	TopologyManager:                                {Default: true, PreRelease: featuregate.Beta},
-	StorageObjectInUseProtection:                   {Default: true, PreRelease: featuregate.GA, LockToDefault: true}, // remove in 1.25
-	CSIMigration:                                   {Default: true, PreRelease: featuregate.Beta},
-	CSIMigrationGCE:                                {Default: true, PreRelease: featuregate.Beta}, // On by default in 1.23 (requires GCE PD CSI Driver)
-	InTreePluginGCEUnregister:                      {Default: false, PreRelease: featuregate.Alpha},
-	CSIMigrationAWS:                                {Default: true, PreRelease: featuregate.Beta},
-	InTreePluginAWSUnregister:                      {Default: false, PreRelease: featuregate.Alpha},
-	CSIMigrationAzureDisk:                          {Default: true, PreRelease: featuregate.Beta}, // On by default in 1.23 (requires Azure Disk CSI driver)
-	InTreePluginAzureDiskUnregister:                {Default: false, PreRelease: featuregate.Alpha},
-	CSIMigrationAzureFile:                          {Default: false, PreRelease: featuregate.Beta}, // Off by default (requires Azure File CSI driver)
-	InTreePluginAzureFileUnregister:                {Default: false, PreRelease: featuregate.Alpha},
-	CSIMigrationvSphere:                            {Default: false, PreRelease: featuregate.Beta}, // Off by default (requires vSphere CSI driver)
-	InTreePluginvSphereUnregister:                  {Default: false, PreRelease: featuregate.Alpha},
-	CSIMigrationOpenStack:                          {Default: true, PreRelease: featuregate.Beta},
-	InTreePluginOpenStackUnregister:                {Default: false, PreRelease: featuregate.Alpha},
-	CSIMigrationRBD:                                {Default: false, PreRelease: featuregate.Alpha}, // Off by default (requires RBD CSI driver)
-	InTreePluginRBDUnregister:                      {Default: false, PreRelease: featuregate.Alpha},
-	ConfigurableFSGroupPolicy:                      {Default: true, PreRelease: featuregate.GA, LockToDefault: true}, // remove in 1.25
-	CSIMigrationPortworx:                           {Default: false, PreRelease: featuregate.Alpha},                  // Off by default (requires Portworx CSI driver)
-	InTreePluginPortworxUnregister:                 {Default: false, PreRelease: featuregate.Alpha},
-	CSIInlineVolume:                                {Default: true, PreRelease: featuregate.Beta},
-	CSIStorageCapacity:                             {Default: true, PreRelease: featuregate.Beta},
-	CSIServiceAccountToken:                         {Default: true, PreRelease: featuregate.GA, LockToDefault: true}, // remove in 1.23
-	GenericEphemeralVolume:                         {Default: true, PreRelease: featuregate.GA, LockToDefault: true}, // remove in 1.25
-	CSIVolumeFSGroupPolicy:                         {Default: true, PreRelease: featuregate.GA, LockToDefault: true}, // remove in 1.25
-	VolumeSubpath:                                  {Default: true, PreRelease: featuregate.GA, LockToDefault: true}, // remove in 1.25
-	RuntimeClass:                                   {Default: true, PreRelease: featuregate.GA, LockToDefault: true}, // remove in 1.23
-	NetworkPolicyEndPort:                           {Default: true, PreRelease: featuregate.Beta},
-	ProcMountType:                                  {Default: false, PreRelease: featuregate.Alpha},
-	TTLAfterFinished:                               {Default: true, PreRelease: featuregate.GA, LockToDefault: true}, // remove in 1.25
-	IndexedJob:                                     {Default: true, PreRelease: featuregate.Beta},
-	JobTrackingWithFinalizers:                      {Default: false, PreRelease: featuregate.Beta}, // Disabled due to #109485
-	JobReadyPods:                                   {Default: false, PreRelease: featuregate.Alpha},
-	KubeletPodResources:                            {Default: true, PreRelease: featuregate.Beta},
+
+	GRPCContainerProbe: {Default: true, PreRelease: featuregate.GA, LockToDefault: true}, //remove in 1.29
+
+	GracefulNodeShutdown: {Default: true, PreRelease: featuregate.Beta},
+
+	GracefulNodeShutdownBasedOnPodPriority: {Default: true, PreRelease: featuregate.Beta},
+
+	HPAContainerMetrics: {Default: true, PreRelease: featuregate.Beta},
+
+	HonorPVReclaimPolicy: {Default: false, PreRelease: featuregate.Alpha},
+
+	InTreePluginAWSUnregister: {Default: false, PreRelease: featuregate.Alpha},
+
+	InTreePluginAzureDiskUnregister: {Default: false, PreRelease: featuregate.Alpha},
+
+	InTreePluginAzureFileUnregister: {Default: false, PreRelease: featuregate.Alpha},
+
+	InTreePluginGCEUnregister: {Default: false, PreRelease: featuregate.Alpha},
+
+	InTreePluginOpenStackUnregister: {Default: false, PreRelease: featuregate.Alpha},
+
+	InTreePluginPortworxUnregister: {Default: false, PreRelease: featuregate.Alpha},
+
+	InTreePluginRBDUnregister: {Default: false, PreRelease: featuregate.Alpha},
+
+	InTreePluginvSphereUnregister: {Default: false, PreRelease: featuregate.Alpha},
+
+	IPTablesOwnershipCleanup: {Default: true, PreRelease: featuregate.Beta},
+
+	JobPodFailurePolicy: {Default: true, PreRelease: featuregate.Beta},
+
+	JobMutableNodeSchedulingDirectives: {Default: true, PreRelease: featuregate.GA, LockToDefault: true}, // remove in 1.29
+
+	JobReadyPods: {Default: true, PreRelease: featuregate.Beta},
+
+	JobTrackingWithFinalizers: {Default: true, PreRelease: featuregate.GA, LockToDefault: true}, // remove in 1.28
+
+	KubeletCredentialProviders: {Default: true, PreRelease: featuregate.GA, LockToDefault: true}, // remove in 1.28
+
+	KubeletInUserNamespace: {Default: false, PreRelease: featuregate.Alpha},
+
+	KubeletPodResources: {Default: true, PreRelease: featuregate.Beta},
+
+	KubeletPodResourcesDynamicResources: {Default: false, PreRelease: featuregate.Alpha},
+
+	KubeletPodResourcesGet: {Default: false, PreRelease: featuregate.Alpha},
+
+	KubeletPodResourcesGetAllocatable: {Default: true, PreRelease: featuregate.Beta},
+
+	KubeletTracing: {Default: true, PreRelease: featuregate.Beta},
+
+	LegacyServiceAccountTokenNoAutoGeneration: {Default: true, PreRelease: featuregate.GA, LockToDefault: true}, // remove in 1.29
+
+	LegacyServiceAccountTokenTracking: {Default: true, PreRelease: featuregate.Beta},
+
 	LocalStorageCapacityIsolationFSQuotaMonitoring: {Default: false, PreRelease: featuregate.Alpha},
-	NonPreemptingPriority:                          {Default: true, PreRelease: featuregate.Beta},
-	PodOverhead:                                    {Default: true, PreRelease: featuregate.Beta},
-	IPv6DualStack:                                  {Default: true, PreRelease: featuregate.GA, LockToDefault: true}, // remove in 1.25
-	EndpointSlice:                                  {Default: true, PreRelease: featuregate.GA, LockToDefault: true}, // remove in 1.25
-	EndpointSliceProxying:                          {Default: true, PreRelease: featuregate.GA, LockToDefault: true}, // remove in 1.25
-	EndpointSliceTerminatingCondition:              {Default: true, PreRelease: featuregate.Beta},
-	ProxyTerminatingEndpoints:                      {Default: false, PreRelease: featuregate.Alpha},
-	EndpointSliceNodeName:                          {Default: true, PreRelease: featuregate.GA, LockToDefault: true}, // remove in 1.25
-	WindowsEndpointSliceProxying:                   {Default: true, PreRelease: featuregate.GA, LockToDefault: true}, // remove in 1.25
-	PodDisruptionBudget:                            {Default: true, PreRelease: featuregate.GA, LockToDefault: true}, // remove in 1.25
-	DaemonSetUpdateSurge:                           {Default: true, PreRelease: featuregate.Beta},                    // on by default in 1.22
-	ImmutableEphemeralVolumes:                      {Default: true, PreRelease: featuregate.GA, LockToDefault: true}, // remove in 1.24
-	HugePageStorageMediumSize:                      {Default: true, PreRelease: featuregate.GA, LockToDefault: true}, // remove in 1.24
-	DownwardAPIHugePages:                           {Default: true, PreRelease: featuregate.Beta},                    // on by default in 1.22
-	AnyVolumeDataSource:                            {Default: false, PreRelease: featuregate.Alpha},
-	DefaultPodTopologySpread:                       {Default: true, PreRelease: featuregate.Beta},
-	SetHostnameAsFQDN:                              {Default: true, PreRelease: featuregate.GA, LockToDefault: true}, // remove in 1.24
-	WinOverlay:                                     {Default: true, PreRelease: featuregate.Beta},
-	WinDSR:                                         {Default: false, PreRelease: featuregate.Alpha},
-	DisableAcceleratorUsageMetrics:                 {Default: true, PreRelease: featuregate.Beta},
-	HPAContainerMetrics:                            {Default: false, PreRelease: featuregate.Alpha},
-	SizeMemoryBackedVolumes:                        {Default: true, PreRelease: featuregate.Beta},
-	ExecProbeTimeout:                               {Default: true, PreRelease: featuregate.GA}, // lock to default and remove after v1.22 based on KEP #1972 update
-	KubeletCredentialProviders:                     {Default: false, PreRelease: featuregate.Alpha},
-	GracefulNodeShutdown:                           {Default: true, PreRelease: featuregate.Beta},
-	GracefulNodeShutdownBasedOnPodPriority:         {Default: false, PreRelease: featuregate.Alpha},
-	ServiceLBNodePortControl:                       {Default: true, PreRelease: featuregate.Beta},
-	MixedProtocolLBService:                         {Default: false, PreRelease: featuregate.Alpha},
-	VolumeCapacityPriority:                         {Default: false, PreRelease: featuregate.Alpha},
-	PreferNominatedNode:                            {Default: true, PreRelease: featuregate.Beta},
-	ProbeTerminationGracePeriod:                    {Default: false, PreRelease: featuregate.Beta}, // Default to false in beta 1.22, set to true in 1.24
-	NodeSwap:                                       {Default: false, PreRelease: featuregate.Alpha},
-	PodDeletionCost:                                {Default: true, PreRelease: featuregate.Beta},
-	StatefulSetAutoDeletePVC:                       {Default: false, PreRelease: featuregate.Alpha},
-	TopologyAwareHints:                             {Default: false, PreRelease: featuregate.Beta},
-	PodAffinityNamespaceSelector:                   {Default: true, PreRelease: featuregate.Beta},
-	ServiceLoadBalancerClass:                       {Default: true, PreRelease: featuregate.Beta},
-	IngressClassNamespacedParams:                   {Default: true, PreRelease: featuregate.GA, LockToDefault: true}, // remove in 1.24
-	ServiceInternalTrafficPolicy:                   {Default: true, PreRelease: featuregate.Beta},
-	LogarithmicScaleDown:                           {Default: true, PreRelease: featuregate.Beta},
-	SuspendJob:                                     {Default: true, PreRelease: featuregate.Beta},
-	KubeletPodResourcesGetAllocatable:              {Default: true, PreRelease: featuregate.Beta},
-	NamespaceDefaultLabelName:                      {Default: true, PreRelease: featuregate.GA, LockToDefault: true}, // remove in 1.24
-	CSIVolumeHealth:                                {Default: false, PreRelease: featuregate.Alpha},
-	WindowsHostProcessContainers:                   {Default: true, PreRelease: featuregate.Beta},
-	DisableCloudProviders:                          {Default: false, PreRelease: featuregate.Alpha},
-	DisableKubeletCloudCredentialProviders:         {Default: false, PreRelease: featuregate.Alpha},
-	StatefulSetMinReadySeconds:                     {Default: true, PreRelease: featuregate.Beta},
-	ExpandedDNSConfig:                              {Default: false, PreRelease: featuregate.Alpha},
-	SeccompDefault:                                 {Default: false, PreRelease: featuregate.Alpha},
-	PodSecurity:                                    {Default: true, PreRelease: featuregate.Beta},
-	ReadWriteOncePod:                               {Default: false, PreRelease: featuregate.Alpha},
-	CSRDuration:                                    {Default: true, PreRelease: featuregate.Beta},
-	DelegateFSGroupToCSIDriver:                     {Default: true, PreRelease: featuregate.Beta},
-	KubeletInUserNamespace:                         {Default: false, PreRelease: featuregate.Alpha},
-	MemoryQoS:                                      {Default: false, PreRelease: featuregate.Alpha},
-	CPUManagerPolicyOptions:                        {Default: true, PreRelease: featuregate.Beta},
-	ControllerManagerLeaderMigration:               {Default: true, PreRelease: featuregate.Beta},
-	CPUManagerPolicyAlphaOptions:                   {Default: false, PreRelease: featuregate.Alpha},
-	CPUManagerPolicyBetaOptions:                    {Default: true, PreRelease: featuregate.Beta},
-	JobMutableNodeSchedulingDirectives:             {Default: true, PreRelease: featuregate.Beta},
-	IdentifyPodOS:                                  {Default: false, PreRelease: featuregate.Alpha},
-	PodAndContainerStatsFromCRI:                    {Default: false, PreRelease: featuregate.Alpha},
-	HonorPVReclaimPolicy:                           {Default: false, PreRelease: featuregate.Alpha},
-	RecoverVolumeExpansionFailure:                  {Default: false, PreRelease: featuregate.Alpha},
-	GRPCContainerProbe:                             {Default: false, PreRelease: featuregate.Alpha},
+
+	LogarithmicScaleDown: {Default: true, PreRelease: featuregate.Beta},
+
+	MatchLabelKeysInPodTopologySpread: {Default: true, PreRelease: featuregate.Beta},
+
+	MaxUnavailableStatefulSet: {Default: false, PreRelease: featuregate.Alpha},
+
+	MemoryManager: {Default: true, PreRelease: featuregate.Beta},
+
+	MemoryQoS: {Default: false, PreRelease: featuregate.Alpha},
+
+	MinDomainsInPodTopologySpread: {Default: true, PreRelease: featuregate.Beta},
+
+	MinimizeIPTablesRestore: {Default: true, PreRelease: featuregate.Beta},
+
+	MixedProtocolLBService: {Default: true, PreRelease: featuregate.GA, LockToDefault: true}, // remove in 1.28
+
+	MultiCIDRRangeAllocator: {Default: false, PreRelease: featuregate.Alpha},
+
+	MultiCIDRServiceAllocator: {Default: false, PreRelease: featuregate.Alpha},
+
+	NetworkPolicyStatus: {Default: false, PreRelease: featuregate.Alpha},
+
+	NewVolumeManagerReconstruction: {Default: false, PreRelease: featuregate.Beta}, // disabled for https://github.com/kubernetes/kubernetes/issues/117745
+
+	NodeLogQuery: {Default: false, PreRelease: featuregate.Alpha},
+
+	NodeOutOfServiceVolumeDetach: {Default: true, PreRelease: featuregate.Beta},
+
+	NodeSwap: {Default: false, PreRelease: featuregate.Alpha},
+
+	PDBUnhealthyPodEvictionPolicy: {Default: true, PreRelease: featuregate.Beta},
+
+	PodAndContainerStatsFromCRI: {Default: false, PreRelease: featuregate.Alpha},
+
+	PodDeletionCost: {Default: true, PreRelease: featuregate.Beta},
+
+	PodDisruptionConditions: {Default: true, PreRelease: featuregate.Beta},
+
+	PodHasNetworkCondition: {Default: false, PreRelease: featuregate.Alpha},
+
+	PodSchedulingReadiness: {Default: true, PreRelease: featuregate.Beta},
+
+	PodSecurity: {Default: true, PreRelease: featuregate.GA, LockToDefault: true},
+
+	ProbeTerminationGracePeriod: {Default: true, PreRelease: featuregate.Beta}, // Default to true in beta 1.25
+
+	ProcMountType: {Default: false, PreRelease: featuregate.Alpha},
+
+	ProxyTerminatingEndpoints: {Default: true, PreRelease: featuregate.Beta},
+
+	QOSReserved: {Default: false, PreRelease: featuregate.Alpha},
+
+	ReadWriteOncePod: {Default: true, PreRelease: featuregate.Beta},
+
+	RecoverVolumeExpansionFailure: {Default: false, PreRelease: featuregate.Alpha},
+
+	RetroactiveDefaultStorageClass: {Default: true, PreRelease: featuregate.Beta},
+
+	RotateKubeletServerCertificate: {Default: true, PreRelease: featuregate.Beta},
+
+	ElasticIndexedJob: {Default: true, PreRelease: featuregate.Beta},
+
+	SeccompDefault: {Default: true, PreRelease: featuregate.GA, LockToDefault: true}, // remove in 1.29
+
+	SecurityContextDeny: {Default: false, PreRelease: featuregate.Alpha},
+
+	ServiceIPStaticSubrange: {Default: true, PreRelease: featuregate.GA, LockToDefault: true}, // remove in 1.28
+
+	ServiceInternalTrafficPolicy: {Default: true, PreRelease: featuregate.GA, LockToDefault: true}, // remove in 1.28
+
+	ServiceNodePortStaticSubrange: {Default: false, PreRelease: featuregate.Alpha},
+
+	SizeMemoryBackedVolumes: {Default: true, PreRelease: featuregate.Beta},
+
+	StableLoadBalancerNodeSet: {Default: true, PreRelease: featuregate.Beta},
+
+	StatefulSetAutoDeletePVC: {Default: true, PreRelease: featuregate.Beta},
+
+	StatefulSetStartOrdinal: {Default: true, PreRelease: featuregate.Beta},
+
+	TopologyAwareHints: {Default: true, PreRelease: featuregate.Beta},
+
+	TopologyManager: {Default: true, PreRelease: featuregate.GA, LockToDefault: true}, // GA in 1.27; remove in 1.29
+
+	TopologyManagerPolicyAlphaOptions: {Default: false, PreRelease: featuregate.Alpha},
+
+	TopologyManagerPolicyBetaOptions: {Default: false, PreRelease: featuregate.Beta},
+
+	TopologyManagerPolicyOptions: {Default: false, PreRelease: featuregate.Alpha},
+
+	VolumeCapacityPriority: {Default: false, PreRelease: featuregate.Alpha},
+
+	UserNamespacesStatelessPodsSupport: {Default: false, PreRelease: featuregate.Alpha},
+
+	WinDSR: {Default: false, PreRelease: featuregate.Alpha},
+
+	WinOverlay: {Default: true, PreRelease: featuregate.Beta},
+
+	WindowsHostNetwork: {Default: true, PreRelease: featuregate.Alpha},
+
+	WindowsHostProcessContainers: {Default: true, PreRelease: featuregate.GA, LockToDefault: true}, // remove in 1.28
+
+	NodeInclusionPolicyInPodTopologySpread: {Default: true, PreRelease: featuregate.Beta},
+
+	SELinuxMountReadWriteOncePod: {Default: false, PreRelease: featuregate.Beta}, // disabled for https://github.com/kubernetes/kubernetes/issues/117745
+
+	InPlacePodVerticalScaling: {Default: false, PreRelease: featuregate.Alpha},
 
 	// inherited features from generic apiserver, relisted here to get a conflict if it is changed
 	// unintentionally on either side:
-	genericfeatures.StreamingProxyRedirects:             {Default: false, PreRelease: featuregate.Deprecated}, // remove in 1.24
-	genericfeatures.ValidateProxyRedirects:              {Default: true, PreRelease: featuregate.Deprecated},
-	genericfeatures.AdvancedAuditing:                    {Default: true, PreRelease: featuregate.GA},
-	genericfeatures.APIResponseCompression:              {Default: true, PreRelease: featuregate.Beta},
-	genericfeatures.APIListChunking:                     {Default: true, PreRelease: featuregate.Beta},
-	genericfeatures.DryRun:                              {Default: true, PreRelease: featuregate.GA},
-	genericfeatures.ServerSideApply:                     {Default: true, PreRelease: featuregate.GA},
-	genericfeatures.APIPriorityAndFairness:              {Default: true, PreRelease: featuregate.Beta},
-	genericfeatures.WarningHeaders:                      {Default: true, PreRelease: featuregate.GA, LockToDefault: true}, // remove in 1.24
-	genericfeatures.OpenAPIEnums:                        {Default: false, PreRelease: featuregate.Alpha},
-	genericfeatures.CustomResourceValidationExpressions: {Default: false, PreRelease: featuregate.Alpha},
-	genericfeatures.OpenAPIV3:                           {Default: false, PreRelease: featuregate.Alpha},
-	genericfeatures.ServerSideFieldValidation:           {Default: false, PreRelease: featuregate.Alpha},
-=======
-	CrossNamespaceVolumeDataSource: {Default: false, PreRelease: featuregate.Alpha},
-
-	AnyVolumeDataSource: {Default: true, PreRelease: featuregate.Beta}, // on by default in 1.24
-
-	APISelfSubjectReview: {Default: true, PreRelease: featuregate.Beta}, // on by default in 1.27
-
-	AppArmor: {Default: true, PreRelease: featuregate.Beta},
-
-	CloudDualStackNodeIPs: {Default: false, PreRelease: featuregate.Alpha},
-
-	ClusterTrustBundle: {Default: false, PreRelease: featuregate.Alpha},
-
-	CPUCFSQuotaPeriod: {Default: false, PreRelease: featuregate.Alpha},
-
-	CPUManager: {Default: true, PreRelease: featuregate.GA, LockToDefault: true}, // GA in 1.26
-
-	CPUManagerPolicyAlphaOptions: {Default: false, PreRelease: featuregate.Alpha},
-
-	CPUManagerPolicyBetaOptions: {Default: true, PreRelease: featuregate.Beta},
-
-	CPUManagerPolicyOptions: {Default: true, PreRelease: featuregate.Beta},
-
-	CSIMigrationAzureFile: {Default: true, PreRelease: featuregate.GA, LockToDefault: true}, // remove in 1.28
-
-	CSIMigrationGCE: {Default: true, PreRelease: featuregate.GA, LockToDefault: true}, // remove in 1.27
-
-	CSIMigrationPortworx: {Default: false, PreRelease: featuregate.Beta}, // Off by default (requires Portworx CSI driver)
-
-	CSIMigrationRBD: {Default: false, PreRelease: featuregate.Alpha}, // Off by default (requires RBD CSI driver)
-
-	CSIMigrationvSphere: {Default: true, PreRelease: featuregate.GA, LockToDefault: true}, // remove in 1.29
-
-	CSINodeExpandSecret: {Default: true, PreRelease: featuregate.Beta},
-
-	CSIStorageCapacity: {Default: true, PreRelease: featuregate.GA, LockToDefault: true}, // remove in 1.26
-
-	CSIVolumeHealth: {Default: false, PreRelease: featuregate.Alpha},
-
-	CloudControllerManagerWebhook: {Default: false, PreRelease: featuregate.Alpha},
-
-	ContainerCheckpoint: {Default: false, PreRelease: featuregate.Alpha},
-
-	ConsistentHTTPGetHandlers: {Default: true, PreRelease: featuregate.GA},
-
-	CronJobTimeZone: {Default: true, PreRelease: featuregate.GA, LockToDefault: true}, // remove in 1.29
-
-	DelegateFSGroupToCSIDriver: {Default: true, PreRelease: featuregate.GA, LockToDefault: true}, // remove in 1.28
-
-	DevicePlugins: {Default: true, PreRelease: featuregate.GA, LockToDefault: true}, // GA in 1.26
-
-	DisableAcceleratorUsageMetrics: {Default: true, PreRelease: featuregate.GA, LockToDefault: true},
-
-	DisableCloudProviders: {Default: false, PreRelease: featuregate.Alpha},
-
-	DisableKubeletCloudCredentialProviders: {Default: false, PreRelease: featuregate.Alpha},
-
-	DownwardAPIHugePages: {Default: true, PreRelease: featuregate.GA, LockToDefault: true}, // remove in v1.29
-
-	EndpointSliceTerminatingCondition: {Default: true, PreRelease: featuregate.GA, LockToDefault: true}, // remove in v1.28
-
-	DynamicResourceAllocation: {Default: false, PreRelease: featuregate.Alpha},
-
-	EventedPLEG: {Default: false, PreRelease: featuregate.Beta}, // off by default, requires CRI Runtime support
-
-	ExecProbeTimeout: {Default: true, PreRelease: featuregate.GA}, // lock to default and remove after v1.22 based on KEP #1972 update
-
-	ExpandedDNSConfig: {Default: true, PreRelease: featuregate.Beta},
-
-	ExperimentalHostUserNamespaceDefaultingGate: {Default: false, PreRelease: featuregate.Beta},
-
-	GRPCContainerProbe: {Default: true, PreRelease: featuregate.GA, LockToDefault: true}, //remove in 1.29
-
-	GracefulNodeShutdown: {Default: true, PreRelease: featuregate.Beta},
-
-	GracefulNodeShutdownBasedOnPodPriority: {Default: true, PreRelease: featuregate.Beta},
-
-	HPAContainerMetrics: {Default: true, PreRelease: featuregate.Beta},
-
-	HonorPVReclaimPolicy: {Default: false, PreRelease: featuregate.Alpha},
-
-	InTreePluginAWSUnregister: {Default: false, PreRelease: featuregate.Alpha},
-
-	InTreePluginAzureDiskUnregister: {Default: false, PreRelease: featuregate.Alpha},
-
-	InTreePluginAzureFileUnregister: {Default: false, PreRelease: featuregate.Alpha},
-
-	InTreePluginGCEUnregister: {Default: false, PreRelease: featuregate.Alpha},
-
-	InTreePluginOpenStackUnregister: {Default: false, PreRelease: featuregate.Alpha},
-
-	InTreePluginPortworxUnregister: {Default: false, PreRelease: featuregate.Alpha},
-
-	InTreePluginRBDUnregister: {Default: false, PreRelease: featuregate.Alpha},
-
-	InTreePluginvSphereUnregister: {Default: false, PreRelease: featuregate.Alpha},
-
-	IPTablesOwnershipCleanup: {Default: true, PreRelease: featuregate.Beta},
-
-	JobPodFailurePolicy: {Default: true, PreRelease: featuregate.Beta},
-
-	JobMutableNodeSchedulingDirectives: {Default: true, PreRelease: featuregate.GA, LockToDefault: true}, // remove in 1.29
-
-	JobReadyPods: {Default: true, PreRelease: featuregate.Beta},
-
-	JobTrackingWithFinalizers: {Default: true, PreRelease: featuregate.GA, LockToDefault: true}, // remove in 1.28
-
-	KubeletCredentialProviders: {Default: true, PreRelease: featuregate.GA, LockToDefault: true}, // remove in 1.28
-
-	KubeletInUserNamespace: {Default: false, PreRelease: featuregate.Alpha},
-
-	KubeletPodResources: {Default: true, PreRelease: featuregate.Beta},
-
-	KubeletPodResourcesDynamicResources: {Default: false, PreRelease: featuregate.Alpha},
-
-	KubeletPodResourcesGet: {Default: false, PreRelease: featuregate.Alpha},
-
-	KubeletPodResourcesGetAllocatable: {Default: true, PreRelease: featuregate.Beta},
-
-	KubeletTracing: {Default: true, PreRelease: featuregate.Beta},
-
-	LegacyServiceAccountTokenNoAutoGeneration: {Default: true, PreRelease: featuregate.GA, LockToDefault: true}, // remove in 1.29
-
-	LegacyServiceAccountTokenTracking: {Default: true, PreRelease: featuregate.Beta},
-
-	LocalStorageCapacityIsolationFSQuotaMonitoring: {Default: false, PreRelease: featuregate.Alpha},
-
-	LogarithmicScaleDown: {Default: true, PreRelease: featuregate.Beta},
-
-	MatchLabelKeysInPodTopologySpread: {Default: true, PreRelease: featuregate.Beta},
-
-	MaxUnavailableStatefulSet: {Default: false, PreRelease: featuregate.Alpha},
-
-	MemoryManager: {Default: true, PreRelease: featuregate.Beta},
-
-	MemoryQoS: {Default: false, PreRelease: featuregate.Alpha},
-
-	MinDomainsInPodTopologySpread: {Default: true, PreRelease: featuregate.Beta},
-
-	MinimizeIPTablesRestore: {Default: true, PreRelease: featuregate.Beta},
-
-	MixedProtocolLBService: {Default: true, PreRelease: featuregate.GA, LockToDefault: true}, // remove in 1.28
-
-	MultiCIDRRangeAllocator: {Default: false, PreRelease: featuregate.Alpha},
-
-	MultiCIDRServiceAllocator: {Default: false, PreRelease: featuregate.Alpha},
-
-	NetworkPolicyStatus: {Default: false, PreRelease: featuregate.Alpha},
-
-	NewVolumeManagerReconstruction: {Default: false, PreRelease: featuregate.Beta}, // disabled for https://github.com/kubernetes/kubernetes/issues/117745
-
-	NodeLogQuery: {Default: false, PreRelease: featuregate.Alpha},
-
-	NodeOutOfServiceVolumeDetach: {Default: true, PreRelease: featuregate.Beta},
-
-	NodeSwap: {Default: false, PreRelease: featuregate.Alpha},
-
-	PDBUnhealthyPodEvictionPolicy: {Default: true, PreRelease: featuregate.Beta},
-
-	PodAndContainerStatsFromCRI: {Default: false, PreRelease: featuregate.Alpha},
-
-	PodDeletionCost: {Default: true, PreRelease: featuregate.Beta},
-
-	PodDisruptionConditions: {Default: true, PreRelease: featuregate.Beta},
-
-	PodHasNetworkCondition: {Default: false, PreRelease: featuregate.Alpha},
-
-	PodSchedulingReadiness: {Default: true, PreRelease: featuregate.Beta},
-
-	PodSecurity: {Default: true, PreRelease: featuregate.GA, LockToDefault: true},
-
-	ProbeTerminationGracePeriod: {Default: true, PreRelease: featuregate.Beta}, // Default to true in beta 1.25
-
-	ProcMountType: {Default: false, PreRelease: featuregate.Alpha},
-
-	ProxyTerminatingEndpoints: {Default: true, PreRelease: featuregate.Beta},
-
-	QOSReserved: {Default: false, PreRelease: featuregate.Alpha},
-
-	ReadWriteOncePod: {Default: true, PreRelease: featuregate.Beta},
-
-	RecoverVolumeExpansionFailure: {Default: false, PreRelease: featuregate.Alpha},
-
-	RetroactiveDefaultStorageClass: {Default: true, PreRelease: featuregate.Beta},
-
-	RotateKubeletServerCertificate: {Default: true, PreRelease: featuregate.Beta},
-
-	ElasticIndexedJob: {Default: true, PreRelease: featuregate.Beta},
-
-	SeccompDefault: {Default: true, PreRelease: featuregate.GA, LockToDefault: true}, // remove in 1.29
-
-	SecurityContextDeny: {Default: false, PreRelease: featuregate.Alpha},
-
-	ServiceIPStaticSubrange: {Default: true, PreRelease: featuregate.GA, LockToDefault: true}, // remove in 1.28
-
-	ServiceInternalTrafficPolicy: {Default: true, PreRelease: featuregate.GA, LockToDefault: true}, // remove in 1.28
-
-	ServiceNodePortStaticSubrange: {Default: false, PreRelease: featuregate.Alpha},
-
-	SizeMemoryBackedVolumes: {Default: true, PreRelease: featuregate.Beta},
-
-	StableLoadBalancerNodeSet: {Default: true, PreRelease: featuregate.Beta},
-
-	StatefulSetAutoDeletePVC: {Default: true, PreRelease: featuregate.Beta},
-
-	StatefulSetStartOrdinal: {Default: true, PreRelease: featuregate.Beta},
-
-	TopologyAwareHints: {Default: true, PreRelease: featuregate.Beta},
-
-	TopologyManager: {Default: true, PreRelease: featuregate.GA, LockToDefault: true}, // GA in 1.27; remove in 1.29
-
-	TopologyManagerPolicyAlphaOptions: {Default: false, PreRelease: featuregate.Alpha},
-
-	TopologyManagerPolicyBetaOptions: {Default: false, PreRelease: featuregate.Beta},
-
-	TopologyManagerPolicyOptions: {Default: false, PreRelease: featuregate.Alpha},
-
-	VolumeCapacityPriority: {Default: false, PreRelease: featuregate.Alpha},
-
-	UserNamespacesStatelessPodsSupport: {Default: false, PreRelease: featuregate.Alpha},
-
-	WinDSR: {Default: false, PreRelease: featuregate.Alpha},
-
-	WinOverlay: {Default: true, PreRelease: featuregate.Beta},
-
-	WindowsHostNetwork: {Default: true, PreRelease: featuregate.Alpha},
-
-	WindowsHostProcessContainers: {Default: true, PreRelease: featuregate.GA, LockToDefault: true}, // remove in 1.28
-
-	NodeInclusionPolicyInPodTopologySpread: {Default: true, PreRelease: featuregate.Beta},
-
-	SELinuxMountReadWriteOncePod: {Default: false, PreRelease: featuregate.Beta}, // disabled for https://github.com/kubernetes/kubernetes/issues/117745
-
-	InPlacePodVerticalScaling: {Default: false, PreRelease: featuregate.Alpha},
-
-	// inherited features from generic apiserver, relisted here to get a conflict if it is changed
-	// unintentionally on either side:
 
 	genericfeatures.AdmissionWebhookMatchConditions: {Default: false, PreRelease: featuregate.Alpha},
 
@@ -1555,7 +1195,6 @@
 
 	genericfeatures.UnauthenticatedHTTP2DOSMitigation: {Default: false, PreRelease: featuregate.Beta},
 
->>>>>>> ffba3d33
 	// features that enable backwards compatibility but are scheduled to be removed
 	// ...
 	HPAScaleToZero: {Default: false, PreRelease: featuregate.Alpha},
