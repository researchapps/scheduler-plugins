--- conflicted
+++ resolved
@@ -53,9 +53,6 @@
 	Op         ProbeOperation // The operation to the plugin
 }
 
-// CSIVolumePhaseType stores information about CSI volume path.
-type CSIVolumePhaseType string
-
 const (
 	// Common parameter which can be specified in StorageClass to specify the desired FSType
 	// Provisioners SHOULD implement support for this if they are block device based
@@ -65,8 +62,6 @@
 
 	ProbeAddOrUpdate ProbeOperation = 1 << iota
 	ProbeRemove
-	CSIVolumeStaged    CSIVolumePhaseType = "staged"
-	CSIVolumePublished CSIVolumePhaseType = "published"
 )
 
 // VolumeOptions contains option information about a volume.
@@ -115,15 +110,12 @@
 
 	NewSize resource.Quantity
 	OldSize resource.Quantity
-
-	// CSIVolumePhase contains volume phase on the node
-	CSIVolumePhase CSIVolumePhaseType
 }
 
 type DynamicPluginProber interface {
 	Init() error
 
-	// If an error occurs, events are undefined.
+	// aggregates events for successful drivers and errors for failed drivers
 	Probe() (events []ProbeEvent, err error)
 }
 
@@ -498,7 +490,6 @@
 		return spec.PersistentVolume.Spec.FlexVolume != nil
 	default:
 		return false
-
 	}
 }
 
@@ -710,45 +701,37 @@
 	defer pm.mutex.RUnlock()
 
 	// Once we can get rid of legacy names we can reduce this to a map lookup.
-	matches := []VolumePlugin{}
+	var match VolumePlugin
 	if v, found := pm.plugins[name]; found {
-		matches = append(matches, v)
+		match = v
 	}
 
 	pm.refreshProbedPlugins()
 	if plugin, found := pm.probedPlugins[name]; found {
-		matches = append(matches, plugin)
-	}
-
-	if len(matches) == 0 {
+		if match != nil {
+			return nil, fmt.Errorf("multiple volume plugins matched: %s and %s", match.GetPluginName(), plugin.GetPluginName())
+		}
+		match = plugin
+	}
+
+	if match == nil {
 		return nil, fmt.Errorf("no volume plugin matched name: %s", name)
 	}
-<<<<<<< HEAD
-	if len(matches) > 1 {
-		matchedPluginNames := []string{}
-		for _, plugin := range matches {
-			matchedPluginNames = append(matchedPluginNames, plugin.GetPluginName())
-		}
-		return nil, fmt.Errorf("multiple volume plugins matched: %s", strings.Join(matchedPluginNames, ","))
-	}
-
-	// Issue warning if the matched provider is deprecated
-	pm.logDeprecation(matches[0].GetPluginName())
-	return matches[0], nil
-=======
 	return match, nil
->>>>>>> ffba3d33
 }
 
 // Check if probedPlugin cache update is required.
 // If it is, initialize all probed plugins and replace the cache with them.
 func (pm *VolumePluginMgr) refreshProbedPlugins() {
 	events, err := pm.prober.Probe()
+
 	if err != nil {
 		klog.ErrorS(err, "Error dynamically probing plugins")
-		return // Use cached plugins upon failure.
-	}
-
+	}
+
+	// because the probe function can return a list of valid plugins
+	// even when an error is present we still must add the plugins
+	// or they will be skipped because each event only fires once
 	for _, event := range events {
 		if event.Op == ProbeAddOrUpdate {
 			if err := pm.initProbedPlugin(event.Plugin); err != nil {
@@ -1080,11 +1063,7 @@
 			Containers: []v1.Container{
 				{
 					Name:    "pv-recycler",
-<<<<<<< HEAD
-					Image:   "busybox:1.27",
-=======
 					Image:   "registry.k8s.io/debian-base:v2.0.0",
->>>>>>> ffba3d33
 					Command: []string{"/bin/sh"},
 					Args:    []string{"-c", "test -e /scrub && rm -rf /scrub/..?* /scrub/.[!.]* /scrub/*  && test -z \"$(ls -A /scrub)\" || exit 1"},
 					VolumeMounts: []v1.VolumeMount{
