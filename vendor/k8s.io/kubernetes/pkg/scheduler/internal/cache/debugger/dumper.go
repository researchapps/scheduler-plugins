/*
Copyright 2018 The Kubernetes Authors.

Licensed under the Apache License, Version 2.0 (the "License");
you may not use this file except in compliance with the License.
You may obtain a copy of the License at

    http://www.apache.org/licenses/LICENSE-2.0

Unless required by applicable law or agreed to in writing, software
distributed under the License is distributed on an "AS IS" BASIS,
WITHOUT WARRANTIES OR CONDITIONS OF ANY KIND, either express or implied.
See the License for the specific language governing permissions and
limitations under the License.
*/

package debugger

import (
	"fmt"
	"strings"

	"k8s.io/klog/v2"

	"k8s.io/api/core/v1"
	"k8s.io/kubernetes/pkg/scheduler/framework"
	internalcache "k8s.io/kubernetes/pkg/scheduler/internal/cache"
	"k8s.io/kubernetes/pkg/scheduler/internal/queue"
)

// CacheDumper writes some information from the scheduler cache and the scheduling queue to the
// scheduler logs for debugging purposes.
type CacheDumper struct {
	cache    internalcache.Cache
	podQueue queue.SchedulingQueue
}

// DumpAll writes cached nodes and scheduling queue information to the scheduler logs.
func (d *CacheDumper) DumpAll() {
	d.dumpNodes()
	d.dumpSchedulingQueue()
}

// dumpNodes writes NodeInfo to the scheduler logs.
func (d *CacheDumper) dumpNodes() {
	dump := d.cache.Dump()
	klog.InfoS("Dump of cached NodeInfo")
	for name, nodeInfo := range dump.Nodes {
		klog.Info(d.printNodeInfo(name, nodeInfo))
	}
}

// dumpSchedulingQueue writes pods in the scheduling queue to the scheduler logs.
func (d *CacheDumper) dumpSchedulingQueue() {
	pendingPods, s := d.podQueue.PendingPods()
	var podData strings.Builder
	for _, p := range pendingPods {
		podData.WriteString(printPod(p))
	}
<<<<<<< HEAD
	klog.Infof("Dump of scheduling queue:\n%s", podData.String())
=======
	klog.InfoS("Dump of scheduling queue", "summary", s, "pods", podData.String())
>>>>>>> ffba3d33
}

// printNodeInfo writes parts of NodeInfo to a string.
func (d *CacheDumper) printNodeInfo(name string, n *framework.NodeInfo) string {
	var nodeData strings.Builder
	nodeData.WriteString(fmt.Sprintf("\nNode name: %s\nDeleted: %t\nRequested Resources: %+v\nAllocatable Resources:%+v\nScheduled Pods(number: %v):\n",
		name, n.Node() == nil, n.Requested, n.Allocatable, len(n.Pods)))
	// Dumping Pod Info
	for _, p := range n.Pods {
		nodeData.WriteString(printPod(p.Pod))
	}
	// Dumping nominated pods info on the node
	nominatedPodInfos := d.podQueue.NominatedPodsForNode(name)
	if len(nominatedPodInfos) != 0 {
		nodeData.WriteString(fmt.Sprintf("Nominated Pods(number: %v):\n", len(nominatedPodInfos)))
		for _, pi := range nominatedPodInfos {
			nodeData.WriteString(printPod(pi.Pod))
		}
	}
	return nodeData.String()
}

// printPod writes parts of a Pod object to a string.
func printPod(p *v1.Pod) string {
	return fmt.Sprintf("name: %v, namespace: %v, uid: %v, phase: %v, nominated node: %v\n", p.Name, p.Namespace, p.UID, p.Status.Phase, p.Status.NominatedNodeName)
}<|MERGE_RESOLUTION|>--- conflicted
+++ resolved
@@ -44,10 +44,12 @@
 // dumpNodes writes NodeInfo to the scheduler logs.
 func (d *CacheDumper) dumpNodes() {
 	dump := d.cache.Dump()
-	klog.InfoS("Dump of cached NodeInfo")
+	nodeInfos := make([]string, 0, len(dump.Nodes))
 	for name, nodeInfo := range dump.Nodes {
-		klog.Info(d.printNodeInfo(name, nodeInfo))
+		nodeInfos = append(nodeInfos, d.printNodeInfo(name, nodeInfo))
 	}
+	// Extra blank line added between node entries for readability.
+	klog.InfoS("Dump of cached NodeInfo", "nodes", strings.Join(nodeInfos, "\n\n"))
 }
 
 // dumpSchedulingQueue writes pods in the scheduling queue to the scheduler logs.
@@ -57,17 +59,13 @@
 	for _, p := range pendingPods {
 		podData.WriteString(printPod(p))
 	}
-<<<<<<< HEAD
-	klog.Infof("Dump of scheduling queue:\n%s", podData.String())
-=======
 	klog.InfoS("Dump of scheduling queue", "summary", s, "pods", podData.String())
->>>>>>> ffba3d33
 }
 
 // printNodeInfo writes parts of NodeInfo to a string.
 func (d *CacheDumper) printNodeInfo(name string, n *framework.NodeInfo) string {
 	var nodeData strings.Builder
-	nodeData.WriteString(fmt.Sprintf("\nNode name: %s\nDeleted: %t\nRequested Resources: %+v\nAllocatable Resources:%+v\nScheduled Pods(number: %v):\n",
+	nodeData.WriteString(fmt.Sprintf("Node name: %s\nDeleted: %t\nRequested Resources: %+v\nAllocatable Resources:%+v\nScheduled Pods(number: %v):\n",
 		name, n.Node() == nil, n.Requested, n.Allocatable, len(n.Pods)))
 	// Dumping Pod Info
 	for _, p := range n.Pods {
