--- conflicted
+++ resolved
@@ -30,6 +30,7 @@
 	"github.com/google/go-cmp/cmp/cmpopts"
 	v1 "k8s.io/api/core/v1"
 	"k8s.io/apimachinery/pkg/types"
+	"k8s.io/apimachinery/pkg/util/sets"
 	"k8s.io/client-go/informers"
 	clientset "k8s.io/client-go/kubernetes"
 	restclient "k8s.io/client-go/rest"
@@ -116,7 +117,7 @@
 )
 
 // PodsToActivateKey is a reserved state key for stashing pods.
-// If the stashed pods are present in unschedulableQ or backoffQ，they will be
+// If the stashed pods are present in unschedulablePods or backoffQ，they will be
 // activated (i.e., moved to activeQ) in two phases:
 // - end of a scheduling cycle if it succeeds (will be cleared from `PodsToActivate` if activated)
 // - end of a binding cycle if it succeeds
@@ -347,17 +348,12 @@
 type PreFilterPlugin interface {
 	Plugin
 	// PreFilter is called at the beginning of the scheduling cycle. All PreFilter
-<<<<<<< HEAD
-	// plugins must return success or the pod will be rejected.
-	PreFilter(ctx context.Context, state *CycleState, p *v1.Pod) *Status
-=======
 	// plugins must return success or the pod will be rejected. PreFilter could optionally
 	// return a PreFilterResult to influence which nodes to evaluate downstream. This is useful
 	// for cases where it is possible to determine the subset of nodes to process in O(1) time.
 	// When it returns Skip status, returned PreFilterResult and other fields in status are just ignored,
 	// and coupled Filter plugin/PreFilterExtensions() will be skipped in this scheduling cycle.
 	PreFilter(ctx context.Context, state *CycleState, p *v1.Pod) (*PreFilterResult, *Status)
->>>>>>> ffba3d33
 	// PreFilterExtensions returns a PreFilterExtensions interface if the plugin implements one,
 	// or nil if it does not. A Pre-filter plugin can provide extensions to incrementally
 	// modify its pre-processed info. The framework guarantees that the extensions
@@ -523,7 +519,9 @@
 	// *Status and its code is set to non-success if any of the plugins returns
 	// anything but Success. If a non-success status is returned, then the scheduling
 	// cycle is aborted.
-	RunPreFilterPlugins(ctx context.Context, state *CycleState, pod *v1.Pod) *Status
+	// It also returns a PreFilterResult, which may influence what or how many nodes to
+	// evaluate downstream.
+	RunPreFilterPlugins(ctx context.Context, state *CycleState, pod *v1.Pod) (*PreFilterResult, *Status)
 
 	// RunPostFilterPlugins runs the set of configured PostFilter plugins.
 	// PostFilter plugins can either be informational, in which case should be configured
@@ -639,8 +637,6 @@
 	Parallelizer() parallelize.Parallelizer
 }
 
-<<<<<<< HEAD
-=======
 // PreFilterResult wraps needed info for scheduler framework to act upon PreFilter phase.
 type PreFilterResult struct {
 	// The set of nodes that should be considered downstream; if nil then
@@ -671,7 +667,6 @@
 	return &r
 }
 
->>>>>>> ffba3d33
 type NominatingMode int
 
 const (
