--- conflicted
+++ resolved
@@ -86,10 +86,6 @@
 	framework.PodNominator
 
 	parallelizer parallelize.Parallelizer
-
-	// Indicates that RunFilterPlugins should accumulate all failed statuses and not return
-	// after the first failure.
-	runAllFilters bool
 }
 
 // extensionPoint encapsulates desired and applied set of plugins at a specific extension
@@ -135,7 +131,6 @@
 	metricsRecorder        *metrics.MetricAsyncRecorder
 	podNominator           framework.PodNominator
 	extenders              []framework.Extender
-	runAllFilters          bool
 	captureProfile         CaptureProfile
 	clusterEventMap        map[framework.ClusterEvent]sets.String
 	parallelizer           parallelize.Parallelizer
@@ -186,14 +181,6 @@
 func WithSnapshotSharedLister(snapshotSharedLister framework.SharedLister) Option {
 	return func(o *frameworkOptions) {
 		o.snapshotSharedLister = snapshotSharedLister
-	}
-}
-
-// WithRunAllFilters sets the runAllFilters flag, which means RunFilterPlugins accumulates
-// all failure Statuses.
-func WithRunAllFilters(runAllFilters bool) Option {
-	return func(o *frameworkOptions) {
-		o.runAllFilters = runAllFilters
 	}
 }
 
@@ -270,7 +257,6 @@
 		eventRecorder:        options.eventRecorder,
 		informerFactory:      options.informerFactory,
 		metricsRecorder:      options.metricsRecorder,
-		runAllFilters:        options.runAllFilters,
 		extenders:            options.extenders,
 		PodNominator:         options.podNominator,
 		parallelizer:         options.parallelizer,
@@ -624,31 +610,20 @@
 
 // RunPreFilterPlugins runs the set of configured PreFilter plugins. It returns
 // *Status and its code is set to non-success if any of the plugins returns
-<<<<<<< HEAD
-// anything but Success. If a non-success status is returned, then the scheduling
-// cycle is aborted.
-func (f *frameworkImpl) RunPreFilterPlugins(ctx context.Context, state *framework.CycleState, pod *v1.Pod) (status *framework.Status) {
-=======
 // anything but Success/Skip.
 // When it returns Skip status, returned PreFilterResult and other fields in status are just ignored,
 // and coupled Filter plugin/PreFilterExtensions() will be skipped in this scheduling cycle.
 // If a non-success status is returned, then the scheduling cycle is aborted.
 func (f *frameworkImpl) RunPreFilterPlugins(ctx context.Context, state *framework.CycleState, pod *v1.Pod) (_ *framework.PreFilterResult, status *framework.Status) {
->>>>>>> ffba3d33
 	startTime := time.Now()
 	skipPlugins := sets.New[string]()
 	defer func() {
 		state.SkipFilterPlugins = skipPlugins
 		metrics.FrameworkExtensionPointDuration.WithLabelValues(metrics.PreFilter, status.Code().String(), f.profileName).Observe(metrics.SinceInSeconds(startTime))
 	}()
+	var result *framework.PreFilterResult
+	var pluginsWithNodes []string
 	for _, pl := range f.preFilterPlugins {
-<<<<<<< HEAD
-		status = f.runPreFilterPlugin(ctx, pl, state, pod)
-		if !status.IsSuccess() {
-			status.SetFailedPlugin(pl.Name())
-			if status.IsUnschedulable() {
-				return status
-=======
 		r, s := f.runPreFilterPlugin(ctx, pl, state, pod)
 		if s.IsSkip() {
 			skipPlugins.Insert(pl.Name())
@@ -669,29 +644,21 @@
 			msg := fmt.Sprintf("node(s) didn't satisfy plugin(s) %v simultaneously", pluginsWithNodes)
 			if len(pluginsWithNodes) == 1 {
 				msg = fmt.Sprintf("node(s) didn't satisfy plugin %v", pluginsWithNodes[0])
->>>>>>> ffba3d33
-			}
-			return framework.AsStatus(fmt.Errorf("running PreFilter plugin %q: %w", pl.Name(), status.AsError())).WithFailedPlugin(pl.Name())
-		}
-	}
-
-	return nil
-}
-
-func (f *frameworkImpl) runPreFilterPlugin(ctx context.Context, pl framework.PreFilterPlugin, state *framework.CycleState, pod *v1.Pod) *framework.Status {
+			}
+			return nil, framework.NewStatus(framework.Unschedulable, msg)
+		}
+	}
+	return result, nil
+}
+
+func (f *frameworkImpl) runPreFilterPlugin(ctx context.Context, pl framework.PreFilterPlugin, state *framework.CycleState, pod *v1.Pod) (*framework.PreFilterResult, *framework.Status) {
 	if !state.ShouldRecordPluginMetrics() {
 		return pl.PreFilter(ctx, state, pod)
 	}
 	startTime := time.Now()
-<<<<<<< HEAD
-	status := pl.PreFilter(ctx, state, pod)
-	f.metricsRecorder.observePluginDurationAsync(preFilter, pl.Name(), status, metrics.SinceInSeconds(startTime))
-	return status
-=======
 	result, status := pl.PreFilter(ctx, state, pod)
 	f.metricsRecorder.ObservePluginDurationAsync(metrics.PreFilter, pl.Name(), status.Code().String(), metrics.SinceInSeconds(startTime))
 	return result, status
->>>>>>> ffba3d33
 }
 
 // RunPreFilterExtensionAddPod calls the AddPod interface for the set of configured
@@ -784,17 +751,8 @@
 				// Success or Unschedulable.
 				status = framework.AsStatus(fmt.Errorf("running %q filter plugin: %w", pl.Name(), status.AsError()))
 			}
-<<<<<<< HEAD
-			pluginStatus.SetFailedPlugin(pl.Name())
-			statuses[pl.Name()] = pluginStatus
-			if !f.runAllFilters {
-				// Exit early if we don't need to run all filters.
-				return statuses
-			}
-=======
 			status.SetFailedPlugin(pl.Name())
 			return status
->>>>>>> ffba3d33
 		}
 	}
 
@@ -1416,25 +1374,26 @@
 	return f.informerFactory
 }
 
-func (f *frameworkImpl) pluginsNeeded(plugins *config.Plugins) map[string]config.Plugin {
-	pgMap := make(map[string]config.Plugin)
+func (f *frameworkImpl) pluginsNeeded(plugins *config.Plugins) sets.String {
+	pgSet := sets.String{}
 
 	if plugins == nil {
-		return pgMap
+		return pgSet
 	}
 
 	find := func(pgs *config.PluginSet) {
 		for _, pg := range pgs.Enabled {
-			pgMap[pg.Name] = pg
-		}
-	}
+			pgSet.Insert(pg.Name)
+		}
+	}
+
 	for _, e := range f.getExtensionPoints(plugins) {
 		find(e.plugins)
 	}
-
 	// Parse MultiPoint separately since they are not returned by f.getExtensionPoints()
 	find(&plugins.MultiPoint)
-	return pgMap
+
+	return pgSet
 }
 
 // ProfileName returns the profile name associated to this framework.
