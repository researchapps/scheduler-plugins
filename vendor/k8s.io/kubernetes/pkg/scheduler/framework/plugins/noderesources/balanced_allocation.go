/*
Copyright 2019 The Kubernetes Authors.

Licensed under the Apache License, Version 2.0 (the "License");
you may not use this file except in compliance with the License.
You may obtain a copy of the License at

    http://www.apache.org/licenses/LICENSE-2.0

Unless required by applicable law or agreed to in writing, software
distributed under the License is distributed on an "AS IS" BASIS,
WITHOUT WARRANTIES OR CONDITIONS OF ANY KIND, either express or implied.
See the License for the specific language governing permissions and
limitations under the License.
*/

package noderesources

import (
	"context"
	"fmt"
	"math"

	v1 "k8s.io/api/core/v1"
	"k8s.io/apimachinery/pkg/runtime"
	"k8s.io/kubernetes/pkg/scheduler/apis/config"
	"k8s.io/kubernetes/pkg/scheduler/apis/config/validation"
	"k8s.io/kubernetes/pkg/scheduler/framework"
	"k8s.io/kubernetes/pkg/scheduler/framework/plugins/feature"
	"k8s.io/kubernetes/pkg/scheduler/framework/plugins/names"
)

// BalancedAllocation is a score plugin that calculates the difference between the cpu and memory fraction
// of capacity, and prioritizes the host based on how close the two metrics are to each other.
type BalancedAllocation struct {
	handle framework.Handle
	resourceAllocationScorer
}

var _ framework.PreScorePlugin = &BalancedAllocation{}
var _ framework.ScorePlugin = &BalancedAllocation{}

// BalancedAllocationName is the name of the plugin used in the plugin registry and configurations.
const (
	BalancedAllocationName = names.NodeResourcesBalancedAllocation

	// balancedAllocationPreScoreStateKey is the key in CycleState to NodeResourcesBalancedAllocation pre-computed data for Scoring.
	balancedAllocationPreScoreStateKey = "PreScore" + BalancedAllocationName
)

// balancedAllocationPreScoreState computed at PreScore and used at Score.
type balancedAllocationPreScoreState struct {
	// podRequests have the same order of the resources defined in NodeResourcesFitArgs.Resources,
	// same for other place we store a list like that.
	podRequests []int64
}

// Clone implements the mandatory Clone interface. We don't really copy the data since
// there is no need for that.
func (s *balancedAllocationPreScoreState) Clone() framework.StateData {
	return s
}

// PreScore calculates incoming pod's resource requests and writes them to the cycle state used.
func (ba *BalancedAllocation) PreScore(ctx context.Context, cycleState *framework.CycleState, pod *v1.Pod, nodes []*v1.Node) *framework.Status {
	state := &balancedAllocationPreScoreState{
		podRequests: ba.calculatePodResourceRequestList(pod, ba.resources),
	}
	cycleState.Write(balancedAllocationPreScoreStateKey, state)
	return nil
}

func getBalancedAllocationPreScoreState(cycleState *framework.CycleState) (*balancedAllocationPreScoreState, error) {
	c, err := cycleState.Read(balancedAllocationPreScoreStateKey)
	if err != nil {
		return nil, fmt.Errorf("reading %q from cycleState: %w", balancedAllocationPreScoreStateKey, err)
	}

	s, ok := c.(*balancedAllocationPreScoreState)
	if !ok {
		return nil, fmt.Errorf("invalid PreScore state, got type %T", c)
	}
	return s, nil
}

// Name returns name of the plugin. It is used in logs, etc.
func (ba *BalancedAllocation) Name() string {
	return BalancedAllocationName
}

// Score invoked at the score extension point.
func (ba *BalancedAllocation) Score(ctx context.Context, state *framework.CycleState, pod *v1.Pod, nodeName string) (int64, *framework.Status) {
	nodeInfo, err := ba.handle.SnapshotSharedLister().NodeInfos().Get(nodeName)
	if err != nil {
		return 0, framework.AsStatus(fmt.Errorf("getting node %q from Snapshot: %w", nodeName, err))
	}

	s, err := getBalancedAllocationPreScoreState(state)
	if err != nil {
		s = &balancedAllocationPreScoreState{podRequests: ba.calculatePodResourceRequestList(pod, ba.resources)}
	}

	// ba.score favors nodes with balanced resource usage rate.
	// It calculates the standard deviation for those resources and prioritizes the node based on how close the usage of those resources is to each other.
	// Detail: score = (1 - std) * MaxNodeScore, where std is calculated by the root square of Σ((fraction(i)-mean)^2)/len(resources)
	// The algorithm is partly inspired by:
	// "Wei Huang et al. An Energy Efficient Virtual Machine Placement Algorithm with Balanced Resource Utilization"
	return ba.score(pod, nodeInfo, s.podRequests)
}

// ScoreExtensions of the Score plugin.
func (ba *BalancedAllocation) ScoreExtensions() framework.ScoreExtensions {
	return nil
}

// NewBalancedAllocation initializes a new plugin and returns it.
func NewBalancedAllocation(baArgs runtime.Object, h framework.Handle, fts feature.Features) (framework.Plugin, error) {
	args, ok := baArgs.(*config.NodeResourcesBalancedAllocationArgs)
	if !ok {
		return nil, fmt.Errorf("want args to be of type NodeResourcesBalancedAllocationArgs, got %T", baArgs)
	}

	if err := validation.ValidateNodeResourcesBalancedAllocationArgs(nil, args); err != nil {
		return nil, err
	}

	return &BalancedAllocation{
		handle: h,
		resourceAllocationScorer: resourceAllocationScorer{
<<<<<<< HEAD
			Name:                BalancedAllocationName,
			scorer:              balancedResourceScorer,
			useRequested:        true,
			resourceToWeightMap: resToWeightMap,
			enablePodOverhead:   fts.EnablePodOverhead,
=======
			Name:         BalancedAllocationName,
			scorer:       balancedResourceScorer,
			useRequested: true,
			resources:    args.Resources,
>>>>>>> ffba3d33
		},
	}, nil
}

func balancedResourceScorer(requested, allocable []int64) int64 {
	var resourceToFractions []float64
	var totalFraction float64
	for i := range requested {
		if allocable[i] == 0 {
			continue
		}
		fraction := float64(requested[i]) / float64(allocable[i])
		if fraction > 1 {
			fraction = 1
		}
		totalFraction += fraction
		resourceToFractions = append(resourceToFractions, fraction)
	}

	std := 0.0

	// For most cases, resources are limited to cpu and memory, the std could be simplified to std := (fraction1-fraction2)/2
	// len(fractions) > 2: calculate std based on the well-known formula - root square of Σ((fraction(i)-mean)^2)/len(fractions)
	// Otherwise, set the std to zero is enough.
	if len(resourceToFractions) == 2 {
		std = math.Abs((resourceToFractions[0] - resourceToFractions[1]) / 2)

	} else if len(resourceToFractions) > 2 {
		mean := totalFraction / float64(len(resourceToFractions))
		var sum float64
		for _, fraction := range resourceToFractions {
			sum = sum + (fraction-mean)*(fraction-mean)
		}
		std = math.Sqrt(sum / float64(len(resourceToFractions)))
	}

	// STD (standard deviation) is always a positive value. 1-deviation lets the score to be higher for node which has least deviation and
	// multiplying it with `MaxNodeScore` provides the scaling factor needed.
	return int64((1 - std) * float64(framework.MaxNodeScore))
}<|MERGE_RESOLUTION|>--- conflicted
+++ resolved
@@ -127,18 +127,10 @@
 	return &BalancedAllocation{
 		handle: h,
 		resourceAllocationScorer: resourceAllocationScorer{
-<<<<<<< HEAD
-			Name:                BalancedAllocationName,
-			scorer:              balancedResourceScorer,
-			useRequested:        true,
-			resourceToWeightMap: resToWeightMap,
-			enablePodOverhead:   fts.EnablePodOverhead,
-=======
 			Name:         BalancedAllocationName,
 			scorer:       balancedResourceScorer,
 			useRequested: true,
 			resources:    args.Resources,
->>>>>>> ffba3d33
 		},
 	}, nil
 }
