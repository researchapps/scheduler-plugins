/*
Copyright 2019 The Kubernetes Authors.

Licensed under the Apache License, Version 2.0 (the "License");
you may not use this file except in compliance with the License.
You may obtain a copy of the License at

    http://www.apache.org/licenses/LICENSE-2.0

Unless required by applicable law or agreed to in writing, software
distributed under the License is distributed on an "AS IS" BASIS,
WITHOUT WARRANTIES OR CONDITIONS OF ANY KIND, either express or implied.
See the License for the specific language governing permissions and
limitations under the License.
*/

package noderesources

import (
	"context"
	"fmt"
	"strings"

	v1 "k8s.io/api/core/v1"
	"k8s.io/apimachinery/pkg/runtime"
	"k8s.io/apimachinery/pkg/util/sets"

	"k8s.io/kubernetes/pkg/api/v1/resource"
	v1helper "k8s.io/kubernetes/pkg/apis/core/v1/helper"
	"k8s.io/kubernetes/pkg/scheduler/apis/config"
	"k8s.io/kubernetes/pkg/scheduler/apis/config/validation"
	"k8s.io/kubernetes/pkg/scheduler/framework"
	"k8s.io/kubernetes/pkg/scheduler/framework/plugins/feature"
	"k8s.io/kubernetes/pkg/scheduler/framework/plugins/names"
)

var _ framework.PreFilterPlugin = &Fit{}
var _ framework.FilterPlugin = &Fit{}
var _ framework.EnqueueExtensions = &Fit{}
var _ framework.PreScorePlugin = &Fit{}
var _ framework.ScorePlugin = &Fit{}

const (
	// FitName is the name of the plugin used in the plugin registry and configurations.
	FitName = names.NodeResourcesFit

	// preFilterStateKey is the key in CycleState to NodeResourcesFit pre-computed data.
	// Using the name of the plugin will likely help us avoid collisions with other plugins.
<<<<<<< HEAD
	preFilterStateKey = "PreFilter" + FitName
=======
	preFilterStateKey = "PreFilter" + Name

	// preScoreStateKey is the key in CycleState to NodeResourcesFit pre-computed data for Scoring.
	preScoreStateKey = "PreScore" + Name
>>>>>>> ffba3d33
)

// nodeResourceStrategyTypeMap maps strategy to scorer implementation
var nodeResourceStrategyTypeMap = map[config.ScoringStrategyType]scorer{
	config.LeastAllocated: func(args *config.NodeResourcesFitArgs) *resourceAllocationScorer {
		resources := args.ScoringStrategy.Resources
		return &resourceAllocationScorer{
			Name:      string(config.LeastAllocated),
			scorer:    leastResourceScorer(resources),
			resources: resources,
		}
	},
	config.MostAllocated: func(args *config.NodeResourcesFitArgs) *resourceAllocationScorer {
		resources := args.ScoringStrategy.Resources
		return &resourceAllocationScorer{
			Name:      string(config.MostAllocated),
			scorer:    mostResourceScorer(resources),
			resources: resources,
		}
	},
	config.RequestedToCapacityRatio: func(args *config.NodeResourcesFitArgs) *resourceAllocationScorer {
		resources := args.ScoringStrategy.Resources
		return &resourceAllocationScorer{
			Name:      string(config.RequestedToCapacityRatio),
			scorer:    requestedToCapacityRatioScorer(resources, args.ScoringStrategy.RequestedToCapacityRatio.Shape),
			resources: resources,
		}
	},
}

// Fit is a plugin that checks if a node has sufficient resources.
type Fit struct {
<<<<<<< HEAD
	ignoredResources      sets.String
	ignoredResourceGroups sets.String
	enablePodOverhead     bool
	handle                framework.Handle
=======
	ignoredResources                sets.String
	ignoredResourceGroups           sets.String
	enableInPlacePodVerticalScaling bool
	handle                          framework.Handle
>>>>>>> ffba3d33
	resourceAllocationScorer
}

// ScoreExtensions of the Score plugin.
func (f *Fit) ScoreExtensions() framework.ScoreExtensions {
	return nil
}

// preFilterState computed at PreFilter and used at Filter.
type preFilterState struct {
	framework.Resource
}

// Clone the prefilter state.
func (s *preFilterState) Clone() framework.StateData {
	return s
}

// preScoreState computed at PreScore and used at Score.
type preScoreState struct {
	// podRequests have the same order as the resources defined in NodeResourcesBalancedAllocationArgs.Resources,
	// same for other place we store a list like that.
	podRequests []int64
}

// Clone implements the mandatory Clone interface. We don't really copy the data since
// there is no need for that.
func (s *preScoreState) Clone() framework.StateData {
	return s
}

// PreScore calculates incoming pod's resource requests and writes them to the cycle state used.
func (f *Fit) PreScore(ctx context.Context, cycleState *framework.CycleState, pod *v1.Pod, nodes []*v1.Node) *framework.Status {
	state := &preScoreState{
		podRequests: f.calculatePodResourceRequestList(pod, f.resources),
	}
	cycleState.Write(preScoreStateKey, state)
	return nil
}

func getPreScoreState(cycleState *framework.CycleState) (*preScoreState, error) {
	c, err := cycleState.Read(preScoreStateKey)
	if err != nil {
		return nil, fmt.Errorf("reading %q from cycleState: %w", preScoreStateKey, err)
	}

	s, ok := c.(*preScoreState)
	if !ok {
		return nil, fmt.Errorf("invalid PreScore state, got type %T", c)
	}
	return s, nil
}

// Name returns name of the plugin. It is used in logs, etc.
func (f *Fit) Name() string {
	return FitName
}

// NewFit initializes a new plugin and returns it.
func NewFit(plArgs runtime.Object, h framework.Handle, fts feature.Features) (framework.Plugin, error) {
	args, ok := plArgs.(*config.NodeResourcesFitArgs)
	if !ok {
		return nil, fmt.Errorf("want args to be of type NodeResourcesFitArgs, got %T", plArgs)
	}
	if err := validation.ValidateNodeResourcesFitArgs(nil, args); err != nil {
		return nil, err
	}

	if args.ScoringStrategy == nil {
		return nil, fmt.Errorf("scoring strategy not specified")
	}

	strategy := args.ScoringStrategy.Type
	scorePlugin, exists := nodeResourceStrategyTypeMap[strategy]
	if !exists {
		return nil, fmt.Errorf("scoring strategy %s is not supported", strategy)
	}

	return &Fit{
<<<<<<< HEAD
		ignoredResources:         sets.NewString(args.IgnoredResources...),
		ignoredResourceGroups:    sets.NewString(args.IgnoredResourceGroups...),
		enablePodOverhead:        fts.EnablePodOverhead,
		handle:                   h,
		resourceAllocationScorer: *scorePlugin(args),
=======
		ignoredResources:                sets.NewString(args.IgnoredResources...),
		ignoredResourceGroups:           sets.NewString(args.IgnoredResourceGroups...),
		enableInPlacePodVerticalScaling: fts.EnableInPlacePodVerticalScaling,
		handle:                          h,
		resourceAllocationScorer:        *scorePlugin(args),
>>>>>>> ffba3d33
	}, nil
}

// computePodResourceRequest returns a framework.Resource that covers the largest
// width in each resource dimension. Because init-containers run sequentially, we collect
// the max in each dimension iteratively. In contrast, we sum the resource vectors for
// regular containers since they run simultaneously.
//
<<<<<<< HEAD
// If Pod Overhead is specified and the feature gate is set, the resources defined for Overhead
// are added to the calculated Resource request sum
=======
// # The resources defined for Overhead should be added to the calculated Resource request sum
>>>>>>> ffba3d33
//
// Example:
//
// Pod:
//
//	InitContainers
//	  IC1:
//	    CPU: 2
//	    Memory: 1G
//	  IC2:
//	    CPU: 2
//	    Memory: 3G
//	Containers
//	  C1:
//	    CPU: 2
//	    Memory: 1G
//	  C2:
//	    CPU: 1
//	    Memory: 1G
//
// Result: CPU: 3, Memory: 3G
<<<<<<< HEAD
func computePodResourceRequest(pod *v1.Pod, enablePodOverhead bool) *preFilterState {
	result := &preFilterState{}
	for _, container := range pod.Spec.Containers {
		result.Add(container.Resources.Requests)
	}

	// take max_resource(sum_pod, any_init_container)
	for _, container := range pod.Spec.InitContainers {
		result.SetMaxResource(container.Resources.Requests)
	}

	// If Overhead is being utilized, add to the total requests for the pod
	if pod.Spec.Overhead != nil && enablePodOverhead {
		result.Add(pod.Spec.Overhead)
	}

=======
func computePodResourceRequest(pod *v1.Pod) *preFilterState {
	// pod hasn't scheduled yet so we don't need to worry about InPlacePodVerticalScalingEnabled
	reqs := resource.PodRequests(pod, resource.PodResourcesOptions{})
	result := &preFilterState{}
	result.SetMaxResource(reqs)
>>>>>>> ffba3d33
	return result
}

// PreFilter invoked at the prefilter extension point.
func (f *Fit) PreFilter(ctx context.Context, cycleState *framework.CycleState, pod *v1.Pod) *framework.Status {
	cycleState.Write(preFilterStateKey, computePodResourceRequest(pod, f.enablePodOverhead))
	return nil
}

// PreFilterExtensions returns prefilter extensions, pod add and remove.
func (f *Fit) PreFilterExtensions() framework.PreFilterExtensions {
	return nil
}

func getPreFilterState(cycleState *framework.CycleState) (*preFilterState, error) {
	c, err := cycleState.Read(preFilterStateKey)
	if err != nil {
		// preFilterState doesn't exist, likely PreFilter wasn't invoked.
		return nil, fmt.Errorf("error reading %q from cycleState: %w", preFilterStateKey, err)
	}

	s, ok := c.(*preFilterState)
	if !ok {
		return nil, fmt.Errorf("%+v  convert to NodeResourcesFit.preFilterState error", c)
	}
	return s, nil
}

// EventsToRegister returns the possible events that may make a Pod
// failed by this plugin schedulable.
func (f *Fit) EventsToRegister() []framework.ClusterEvent {
	podActionType := framework.Delete
	if f.enableInPlacePodVerticalScaling {
		// If InPlacePodVerticalScaling (KEP 1287) is enabled, then PodUpdate event should be registered
		// for this plugin since a Pod update may free up resources that make other Pods schedulable.
		podActionType |= framework.Update
	}
	return []framework.ClusterEvent{
		{Resource: framework.Pod, ActionType: podActionType},
		{Resource: framework.Node, ActionType: framework.Add | framework.Update},
	}
}

// Filter invoked at the filter extension point.
// Checks if a node has sufficient resources, such as cpu, memory, gpu, opaque int resources etc to run a pod.
// It returns a list of insufficient resources, if empty, then the node has all the resources requested by the pod.
func (f *Fit) Filter(ctx context.Context, cycleState *framework.CycleState, pod *v1.Pod, nodeInfo *framework.NodeInfo) *framework.Status {
	s, err := getPreFilterState(cycleState)
	if err != nil {
		return framework.AsStatus(err)
	}

	insufficientResources := fitsRequest(s, nodeInfo, f.ignoredResources, f.ignoredResourceGroups)

	if len(insufficientResources) != 0 {
		// We will keep all failure reasons.
		failureReasons := make([]string, 0, len(insufficientResources))
		for i := range insufficientResources {
			failureReasons = append(failureReasons, insufficientResources[i].Reason)
		}
		return framework.NewStatus(framework.Unschedulable, failureReasons...)
	}
	return nil
}

// InsufficientResource describes what kind of resource limit is hit and caused the pod to not fit the node.
type InsufficientResource struct {
	ResourceName v1.ResourceName
	// We explicitly have a parameter for reason to avoid formatting a message on the fly
	// for common resources, which is expensive for cluster autoscaler simulations.
	Reason    string
	Requested int64
	Used      int64
	Capacity  int64
}

// Fits checks if node have enough resources to host the pod.
func Fits(pod *v1.Pod, nodeInfo *framework.NodeInfo, enablePodOverhead bool) []InsufficientResource {
	return fitsRequest(computePodResourceRequest(pod, enablePodOverhead), nodeInfo, nil, nil)
}

func fitsRequest(podRequest *preFilterState, nodeInfo *framework.NodeInfo, ignoredExtendedResources, ignoredResourceGroups sets.String) []InsufficientResource {
	insufficientResources := make([]InsufficientResource, 0, 4)

	allowedPodNumber := nodeInfo.Allocatable.AllowedPodNumber
	if len(nodeInfo.Pods)+1 > allowedPodNumber {
		insufficientResources = append(insufficientResources, InsufficientResource{
			v1.ResourcePods,
			"Too many pods",
			1,
			int64(len(nodeInfo.Pods)),
			int64(allowedPodNumber),
		})
	}

	if podRequest.MilliCPU == 0 &&
		podRequest.Memory == 0 &&
		podRequest.EphemeralStorage == 0 &&
		len(podRequest.ScalarResources) == 0 {
		return insufficientResources
	}

	if podRequest.MilliCPU > (nodeInfo.Allocatable.MilliCPU - nodeInfo.Requested.MilliCPU) {
		insufficientResources = append(insufficientResources, InsufficientResource{
			v1.ResourceCPU,
			"Insufficient cpu",
			podRequest.MilliCPU,
			nodeInfo.Requested.MilliCPU,
			nodeInfo.Allocatable.MilliCPU,
		})
	}
	if podRequest.Memory > (nodeInfo.Allocatable.Memory - nodeInfo.Requested.Memory) {
		insufficientResources = append(insufficientResources, InsufficientResource{
			v1.ResourceMemory,
			"Insufficient memory",
			podRequest.Memory,
			nodeInfo.Requested.Memory,
			nodeInfo.Allocatable.Memory,
		})
	}
	if podRequest.EphemeralStorage > (nodeInfo.Allocatable.EphemeralStorage - nodeInfo.Requested.EphemeralStorage) {
		insufficientResources = append(insufficientResources, InsufficientResource{
			v1.ResourceEphemeralStorage,
			"Insufficient ephemeral-storage",
			podRequest.EphemeralStorage,
			nodeInfo.Requested.EphemeralStorage,
			nodeInfo.Allocatable.EphemeralStorage,
		})
	}

	for rName, rQuant := range podRequest.ScalarResources {
		// Skip in case request quantity is zero
		if rQuant == 0 {
			continue
		}

		if v1helper.IsExtendedResourceName(rName) {
			// If this resource is one of the extended resources that should be ignored, we will skip checking it.
			// rName is guaranteed to have a slash due to API validation.
			var rNamePrefix string
			if ignoredResourceGroups.Len() > 0 {
				rNamePrefix = strings.Split(string(rName), "/")[0]
			}
			if ignoredExtendedResources.Has(string(rName)) || ignoredResourceGroups.Has(rNamePrefix) {
				continue
			}
		}

		if rQuant > (nodeInfo.Allocatable.ScalarResources[rName] - nodeInfo.Requested.ScalarResources[rName]) {
			insufficientResources = append(insufficientResources, InsufficientResource{
				rName,
				fmt.Sprintf("Insufficient %v", rName),
				podRequest.ScalarResources[rName],
				nodeInfo.Requested.ScalarResources[rName],
				nodeInfo.Allocatable.ScalarResources[rName],
			})
		}
	}

	return insufficientResources
}

// Score invoked at the Score extension point.
func (f *Fit) Score(ctx context.Context, state *framework.CycleState, pod *v1.Pod, nodeName string) (int64, *framework.Status) {
	nodeInfo, err := f.handle.SnapshotSharedLister().NodeInfos().Get(nodeName)
	if err != nil {
		return 0, framework.AsStatus(fmt.Errorf("getting node %q from Snapshot: %w", nodeName, err))
	}

	s, err := getPreScoreState(state)
	if err != nil {
		s = &preScoreState{
			podRequests: f.calculatePodResourceRequestList(pod, f.resources),
		}
	}

	return f.score(pod, nodeInfo, s.podRequests)
}<|MERGE_RESOLUTION|>--- conflicted
+++ resolved
@@ -41,19 +41,15 @@
 var _ framework.ScorePlugin = &Fit{}
 
 const (
-	// FitName is the name of the plugin used in the plugin registry and configurations.
-	FitName = names.NodeResourcesFit
+	// Name is the name of the plugin used in the plugin registry and configurations.
+	Name = names.NodeResourcesFit
 
 	// preFilterStateKey is the key in CycleState to NodeResourcesFit pre-computed data.
 	// Using the name of the plugin will likely help us avoid collisions with other plugins.
-<<<<<<< HEAD
-	preFilterStateKey = "PreFilter" + FitName
-=======
 	preFilterStateKey = "PreFilter" + Name
 
 	// preScoreStateKey is the key in CycleState to NodeResourcesFit pre-computed data for Scoring.
 	preScoreStateKey = "PreScore" + Name
->>>>>>> ffba3d33
 )
 
 // nodeResourceStrategyTypeMap maps strategy to scorer implementation
@@ -86,17 +82,10 @@
 
 // Fit is a plugin that checks if a node has sufficient resources.
 type Fit struct {
-<<<<<<< HEAD
-	ignoredResources      sets.String
-	ignoredResourceGroups sets.String
-	enablePodOverhead     bool
-	handle                framework.Handle
-=======
 	ignoredResources                sets.String
 	ignoredResourceGroups           sets.String
 	enableInPlacePodVerticalScaling bool
 	handle                          framework.Handle
->>>>>>> ffba3d33
 	resourceAllocationScorer
 }
 
@@ -152,7 +141,7 @@
 
 // Name returns name of the plugin. It is used in logs, etc.
 func (f *Fit) Name() string {
-	return FitName
+	return Name
 }
 
 // NewFit initializes a new plugin and returns it.
@@ -176,19 +165,11 @@
 	}
 
 	return &Fit{
-<<<<<<< HEAD
-		ignoredResources:         sets.NewString(args.IgnoredResources...),
-		ignoredResourceGroups:    sets.NewString(args.IgnoredResourceGroups...),
-		enablePodOverhead:        fts.EnablePodOverhead,
-		handle:                   h,
-		resourceAllocationScorer: *scorePlugin(args),
-=======
 		ignoredResources:                sets.NewString(args.IgnoredResources...),
 		ignoredResourceGroups:           sets.NewString(args.IgnoredResourceGroups...),
 		enableInPlacePodVerticalScaling: fts.EnableInPlacePodVerticalScaling,
 		handle:                          h,
 		resourceAllocationScorer:        *scorePlugin(args),
->>>>>>> ffba3d33
 	}, nil
 }
 
@@ -197,12 +178,7 @@
 // the max in each dimension iteratively. In contrast, we sum the resource vectors for
 // regular containers since they run simultaneously.
 //
-<<<<<<< HEAD
-// If Pod Overhead is specified and the feature gate is set, the resources defined for Overhead
-// are added to the calculated Resource request sum
-=======
 // # The resources defined for Overhead should be added to the calculated Resource request sum
->>>>>>> ffba3d33
 //
 // Example:
 //
@@ -224,37 +200,18 @@
 //	    Memory: 1G
 //
 // Result: CPU: 3, Memory: 3G
-<<<<<<< HEAD
-func computePodResourceRequest(pod *v1.Pod, enablePodOverhead bool) *preFilterState {
-	result := &preFilterState{}
-	for _, container := range pod.Spec.Containers {
-		result.Add(container.Resources.Requests)
-	}
-
-	// take max_resource(sum_pod, any_init_container)
-	for _, container := range pod.Spec.InitContainers {
-		result.SetMaxResource(container.Resources.Requests)
-	}
-
-	// If Overhead is being utilized, add to the total requests for the pod
-	if pod.Spec.Overhead != nil && enablePodOverhead {
-		result.Add(pod.Spec.Overhead)
-	}
-
-=======
 func computePodResourceRequest(pod *v1.Pod) *preFilterState {
 	// pod hasn't scheduled yet so we don't need to worry about InPlacePodVerticalScalingEnabled
 	reqs := resource.PodRequests(pod, resource.PodResourcesOptions{})
 	result := &preFilterState{}
 	result.SetMaxResource(reqs)
->>>>>>> ffba3d33
 	return result
 }
 
 // PreFilter invoked at the prefilter extension point.
-func (f *Fit) PreFilter(ctx context.Context, cycleState *framework.CycleState, pod *v1.Pod) *framework.Status {
-	cycleState.Write(preFilterStateKey, computePodResourceRequest(pod, f.enablePodOverhead))
-	return nil
+func (f *Fit) PreFilter(ctx context.Context, cycleState *framework.CycleState, pod *v1.Pod) (*framework.PreFilterResult, *framework.Status) {
+	cycleState.Write(preFilterStateKey, computePodResourceRequest(pod))
+	return nil, nil
 }
 
 // PreFilterExtensions returns prefilter extensions, pod add and remove.
@@ -325,8 +282,8 @@
 }
 
 // Fits checks if node have enough resources to host the pod.
-func Fits(pod *v1.Pod, nodeInfo *framework.NodeInfo, enablePodOverhead bool) []InsufficientResource {
-	return fitsRequest(computePodResourceRequest(pod, enablePodOverhead), nodeInfo, nil, nil)
+func Fits(pod *v1.Pod, nodeInfo *framework.NodeInfo) []InsufficientResource {
+	return fitsRequest(computePodResourceRequest(pod), nodeInfo, nil, nil)
 }
 
 func fitsRequest(podRequest *preFilterState, nodeInfo *framework.NodeInfo, ignoredExtendedResources, ignoredResourceGroups sets.String) []InsufficientResource {
@@ -335,11 +292,11 @@
 	allowedPodNumber := nodeInfo.Allocatable.AllowedPodNumber
 	if len(nodeInfo.Pods)+1 > allowedPodNumber {
 		insufficientResources = append(insufficientResources, InsufficientResource{
-			v1.ResourcePods,
-			"Too many pods",
-			1,
-			int64(len(nodeInfo.Pods)),
-			int64(allowedPodNumber),
+			ResourceName: v1.ResourcePods,
+			Reason:       "Too many pods",
+			Requested:    1,
+			Used:         int64(len(nodeInfo.Pods)),
+			Capacity:     int64(allowedPodNumber),
 		})
 	}
 
@@ -352,29 +309,29 @@
 
 	if podRequest.MilliCPU > (nodeInfo.Allocatable.MilliCPU - nodeInfo.Requested.MilliCPU) {
 		insufficientResources = append(insufficientResources, InsufficientResource{
-			v1.ResourceCPU,
-			"Insufficient cpu",
-			podRequest.MilliCPU,
-			nodeInfo.Requested.MilliCPU,
-			nodeInfo.Allocatable.MilliCPU,
+			ResourceName: v1.ResourceCPU,
+			Reason:       "Insufficient cpu",
+			Requested:    podRequest.MilliCPU,
+			Used:         nodeInfo.Requested.MilliCPU,
+			Capacity:     nodeInfo.Allocatable.MilliCPU,
 		})
 	}
 	if podRequest.Memory > (nodeInfo.Allocatable.Memory - nodeInfo.Requested.Memory) {
 		insufficientResources = append(insufficientResources, InsufficientResource{
-			v1.ResourceMemory,
-			"Insufficient memory",
-			podRequest.Memory,
-			nodeInfo.Requested.Memory,
-			nodeInfo.Allocatable.Memory,
+			ResourceName: v1.ResourceMemory,
+			Reason:       "Insufficient memory",
+			Requested:    podRequest.Memory,
+			Used:         nodeInfo.Requested.Memory,
+			Capacity:     nodeInfo.Allocatable.Memory,
 		})
 	}
 	if podRequest.EphemeralStorage > (nodeInfo.Allocatable.EphemeralStorage - nodeInfo.Requested.EphemeralStorage) {
 		insufficientResources = append(insufficientResources, InsufficientResource{
-			v1.ResourceEphemeralStorage,
-			"Insufficient ephemeral-storage",
-			podRequest.EphemeralStorage,
-			nodeInfo.Requested.EphemeralStorage,
-			nodeInfo.Allocatable.EphemeralStorage,
+			ResourceName: v1.ResourceEphemeralStorage,
+			Reason:       "Insufficient ephemeral-storage",
+			Requested:    podRequest.EphemeralStorage,
+			Used:         nodeInfo.Requested.EphemeralStorage,
+			Capacity:     nodeInfo.Allocatable.EphemeralStorage,
 		})
 	}
 
@@ -398,11 +355,11 @@
 
 		if rQuant > (nodeInfo.Allocatable.ScalarResources[rName] - nodeInfo.Requested.ScalarResources[rName]) {
 			insufficientResources = append(insufficientResources, InsufficientResource{
-				rName,
-				fmt.Sprintf("Insufficient %v", rName),
-				podRequest.ScalarResources[rName],
-				nodeInfo.Requested.ScalarResources[rName],
-				nodeInfo.Allocatable.ScalarResources[rName],
+				ResourceName: rName,
+				Reason:       fmt.Sprintf("Insufficient %v", rName),
+				Requested:    podRequest.ScalarResources[rName],
+				Used:         nodeInfo.Requested.ScalarResources[rName],
+				Capacity:     nodeInfo.Allocatable.ScalarResources[rName],
 			})
 		}
 	}
