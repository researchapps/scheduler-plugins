--- conflicted
+++ resolved
@@ -37,17 +37,9 @@
 	Name string
 	// used to decide whether to use Requested or NonZeroRequested for
 	// cpu and memory.
-<<<<<<< HEAD
-	useRequested        bool
-	scorer              func(requested, allocable resourceToValueMap) int64
-	resourceToWeightMap resourceToWeightMap
-
-	enablePodOverhead bool
-=======
 	useRequested bool
 	scorer       func(requested, allocable []int64) int64
 	resources    []config.ResourceSpec
->>>>>>> ffba3d33
 }
 
 // score will use `scorer` function to calculate the score.
@@ -78,13 +70,8 @@
 
 	score := r.scorer(requested, allocatable)
 
-<<<<<<< HEAD
-	if klog.V(10).Enabled() {
-		klog.InfoS("Listing internal info for allocatable resources, requested resources and score", "pod",
-=======
 	if klogV := klog.V(10); klogV.Enabled() { // Serializing these maps is costly.
 		klogV.InfoS("Listing internal info for allocatable resources, requested resources and score", "pod",
->>>>>>> ffba3d33
 			klog.KObj(pod), "node", klog.KObj(node), "resourceAllocationScorer", r.Name,
 			"allocatableResource", allocatable, "requestedResource", requested, "resourceScore", score,
 		)
@@ -120,9 +107,7 @@
 			return nodeInfo.Allocatable.ScalarResources[resource], (nodeInfo.Requested.ScalarResources[resource] + podRequest)
 		}
 	}
-	if klog.V(10).Enabled() {
-		klog.InfoS("Requested resource is omitted for node score calculation", "resourceName", resource)
-	}
+	klog.V(10).InfoS("Requested resource is omitted for node score calculation", "resourceName", resource)
 	return 0, 0
 }
 
@@ -133,18 +118,10 @@
 	opts := resourcehelper.PodResourcesOptions{
 		InPlacePodVerticalScalingEnabled: utilfeature.DefaultFeatureGate.Enabled(features.InPlacePodVerticalScaling),
 	}
-<<<<<<< HEAD
-
-	// If Overhead is being utilized, add to the total requests for the pod
-	if pod.Spec.Overhead != nil && r.enablePodOverhead {
-		if quantity, found := pod.Spec.Overhead[resource]; found {
-			podRequest += quantity.Value()
-=======
 	if !r.useRequested {
 		opts.NonMissingContainerRequests = v1.ResourceList{
 			v1.ResourceCPU:    *resource.NewMilliQuantity(schedutil.DefaultMilliCPURequest, resource.DecimalSI),
 			v1.ResourceMemory: *resource.NewQuantity(schedutil.DefaultMemoryRequest, resource.DecimalSI),
->>>>>>> ffba3d33
 		}
 	}
 
