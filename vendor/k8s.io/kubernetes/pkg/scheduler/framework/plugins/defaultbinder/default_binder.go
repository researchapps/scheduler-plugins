--- conflicted
+++ resolved
@@ -49,12 +49,8 @@
 
 // Bind binds pods to nodes using the k8s client.
 func (b DefaultBinder) Bind(ctx context.Context, state *framework.CycleState, p *v1.Pod, nodeName string) *framework.Status {
-<<<<<<< HEAD
-	klog.V(3).InfoS("Attempting to bind pod to node", "pod", klog.KObj(p), "node", nodeName)
-=======
 	logger := klog.FromContext(ctx)
 	logger.V(3).Info("Attempting to bind pod to node", "pod", klog.KObj(p), "node", klog.KRef("", nodeName))
->>>>>>> ffba3d33
 	binding := &v1.Binding{
 		ObjectMeta: metav1.ObjectMeta{Namespace: p.Namespace, Name: p.Name, UID: p.UID},
 		Target:     v1.ObjectReference{Kind: "Node", Name: nodeName},
