--- conflicted
+++ resolved
@@ -102,14 +102,10 @@
 		{Resource: framework.Node, ActionType: framework.Add | framework.UpdateNodeLabel},
 		// We rely on CSI node to translate in-tree PV to CSI.
 		{Resource: framework.CSINode, ActionType: framework.Add | framework.Update},
-	}
-	if pl.fts.EnableCSIStorageCapacity {
 		// When CSIStorageCapacity is enabled, pods may become schedulable
 		// on CSI driver & storage capacity changes.
-		events = append(events, []framework.ClusterEvent{
-			{Resource: framework.CSIDriver, ActionType: framework.Add | framework.Update},
-			{Resource: framework.CSIStorageCapacity, ActionType: framework.Add | framework.Update},
-		}...)
+		{Resource: framework.CSIDriver, ActionType: framework.Add | framework.Update},
+		{Resource: framework.CSIStorageCapacity, ActionType: framework.Add | framework.Update},
 	}
 	return events
 }
@@ -164,22 +160,17 @@
 // PreFilter invoked at the prefilter extension point to check if pod has all
 // immediate PVCs bound. If not all immediate PVCs are bound, an
 // UnschedulableAndUnresolvable is returned.
-func (pl *VolumeBinding) PreFilter(ctx context.Context, state *framework.CycleState, pod *v1.Pod) *framework.Status {
+func (pl *VolumeBinding) PreFilter(ctx context.Context, state *framework.CycleState, pod *v1.Pod) (*framework.PreFilterResult, *framework.Status) {
 	// If pod does not reference any PVC, we don't need to do anything.
 	if hasPVC, err := pl.podHasPVCs(pod); err != nil {
-		return framework.NewStatus(framework.UnschedulableAndUnresolvable, err.Error())
+		return nil, framework.NewStatus(framework.UnschedulableAndUnresolvable, err.Error())
 	} else if !hasPVC {
-<<<<<<< HEAD
-		state.Write(stateKey, &stateData{skip: true})
-		return nil
-=======
 		state.Write(stateKey, &stateData{})
 		return nil, framework.NewStatus(framework.Skip)
->>>>>>> ffba3d33
 	}
 	podVolumeClaims, err := pl.Binder.GetPodVolumeClaims(pod)
 	if err != nil {
-		return framework.AsStatus(err)
+		return nil, framework.AsStatus(err)
 	}
 	if len(podVolumeClaims.unboundClaimsImmediate) > 0 {
 		// Return UnschedulableAndUnresolvable error if immediate claims are
@@ -187,12 +178,8 @@
 		// claims are bound by PV controller.
 		status := framework.NewStatus(framework.UnschedulableAndUnresolvable)
 		status.AppendReason("pod has unbound immediate PersistentVolumeClaims")
-		return status
-	}
-<<<<<<< HEAD
-	state.Write(stateKey, &stateData{boundClaims: boundClaims, claimsToBind: claimsToBind, podVolumesByNode: make(map[string]*PodVolumes)})
-	return nil
-=======
+		return nil, status
+	}
 	// Attempt to reduce down the number of nodes to consider in subsequent scheduling stages if pod has bound claims.
 	var result *framework.PreFilterResult
 	if eligibleNodes := pl.Binder.GetEligibleNodes(podVolumeClaims.boundClaims); eligibleNodes != nil {
@@ -210,7 +197,6 @@
 		},
 	})
 	return result, nil
->>>>>>> ffba3d33
 }
 
 // PreFilterExtensions returns prefilter extensions, pod add and remove.
@@ -394,12 +380,9 @@
 	pvInformer := fh.SharedInformerFactory().Core().V1().PersistentVolumes()
 	storageClassInformer := fh.SharedInformerFactory().Storage().V1().StorageClasses()
 	csiNodeInformer := fh.SharedInformerFactory().Storage().V1().CSINodes()
-	var capacityCheck *CapacityCheck
-	if fts.EnableCSIStorageCapacity {
-		capacityCheck = &CapacityCheck{
-			CSIDriverInformer:          fh.SharedInformerFactory().Storage().V1().CSIDrivers(),
-			CSIStorageCapacityInformer: fh.SharedInformerFactory().Storage().V1beta1().CSIStorageCapacities(),
-		}
+	capacityCheck := CapacityCheck{
+		CSIDriverInformer:          fh.SharedInformerFactory().Storage().V1().CSIDrivers(),
+		CSIStorageCapacityInformer: fh.SharedInformerFactory().Storage().V1().CSIStorageCapacities(),
 	}
 	binder := NewVolumeBinder(fh.ClientSet(), podInformer, nodeInformer, csiNodeInformer, pvcInformer, pvInformer, storageClassInformer, capacityCheck, time.Duration(args.BindTimeoutSeconds)*time.Second)
 
