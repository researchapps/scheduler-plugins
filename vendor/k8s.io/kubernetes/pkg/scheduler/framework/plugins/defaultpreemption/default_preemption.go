--- conflicted
+++ resolved
@@ -95,7 +95,12 @@
 		State:      state,
 		Interface:  pl,
 	}
-	return pe.Preempt(ctx, pod, m)
+
+	result, status := pe.Preempt(ctx, pod, m)
+	if status.Message() != "" {
+		return result, framework.NewStatus(status.Code(), "preemption: "+status.Message())
+	}
+	return result, status
 }
 
 // calculateNumCandidates returns the number of candidates the FindCandidates
@@ -170,7 +175,7 @@
 
 	// No potential victims are found, and so we don't need to evaluate the node again since its state didn't change.
 	if len(potentialVictims) == 0 {
-		message := fmt.Sprintf("No victims found on node %v for preemptor pod %v", nodeInfo.Node().Name, pod.Name)
+		message := fmt.Sprintf("No preemption victims found for incoming pod")
 		return nil, 0, framework.NewStatus(framework.UnschedulableAndUnresolvable, message)
 	}
 
@@ -222,18 +227,6 @@
 	return victims, numViolatingVictim, framework.NewStatus(framework.Success)
 }
 
-<<<<<<< HEAD
-// PodEligibleToPreemptOthers determines whether this pod should be considered
-// for preempting other pods or not. If this pod has already preempted other
-// pods and those are in their graceful termination period, it shouldn't be
-// considered for preemption.
-// We look at the node that is nominated for this pod and as long as there are
-// terminating pods on the node, we don't consider this for preempting more pods.
-func (pl *DefaultPreemption) PodEligibleToPreemptOthers(pod *v1.Pod, nominatedNodeStatus *framework.Status) bool {
-	if pod.Spec.PreemptionPolicy != nil && *pod.Spec.PreemptionPolicy == v1.PreemptNever {
-		klog.V(5).InfoS("Pod is not eligible for preemption because it has a preemptionPolicy of Never", "pod", klog.KObj(pod))
-		return false
-=======
 // PodEligibleToPreemptOthers returns one bool and one string. The bool
 // indicates whether this pod should be considered for preempting other pods or
 // not. The string includes the reason if this pod isn't eligible.
@@ -245,7 +238,6 @@
 func (pl *DefaultPreemption) PodEligibleToPreemptOthers(pod *v1.Pod, nominatedNodeStatus *framework.Status) (bool, string) {
 	if pod.Spec.PreemptionPolicy != nil && *pod.Spec.PreemptionPolicy == v1.PreemptNever {
 		return false, "not eligible due to preemptionPolicy=Never."
->>>>>>> ffba3d33
 	}
 
 	nodeInfos := pl.fh.SnapshotSharedLister().NodeInfos()
@@ -254,7 +246,7 @@
 		// If the pod's nominated node is considered as UnschedulableAndUnresolvable by the filters,
 		// then the pod should be considered for preempting again.
 		if nominatedNodeStatus.Code() == framework.UnschedulableAndUnresolvable {
-			return true
+			return true, ""
 		}
 
 		if nodeInfo, _ := nodeInfos.Get(nomNodeName); nodeInfo != nil {
@@ -262,16 +254,12 @@
 			for _, p := range nodeInfo.Pods {
 				if corev1helpers.PodPriority(p.Pod) < podPriority && podTerminatingByPreemption(p.Pod, pl.fts.EnablePodDisruptionConditions) {
 					// There is a terminating pod on the nominated node.
-<<<<<<< HEAD
-					return false
-=======
 					return false, "not eligible due to a terminating pod on the nominated node."
->>>>>>> ffba3d33
 				}
 			}
 		}
 	}
-	return true
+	return true, ""
 }
 
 // podTerminatingByPreemption returns the pod's terminating state if feature PodDisruptionConditions is not enabled.
@@ -315,6 +303,7 @@
 				}
 				selector, err := metav1.LabelSelectorAsSelector(pdb.Spec.Selector)
 				if err != nil {
+					// This object has an invalid selector, it does not match the pod
 					continue
 				}
 				// A PDB with a nil or empty selector matches nothing.
