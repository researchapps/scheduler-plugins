/*
Copyright 2019 The Kubernetes Authors.

Licensed under the Apache License, Version 2.0 (the "License");
you may not use this file except in compliance with the License.
You may obtain a copy of the License at

    http://www.apache.org/licenses/LICENSE-2.0

Unless required by applicable law or agreed to in writing, software
distributed under the License is distributed on an "AS IS" BASIS,
WITHOUT WARRANTIES OR CONDITIONS OF ANY KIND, either express or implied.
See the License for the specific language governing permissions and
limitations under the License.
*/

package podtopologyspread

import (
	"context"
	"fmt"
	"math"
	"sync/atomic"

	v1 "k8s.io/api/core/v1"
	"k8s.io/apimachinery/pkg/labels"
	"k8s.io/component-helpers/scheduling/corev1/nodeaffinity"
	"k8s.io/klog/v2"
	"k8s.io/kubernetes/pkg/scheduler/framework"
)

const preFilterStateKey = "PreFilter" + Name

// preFilterState computed at PreFilter and used at Filter.
// It combines TpKeyToCriticalPaths and TpPairToMatchNum to represent:
// (1) critical paths where the least pods are matched on each spread constraint.
// (2) number of pods matched on each spread constraint.
// A nil preFilterState denotes it's not set at all (in PreFilter phase);
// An empty preFilterState object denotes it's a legit state and is set in PreFilter phase.
// Fields are exported for comparison during testing.
type preFilterState struct {
	Constraints []topologySpreadConstraint
	// We record 2 critical paths instead of all critical paths here.
	// criticalPaths[0].MatchNum always holds the minimum matching number.
	// criticalPaths[1].MatchNum is always greater or equal to criticalPaths[0].MatchNum, but
	// it's not guaranteed to be the 2nd minimum match number.
	TpKeyToCriticalPaths map[string]*criticalPaths
	// TpPairToMatchNum is keyed with topologyPair, and valued with the number of matching pods.
	TpPairToMatchNum map[topologyPair]*int32
}

// Clone makes a copy of the given state.
func (s *preFilterState) Clone() framework.StateData {
	if s == nil {
		return nil
	}
	copy := preFilterState{
		// Constraints are shared because they don't change.
		Constraints:          s.Constraints,
		TpKeyToCriticalPaths: make(map[string]*criticalPaths, len(s.TpKeyToCriticalPaths)),
		TpPairToMatchNum:     make(map[topologyPair]*int32, len(s.TpPairToMatchNum)),
	}
	for tpKey, paths := range s.TpKeyToCriticalPaths {
		copy.TpKeyToCriticalPaths[tpKey] = &criticalPaths{paths[0], paths[1]}
	}
	for tpPair, matchNum := range s.TpPairToMatchNum {
		copyPair := topologyPair{key: tpPair.key, value: tpPair.value}
		copyCount := *matchNum
		copy.TpPairToMatchNum[copyPair] = &copyCount
	}
	return &copy
}

// CAVEAT: the reason that `[2]criticalPath` can work is based on the implementation of current
// preemption algorithm, in particular the following 2 facts:
// Fact 1: we only preempt pods on the same node, instead of pods on multiple nodes.
// Fact 2: each node is evaluated on a separate copy of the preFilterState during its preemption cycle.
// If we plan to turn to a more complex algorithm like "arbitrary pods on multiple nodes", this
// structure needs to be revisited.
// Fields are exported for comparison during testing.
type criticalPaths [2]struct {
	// TopologyValue denotes the topology value mapping to topology key.
	TopologyValue string
	// MatchNum denotes the number of matching pods.
	MatchNum int32
}

func newCriticalPaths() *criticalPaths {
	return &criticalPaths{{MatchNum: math.MaxInt32}, {MatchNum: math.MaxInt32}}
}

func (p *criticalPaths) update(tpVal string, num int32) {
	// first verify if `tpVal` exists or not
	i := -1
	if tpVal == p[0].TopologyValue {
		i = 0
	} else if tpVal == p[1].TopologyValue {
		i = 1
	}

	if i >= 0 {
		// `tpVal` exists
		p[i].MatchNum = num
		if p[0].MatchNum > p[1].MatchNum {
			// swap paths[0] and paths[1]
			p[0], p[1] = p[1], p[0]
		}
	} else {
		// `tpVal` doesn't exist
		if num < p[0].MatchNum {
			// update paths[1] with paths[0]
			p[1] = p[0]
			// update paths[0]
			p[0].TopologyValue, p[0].MatchNum = tpVal, num
		} else if num < p[1].MatchNum {
			// update paths[1]
			p[1].TopologyValue, p[1].MatchNum = tpVal, num
		}
	}
}

<<<<<<< HEAD
func (s *preFilterState) updateWithPod(updatedPod, preemptorPod *v1.Pod, node *v1.Node, delta int32) {
	if s == nil || updatedPod.Namespace != preemptorPod.Namespace || node == nil {
		return
	}
	if !nodeLabelsMatchSpreadConstraints(node.Labels, s.Constraints) {
		return
	}

	// We only need to update the counters for the nodes that match the topology spreading policy,
	// in other words, the node affinity.
	requiredSchedulingTerm := nodeaffinity.GetRequiredNodeAffinity(preemptorPod)
	if match, _ := requiredSchedulingTerm.Match(node); !match {
		return
	}

	podLabelSet := labels.Set(updatedPod.Labels)
	for _, constraint := range s.Constraints {
		if !constraint.Selector.Matches(podLabelSet) {
			continue
		}

		k, v := constraint.TopologyKey, node.Labels[constraint.TopologyKey]
		pair := topologyPair{key: k, value: v}
		*s.TpPairToMatchNum[pair] += delta

		s.TpKeyToCriticalPaths[k].update(v, *s.TpPairToMatchNum[pair])
	}
}

=======
>>>>>>> ffba3d33
// PreFilter invoked at the prefilter extension point.
func (pl *PodTopologySpread) PreFilter(ctx context.Context, cycleState *framework.CycleState, pod *v1.Pod) *framework.Status {
	s, err := pl.calPreFilterState(pod)
	if err != nil {
		return framework.AsStatus(err)
	}
	cycleState.Write(preFilterStateKey, s)
	return nil
}

// PreFilterExtensions returns prefilter extensions, pod add and remove.
func (pl *PodTopologySpread) PreFilterExtensions() framework.PreFilterExtensions {
	return pl
}

// AddPod from pre-computed data in cycleState.
func (pl *PodTopologySpread) AddPod(ctx context.Context, cycleState *framework.CycleState, podToSchedule *v1.Pod, podInfoToAdd *framework.PodInfo, nodeInfo *framework.NodeInfo) *framework.Status {
	s, err := getPreFilterState(cycleState)
	if err != nil {
		return framework.AsStatus(err)
	}

	pl.updateWithPod(s, podInfoToAdd.Pod, podToSchedule, nodeInfo.Node(), 1)
	return nil
}

// RemovePod from pre-computed data in cycleState.
func (pl *PodTopologySpread) RemovePod(ctx context.Context, cycleState *framework.CycleState, podToSchedule *v1.Pod, podInfoToRemove *framework.PodInfo, nodeInfo *framework.NodeInfo) *framework.Status {
	s, err := getPreFilterState(cycleState)
	if err != nil {
		return framework.AsStatus(err)
	}

	pl.updateWithPod(s, podInfoToRemove.Pod, podToSchedule, nodeInfo.Node(), -1)
	return nil
}

func (pl *PodTopologySpread) updateWithPod(s *preFilterState, updatedPod, preemptorPod *v1.Pod, node *v1.Node, delta int) {
	if s == nil || updatedPod.Namespace != preemptorPod.Namespace || node == nil {
		return
	}
	if !nodeLabelsMatchSpreadConstraints(node.Labels, s.Constraints) {
		return
	}

	requiredSchedulingTerm := nodeaffinity.GetRequiredNodeAffinity(preemptorPod)
	if !pl.enableNodeInclusionPolicyInPodTopologySpread {
		// spreading is applied to nodes that pass those filters.
		// Ignore parsing errors for backwards compatibility.
		if match, _ := requiredSchedulingTerm.Match(node); !match {
			return
		}
	}

	podLabelSet := labels.Set(updatedPod.Labels)
	for _, constraint := range s.Constraints {
		if !constraint.Selector.Matches(podLabelSet) {
			continue
		}

		if pl.enableNodeInclusionPolicyInPodTopologySpread &&
			!constraint.matchNodeInclusionPolicies(preemptorPod, node, requiredSchedulingTerm) {
			continue
		}

		k, v := constraint.TopologyKey, node.Labels[constraint.TopologyKey]
		pair := topologyPair{key: k, value: v}
		s.TpPairToMatchNum[pair] += delta
		s.TpKeyToCriticalPaths[k].update(v, s.TpPairToMatchNum[pair])
	}
}

// getPreFilterState fetches a pre-computed preFilterState.
func getPreFilterState(cycleState *framework.CycleState) (*preFilterState, error) {
	c, err := cycleState.Read(preFilterStateKey)
	if err != nil {
		// preFilterState doesn't exist, likely PreFilter wasn't invoked.
		return nil, fmt.Errorf("reading %q from cycleState: %w", preFilterStateKey, err)
	}

	s, ok := c.(*preFilterState)
	if !ok {
		return nil, fmt.Errorf("%+v convert to podtopologyspread.preFilterState error", c)
	}
	return s, nil
}

// calPreFilterState computes preFilterState describing how pods are spread on topologies.
func (pl *PodTopologySpread) calPreFilterState(pod *v1.Pod) (*preFilterState, error) {
	allNodes, err := pl.sharedLister.NodeInfos().List()
	if err != nil {
		return nil, fmt.Errorf("listing NodeInfos: %w", err)
	}
	var constraints []topologySpreadConstraint
	if len(pod.Spec.TopologySpreadConstraints) > 0 {
		// We have feature gating in APIServer to strip the spec
		// so don't need to re-check feature gate, just check length of Constraints.
<<<<<<< HEAD
		constraints, err = filterTopologySpreadConstraints(pod.Spec.TopologySpreadConstraints, v1.DoNotSchedule)
=======
		constraints, err = pl.filterTopologySpreadConstraints(
			pod.Spec.TopologySpreadConstraints,
			pod.Labels,
			v1.DoNotSchedule,
		)
>>>>>>> ffba3d33
		if err != nil {
			return nil, fmt.Errorf("obtaining pod's hard topology spread constraints: %w", err)
		}
	} else {
		constraints, err = pl.buildDefaultConstraints(pod, v1.DoNotSchedule)
		if err != nil {
			return nil, fmt.Errorf("setting default hard topology spread constraints: %w", err)
		}
	}
	if len(constraints) == 0 {
		return &preFilterState{}, nil
	}

	s := preFilterState{
		Constraints:          constraints,
		TpKeyToCriticalPaths: make(map[string]*criticalPaths, len(constraints)),
		TpPairToMatchNum:     make(map[topologyPair]*int32, sizeHeuristic(len(allNodes), constraints)),
	}
<<<<<<< HEAD
	requiredSchedulingTerm := nodeaffinity.GetRequiredNodeAffinity(pod)
	for _, n := range allNodes {
		node := n.Node()
=======

	tpCountsByNode := make([]map[topologyPair]int, len(allNodes))
	requiredNodeAffinity := nodeaffinity.GetRequiredNodeAffinity(pod)
	processNode := func(i int) {
		nodeInfo := allNodes[i]
		node := nodeInfo.Node()
>>>>>>> ffba3d33
		if node == nil {
			klog.ErrorS(nil, "Node not found")
			continue
		}
<<<<<<< HEAD
		// In accordance to design, if NodeAffinity or NodeSelector is defined,
		// spreading is applied to nodes that pass those filters.
		// Ignore parsing errors for backwards compatibility.
		match, _ := requiredSchedulingTerm.Match(node)
		if !match {
			continue
=======

		if !pl.enableNodeInclusionPolicyInPodTopologySpread {
			// spreading is applied to nodes that pass those filters.
			// Ignore parsing errors for backwards compatibility.
			if match, _ := requiredNodeAffinity.Match(node); !match {
				return
			}
>>>>>>> ffba3d33
		}

		// Ensure current node's labels contains all topologyKeys in 'Constraints'.
		if !nodeLabelsMatchSpreadConstraints(node.Labels, constraints) {
			continue
		}
		for _, c := range constraints {
			if pl.enableNodeInclusionPolicyInPodTopologySpread &&
				!c.matchNodeInclusionPolicies(pod, node, requiredNodeAffinity) {
				continue
			}

			pair := topologyPair{key: c.TopologyKey, value: node.Labels[c.TopologyKey]}
			s.TpPairToMatchNum[pair] = new(int32)
		}
	}
<<<<<<< HEAD
=======
	pl.parallelizer.Until(ctx, len(allNodes), processNode, pl.Name())
>>>>>>> ffba3d33

	processNode := func(i int) {
		nodeInfo := allNodes[i]
		node := nodeInfo.Node()

		for _, constraint := range constraints {
			pair := topologyPair{key: constraint.TopologyKey, value: node.Labels[constraint.TopologyKey]}
			tpCount := s.TpPairToMatchNum[pair]
			if tpCount == nil {
				continue
			}
			count := countPodsMatchSelector(nodeInfo.Pods, constraint.Selector, pod.Namespace)
			atomic.AddInt32(tpCount, int32(count))
		}
	}
	pl.parallelizer.Until(context.Background(), len(allNodes), processNode)

	// calculate min match for each topology pair
	for i := 0; i < len(constraints); i++ {
		key := constraints[i].TopologyKey
		s.TpKeyToCriticalPaths[key] = newCriticalPaths()
	}
	for pair, num := range s.TpPairToMatchNum {
		s.TpKeyToCriticalPaths[pair.key].update(pair.value, *num)
	}

	return &s, nil
}

// Filter invoked at the filter extension point.
func (pl *PodTopologySpread) Filter(ctx context.Context, cycleState *framework.CycleState, pod *v1.Pod, nodeInfo *framework.NodeInfo) *framework.Status {
	node := nodeInfo.Node()
	if node == nil {
		return framework.AsStatus(fmt.Errorf("node not found"))
	}

	s, err := getPreFilterState(cycleState)
	if err != nil {
		return framework.AsStatus(err)
	}

	// However, "empty" preFilterState is legit which tolerates every toSchedule Pod.
	if len(s.Constraints) == 0 {
		return nil
	}

	podLabelSet := labels.Set(pod.Labels)
	for _, c := range s.Constraints {
		tpKey := c.TopologyKey
		tpVal, ok := node.Labels[c.TopologyKey]
		if !ok {
			klog.V(5).InfoS("Node doesn't have required label", "node", klog.KObj(node), "label", tpKey)
			return framework.NewStatus(framework.UnschedulableAndUnresolvable, ErrReasonNodeLabelNotMatch)
		}

<<<<<<< HEAD
		selfMatchNum := int32(0)
		if c.Selector.Matches(podLabelSet) {
			selfMatchNum = 1
		}

		pair := topologyPair{key: tpKey, value: tpVal}
		paths, ok := s.TpKeyToCriticalPaths[tpKey]
		if !ok {
			// error which should not happen
			klog.ErrorS(nil, "Internal error occurred while retrieving paths from topology key", "topologyKey", tpKey, "paths", s.TpKeyToCriticalPaths)
			continue
		}
		// judging criteria:
		// 'existing matching num' + 'if self-match (1 or 0)' - 'global min matching num' <= 'maxSkew'
		minMatchNum := paths[0].MatchNum
		matchNum := int32(0)
		if tpCount := s.TpPairToMatchNum[pair]; tpCount != nil {
			matchNum = *tpCount
=======
		// judging criteria:
		// 'existing matching num' + 'if self-match (1 or 0)' - 'global minimum' <= 'maxSkew'
		minMatchNum, err := s.minMatchNum(tpKey, c.MinDomains, pl.enableMinDomainsInPodTopologySpread)
		if err != nil {
			klog.ErrorS(err, "Internal error occurred while retrieving value precalculated in PreFilter", "topologyKey", tpKey, "paths", s.TpKeyToCriticalPaths)
			continue
		}

		selfMatchNum := 0
		if c.Selector.Matches(podLabelSet) {
			selfMatchNum = 1
		}

		pair := topologyPair{key: tpKey, value: tpVal}
		matchNum := 0
		if tpCount, ok := s.TpPairToMatchNum[pair]; ok {
			matchNum = tpCount
>>>>>>> ffba3d33
		}
		skew := matchNum + selfMatchNum - minMatchNum
		if skew > c.MaxSkew {
			klog.V(5).InfoS("Node failed spreadConstraint: matchNum + selfMatchNum - minMatchNum > maxSkew", "node", klog.KObj(node), "topologyKey", tpKey, "matchNum", matchNum, "selfMatchNum", selfMatchNum, "minMatchNum", minMatchNum, "maxSkew", c.MaxSkew)
			return framework.NewStatus(framework.Unschedulable, ErrReasonConstraintsNotMatch)
		}
	}

	return nil
}

func sizeHeuristic(nodes int, constraints []topologySpreadConstraint) int {
	for _, c := range constraints {
		if c.TopologyKey == v1.LabelHostname {
			return nodes
		}
	}
	return 0
}<|MERGE_RESOLUTION|>--- conflicted
+++ resolved
@@ -20,7 +20,6 @@
 	"context"
 	"fmt"
 	"math"
-	"sync/atomic"
 
 	v1 "k8s.io/api/core/v1"
 	"k8s.io/apimachinery/pkg/labels"
@@ -45,8 +44,36 @@
 	// criticalPaths[1].MatchNum is always greater or equal to criticalPaths[0].MatchNum, but
 	// it's not guaranteed to be the 2nd minimum match number.
 	TpKeyToCriticalPaths map[string]*criticalPaths
+	// TpKeyToDomainsNum is keyed with topologyKey, and valued with the number of domains.
+	TpKeyToDomainsNum map[string]int
 	// TpPairToMatchNum is keyed with topologyPair, and valued with the number of matching pods.
-	TpPairToMatchNum map[topologyPair]*int32
+	TpPairToMatchNum map[topologyPair]int
+}
+
+// minMatchNum returns the global minimum for the calculation of skew while taking MinDomains into account.
+func (s *preFilterState) minMatchNum(tpKey string, minDomains int32, enableMinDomainsInPodTopologySpread bool) (int, error) {
+	paths, ok := s.TpKeyToCriticalPaths[tpKey]
+	if !ok {
+		return 0, fmt.Errorf("failed to retrieve path by topology key")
+	}
+
+	minMatchNum := paths[0].MatchNum
+	if !enableMinDomainsInPodTopologySpread {
+		return minMatchNum, nil
+	}
+
+	domainsNum, ok := s.TpKeyToDomainsNum[tpKey]
+	if !ok {
+		return 0, fmt.Errorf("failed to retrieve the number of domains by topology key")
+	}
+
+	if domainsNum < int(minDomains) {
+		// When the number of eligible domains with matching topology keys is less than `minDomains`,
+		// it treats "global minimum" as 0.
+		minMatchNum = 0
+	}
+
+	return minMatchNum, nil
 }
 
 // Clone makes a copy of the given state.
@@ -58,15 +85,16 @@
 		// Constraints are shared because they don't change.
 		Constraints:          s.Constraints,
 		TpKeyToCriticalPaths: make(map[string]*criticalPaths, len(s.TpKeyToCriticalPaths)),
-		TpPairToMatchNum:     make(map[topologyPair]*int32, len(s.TpPairToMatchNum)),
+		// The number of domains does not change as a result of AddPod/RemovePod methods on PreFilter Extensions
+		TpKeyToDomainsNum: s.TpKeyToDomainsNum,
+		TpPairToMatchNum:  make(map[topologyPair]int, len(s.TpPairToMatchNum)),
 	}
 	for tpKey, paths := range s.TpKeyToCriticalPaths {
 		copy.TpKeyToCriticalPaths[tpKey] = &criticalPaths{paths[0], paths[1]}
 	}
 	for tpPair, matchNum := range s.TpPairToMatchNum {
 		copyPair := topologyPair{key: tpPair.key, value: tpPair.value}
-		copyCount := *matchNum
-		copy.TpPairToMatchNum[copyPair] = &copyCount
+		copy.TpPairToMatchNum[copyPair] = matchNum
 	}
 	return &copy
 }
@@ -82,14 +110,14 @@
 	// TopologyValue denotes the topology value mapping to topology key.
 	TopologyValue string
 	// MatchNum denotes the number of matching pods.
-	MatchNum int32
+	MatchNum int
 }
 
 func newCriticalPaths() *criticalPaths {
 	return &criticalPaths{{MatchNum: math.MaxInt32}, {MatchNum: math.MaxInt32}}
 }
 
-func (p *criticalPaths) update(tpVal string, num int32) {
+func (p *criticalPaths) update(tpVal string, num int) {
 	// first verify if `tpVal` exists or not
 	i := -1
 	if tpVal == p[0].TopologyValue {
@@ -119,46 +147,14 @@
 	}
 }
 
-<<<<<<< HEAD
-func (s *preFilterState) updateWithPod(updatedPod, preemptorPod *v1.Pod, node *v1.Node, delta int32) {
-	if s == nil || updatedPod.Namespace != preemptorPod.Namespace || node == nil {
-		return
-	}
-	if !nodeLabelsMatchSpreadConstraints(node.Labels, s.Constraints) {
-		return
-	}
-
-	// We only need to update the counters for the nodes that match the topology spreading policy,
-	// in other words, the node affinity.
-	requiredSchedulingTerm := nodeaffinity.GetRequiredNodeAffinity(preemptorPod)
-	if match, _ := requiredSchedulingTerm.Match(node); !match {
-		return
-	}
-
-	podLabelSet := labels.Set(updatedPod.Labels)
-	for _, constraint := range s.Constraints {
-		if !constraint.Selector.Matches(podLabelSet) {
-			continue
-		}
-
-		k, v := constraint.TopologyKey, node.Labels[constraint.TopologyKey]
-		pair := topologyPair{key: k, value: v}
-		*s.TpPairToMatchNum[pair] += delta
-
-		s.TpKeyToCriticalPaths[k].update(v, *s.TpPairToMatchNum[pair])
-	}
-}
-
-=======
->>>>>>> ffba3d33
 // PreFilter invoked at the prefilter extension point.
-func (pl *PodTopologySpread) PreFilter(ctx context.Context, cycleState *framework.CycleState, pod *v1.Pod) *framework.Status {
-	s, err := pl.calPreFilterState(pod)
-	if err != nil {
-		return framework.AsStatus(err)
+func (pl *PodTopologySpread) PreFilter(ctx context.Context, cycleState *framework.CycleState, pod *v1.Pod) (*framework.PreFilterResult, *framework.Status) {
+	s, err := pl.calPreFilterState(ctx, pod)
+	if err != nil {
+		return nil, framework.AsStatus(err)
 	}
 	cycleState.Write(preFilterStateKey, s)
-	return nil
+	return nil, nil
 }
 
 // PreFilterExtensions returns prefilter extensions, pod add and remove.
@@ -239,7 +235,7 @@
 }
 
 // calPreFilterState computes preFilterState describing how pods are spread on topologies.
-func (pl *PodTopologySpread) calPreFilterState(pod *v1.Pod) (*preFilterState, error) {
+func (pl *PodTopologySpread) calPreFilterState(ctx context.Context, pod *v1.Pod) (*preFilterState, error) {
 	allNodes, err := pl.sharedLister.NodeInfos().List()
 	if err != nil {
 		return nil, fmt.Errorf("listing NodeInfos: %w", err)
@@ -248,15 +244,11 @@
 	if len(pod.Spec.TopologySpreadConstraints) > 0 {
 		// We have feature gating in APIServer to strip the spec
 		// so don't need to re-check feature gate, just check length of Constraints.
-<<<<<<< HEAD
-		constraints, err = filterTopologySpreadConstraints(pod.Spec.TopologySpreadConstraints, v1.DoNotSchedule)
-=======
 		constraints, err = pl.filterTopologySpreadConstraints(
 			pod.Spec.TopologySpreadConstraints,
 			pod.Labels,
 			v1.DoNotSchedule,
 		)
->>>>>>> ffba3d33
 		if err != nil {
 			return nil, fmt.Errorf("obtaining pod's hard topology spread constraints: %w", err)
 		}
@@ -273,32 +265,18 @@
 	s := preFilterState{
 		Constraints:          constraints,
 		TpKeyToCriticalPaths: make(map[string]*criticalPaths, len(constraints)),
-		TpPairToMatchNum:     make(map[topologyPair]*int32, sizeHeuristic(len(allNodes), constraints)),
-	}
-<<<<<<< HEAD
-	requiredSchedulingTerm := nodeaffinity.GetRequiredNodeAffinity(pod)
-	for _, n := range allNodes {
-		node := n.Node()
-=======
+		TpPairToMatchNum:     make(map[topologyPair]int, sizeHeuristic(len(allNodes), constraints)),
+	}
 
 	tpCountsByNode := make([]map[topologyPair]int, len(allNodes))
 	requiredNodeAffinity := nodeaffinity.GetRequiredNodeAffinity(pod)
 	processNode := func(i int) {
 		nodeInfo := allNodes[i]
 		node := nodeInfo.Node()
->>>>>>> ffba3d33
 		if node == nil {
 			klog.ErrorS(nil, "Node not found")
-			continue
-		}
-<<<<<<< HEAD
-		// In accordance to design, if NodeAffinity or NodeSelector is defined,
-		// spreading is applied to nodes that pass those filters.
-		// Ignore parsing errors for backwards compatibility.
-		match, _ := requiredSchedulingTerm.Match(node)
-		if !match {
-			continue
-=======
+			return
+		}
 
 		if !pl.enableNodeInclusionPolicyInPodTopologySpread {
 			// spreading is applied to nodes that pass those filters.
@@ -306,13 +284,14 @@
 			if match, _ := requiredNodeAffinity.Match(node); !match {
 				return
 			}
->>>>>>> ffba3d33
 		}
 
 		// Ensure current node's labels contains all topologyKeys in 'Constraints'.
 		if !nodeLabelsMatchSpreadConstraints(node.Labels, constraints) {
-			continue
-		}
+			return
+		}
+
+		tpCounts := make(map[topologyPair]int, len(constraints))
 		for _, c := range constraints {
 			if pl.enableNodeInclusionPolicyInPodTopologySpread &&
 				!c.matchNodeInclusionPolicies(pod, node, requiredNodeAffinity) {
@@ -320,29 +299,24 @@
 			}
 
 			pair := topologyPair{key: c.TopologyKey, value: node.Labels[c.TopologyKey]}
-			s.TpPairToMatchNum[pair] = new(int32)
-		}
-	}
-<<<<<<< HEAD
-=======
+			count := countPodsMatchSelector(nodeInfo.Pods, c.Selector, pod.Namespace)
+			tpCounts[pair] = count
+		}
+		tpCountsByNode[i] = tpCounts
+	}
 	pl.parallelizer.Until(ctx, len(allNodes), processNode, pl.Name())
->>>>>>> ffba3d33
-
-	processNode := func(i int) {
-		nodeInfo := allNodes[i]
-		node := nodeInfo.Node()
-
-		for _, constraint := range constraints {
-			pair := topologyPair{key: constraint.TopologyKey, value: node.Labels[constraint.TopologyKey]}
-			tpCount := s.TpPairToMatchNum[pair]
-			if tpCount == nil {
-				continue
-			}
-			count := countPodsMatchSelector(nodeInfo.Pods, constraint.Selector, pod.Namespace)
-			atomic.AddInt32(tpCount, int32(count))
-		}
-	}
-	pl.parallelizer.Until(context.Background(), len(allNodes), processNode)
+
+	for _, tpCounts := range tpCountsByNode {
+		for tp, count := range tpCounts {
+			s.TpPairToMatchNum[tp] += count
+		}
+	}
+	if pl.enableMinDomainsInPodTopologySpread {
+		s.TpKeyToDomainsNum = make(map[string]int, len(constraints))
+		for tp := range s.TpPairToMatchNum {
+			s.TpKeyToDomainsNum[tp.key]++
+		}
+	}
 
 	// calculate min match for each topology pair
 	for i := 0; i < len(constraints); i++ {
@@ -350,7 +324,7 @@
 		s.TpKeyToCriticalPaths[key] = newCriticalPaths()
 	}
 	for pair, num := range s.TpPairToMatchNum {
-		s.TpKeyToCriticalPaths[pair.key].update(pair.value, *num)
+		s.TpKeyToCriticalPaths[pair.key].update(pair.value, num)
 	}
 
 	return &s, nil
@@ -382,26 +356,6 @@
 			return framework.NewStatus(framework.UnschedulableAndUnresolvable, ErrReasonNodeLabelNotMatch)
 		}
 
-<<<<<<< HEAD
-		selfMatchNum := int32(0)
-		if c.Selector.Matches(podLabelSet) {
-			selfMatchNum = 1
-		}
-
-		pair := topologyPair{key: tpKey, value: tpVal}
-		paths, ok := s.TpKeyToCriticalPaths[tpKey]
-		if !ok {
-			// error which should not happen
-			klog.ErrorS(nil, "Internal error occurred while retrieving paths from topology key", "topologyKey", tpKey, "paths", s.TpKeyToCriticalPaths)
-			continue
-		}
-		// judging criteria:
-		// 'existing matching num' + 'if self-match (1 or 0)' - 'global min matching num' <= 'maxSkew'
-		minMatchNum := paths[0].MatchNum
-		matchNum := int32(0)
-		if tpCount := s.TpPairToMatchNum[pair]; tpCount != nil {
-			matchNum = *tpCount
-=======
 		// judging criteria:
 		// 'existing matching num' + 'if self-match (1 or 0)' - 'global minimum' <= 'maxSkew'
 		minMatchNum, err := s.minMatchNum(tpKey, c.MinDomains, pl.enableMinDomainsInPodTopologySpread)
@@ -419,10 +373,9 @@
 		matchNum := 0
 		if tpCount, ok := s.TpPairToMatchNum[pair]; ok {
 			matchNum = tpCount
->>>>>>> ffba3d33
 		}
 		skew := matchNum + selfMatchNum - minMatchNum
-		if skew > c.MaxSkew {
+		if skew > int(c.MaxSkew) {
 			klog.V(5).InfoS("Node failed spreadConstraint: matchNum + selfMatchNum - minMatchNum > maxSkew", "node", klog.KObj(node), "topologyKey", tpKey, "matchNum", matchNum, "selfMatchNum", selfMatchNum, "minMatchNum", minMatchNum, "maxSkew", c.MaxSkew)
 			return framework.NewStatus(framework.Unschedulable, ErrReasonConstraintsNotMatch)
 		}
