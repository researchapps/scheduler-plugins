--- conflicted
+++ resolved
@@ -59,15 +59,11 @@
 func (pl *PodTopologySpread) initPreScoreState(s *preScoreState, pod *v1.Pod, filteredNodes []*v1.Node, requireAllTopologies bool) error {
 	var err error
 	if len(pod.Spec.TopologySpreadConstraints) > 0 {
-<<<<<<< HEAD
-		s.Constraints, err = filterTopologySpreadConstraints(pod.Spec.TopologySpreadConstraints, v1.ScheduleAnyway)
-=======
 		s.Constraints, err = pl.filterTopologySpreadConstraints(
 			pod.Spec.TopologySpreadConstraints,
 			pod.Labels,
 			v1.ScheduleAnyway,
 		)
->>>>>>> ffba3d33
 		if err != nil {
 			return fmt.Errorf("obtaining pod's soft topology spread constraints: %w", err)
 		}
@@ -228,7 +224,7 @@
 			score += scoreForCount(cnt, c.MaxSkew, s.TopologyNormalizingWeight[i])
 		}
 	}
-	return int64(score), nil
+	return int64(math.Round(score)), nil
 }
 
 // NormalizeScore invoked after scoring all nodes.
