/*
Copyright 2019 The Kubernetes Authors.

Licensed under the Apache License, Version 2.0 (the "License");
you may not use this file except in compliance with the License.
You may obtain a copy of the License at

    http://www.apache.org/licenses/LICENSE-2.0

Unless required by applicable law or agreed to in writing, software
distributed under the License is distributed on an "AS IS" BASIS,
WITHOUT WARRANTIES OR CONDITIONS OF ANY KIND, either express or implied.
See the License for the specific language governing permissions and
limitations under the License.
*/

package podtopologyspread

import (
	"fmt"

	v1 "k8s.io/api/core/v1"
	"k8s.io/apimachinery/pkg/runtime"
	"k8s.io/client-go/informers"
	appslisters "k8s.io/client-go/listers/apps/v1"
	corelisters "k8s.io/client-go/listers/core/v1"
	"k8s.io/kubernetes/pkg/scheduler/apis/config"
	"k8s.io/kubernetes/pkg/scheduler/apis/config/validation"
	"k8s.io/kubernetes/pkg/scheduler/framework"
	"k8s.io/kubernetes/pkg/scheduler/framework/parallelize"
	"k8s.io/kubernetes/pkg/scheduler/framework/plugins/names"
)

const (
	// ErrReasonConstraintsNotMatch is used for PodTopologySpread filter error.
	ErrReasonConstraintsNotMatch = "node(s) didn't match pod topology spread constraints"
	// ErrReasonNodeLabelNotMatch is used when the node doesn't hold the required label.
	ErrReasonNodeLabelNotMatch = ErrReasonConstraintsNotMatch + " (missing required label)"
)

var systemDefaultConstraints = []v1.TopologySpreadConstraint{
	{
		TopologyKey:       v1.LabelHostname,
		WhenUnsatisfiable: v1.ScheduleAnyway,
		MaxSkew:           3,
	},
	{
		TopologyKey:       v1.LabelTopologyZone,
		WhenUnsatisfiable: v1.ScheduleAnyway,
		MaxSkew:           5,
	},
}

// PodTopologySpread is a plugin that ensures pod's topologySpreadConstraints is satisfied.
type PodTopologySpread struct {
<<<<<<< HEAD
	systemDefaulted    bool
	parallelizer       parallelize.Parallelizer
	defaultConstraints []v1.TopologySpreadConstraint
	sharedLister       framework.SharedLister
	services           corelisters.ServiceLister
	replicationCtrls   corelisters.ReplicationControllerLister
	replicaSets        appslisters.ReplicaSetLister
	statefulSets       appslisters.StatefulSetLister
=======
	systemDefaulted                              bool
	parallelizer                                 parallelize.Parallelizer
	defaultConstraints                           []v1.TopologySpreadConstraint
	sharedLister                                 framework.SharedLister
	services                                     corelisters.ServiceLister
	replicationCtrls                             corelisters.ReplicationControllerLister
	replicaSets                                  appslisters.ReplicaSetLister
	statefulSets                                 appslisters.StatefulSetLister
	enableMinDomainsInPodTopologySpread          bool
	enableNodeInclusionPolicyInPodTopologySpread bool
	enableMatchLabelKeysInPodTopologySpread      bool
>>>>>>> ffba3d33
}

var _ framework.PreFilterPlugin = &PodTopologySpread{}
var _ framework.FilterPlugin = &PodTopologySpread{}
var _ framework.PreScorePlugin = &PodTopologySpread{}
var _ framework.ScorePlugin = &PodTopologySpread{}
var _ framework.EnqueueExtensions = &PodTopologySpread{}

// Name is the name of the plugin used in the plugin registry and configurations.
const Name = names.PodTopologySpread

// Name returns name of the plugin. It is used in logs, etc.
func (pl *PodTopologySpread) Name() string {
	return Name
}

// New initializes a new plugin and returns it.
func New(plArgs runtime.Object, h framework.Handle) (framework.Plugin, error) {
	if h.SnapshotSharedLister() == nil {
		return nil, fmt.Errorf("SnapshotSharedlister is nil")
	}
	args, err := getArgs(plArgs)
	if err != nil {
		return nil, err
	}
	if err := validation.ValidatePodTopologySpreadArgs(nil, &args); err != nil {
		return nil, err
	}
	pl := &PodTopologySpread{
<<<<<<< HEAD
		parallelizer:       h.Parallelizer(),
		sharedLister:       h.SnapshotSharedLister(),
		defaultConstraints: args.DefaultConstraints,
=======
		parallelizer:                        h.Parallelizer(),
		sharedLister:                        h.SnapshotSharedLister(),
		defaultConstraints:                  args.DefaultConstraints,
		enableMinDomainsInPodTopologySpread: fts.EnableMinDomainsInPodTopologySpread,
		enableNodeInclusionPolicyInPodTopologySpread: fts.EnableNodeInclusionPolicyInPodTopologySpread,
		enableMatchLabelKeysInPodTopologySpread:      fts.EnableMatchLabelKeysInPodTopologySpread,
>>>>>>> ffba3d33
	}
	if args.DefaultingType == config.SystemDefaulting {
		pl.defaultConstraints = systemDefaultConstraints
		pl.systemDefaulted = true
	}
	if len(pl.defaultConstraints) != 0 {
		if h.SharedInformerFactory() == nil {
			return nil, fmt.Errorf("SharedInformerFactory is nil")
		}
		pl.setListers(h.SharedInformerFactory())
	}
	return pl, nil
}

func getArgs(obj runtime.Object) (config.PodTopologySpreadArgs, error) {
	ptr, ok := obj.(*config.PodTopologySpreadArgs)
	if !ok {
		return config.PodTopologySpreadArgs{}, fmt.Errorf("want args to be of type PodTopologySpreadArgs, got %T", obj)
	}
	return *ptr, nil
}

func (pl *PodTopologySpread) setListers(factory informers.SharedInformerFactory) {
	pl.services = factory.Core().V1().Services().Lister()
	pl.replicationCtrls = factory.Core().V1().ReplicationControllers().Lister()
	pl.replicaSets = factory.Apps().V1().ReplicaSets().Lister()
	pl.statefulSets = factory.Apps().V1().StatefulSets().Lister()
}

// EventsToRegister returns the possible events that may make a Pod
// failed by this plugin schedulable.
func (pl *PodTopologySpread) EventsToRegister() []framework.ClusterEvent {
	return []framework.ClusterEvent{
		// All ActionType includes the following events:
		// - Add. An unschedulable Pod may fail due to violating topology spread constraints,
		// adding an assigned Pod may make it schedulable.
		// - Update. Updating on an existing Pod's labels (e.g., removal) may make
		// an unschedulable Pod schedulable.
		// - Delete. An unschedulable Pod may fail due to violating an existing Pod's topology spread constraints,
		// deleting an existing Pod may make it schedulable.
		{Resource: framework.Pod, ActionType: framework.All},
		// Node add|delete|updateLabel maybe lead an topology key changed,
		// and make these pod in scheduling schedulable or unschedulable.
		{Resource: framework.Node, ActionType: framework.Add | framework.Delete | framework.UpdateNodeLabel},
	}
}<|MERGE_RESOLUTION|>--- conflicted
+++ resolved
@@ -28,6 +28,7 @@
 	"k8s.io/kubernetes/pkg/scheduler/apis/config/validation"
 	"k8s.io/kubernetes/pkg/scheduler/framework"
 	"k8s.io/kubernetes/pkg/scheduler/framework/parallelize"
+	"k8s.io/kubernetes/pkg/scheduler/framework/plugins/feature"
 	"k8s.io/kubernetes/pkg/scheduler/framework/plugins/names"
 )
 
@@ -53,16 +54,6 @@
 
 // PodTopologySpread is a plugin that ensures pod's topologySpreadConstraints is satisfied.
 type PodTopologySpread struct {
-<<<<<<< HEAD
-	systemDefaulted    bool
-	parallelizer       parallelize.Parallelizer
-	defaultConstraints []v1.TopologySpreadConstraint
-	sharedLister       framework.SharedLister
-	services           corelisters.ServiceLister
-	replicationCtrls   corelisters.ReplicationControllerLister
-	replicaSets        appslisters.ReplicaSetLister
-	statefulSets       appslisters.StatefulSetLister
-=======
 	systemDefaulted                              bool
 	parallelizer                                 parallelize.Parallelizer
 	defaultConstraints                           []v1.TopologySpreadConstraint
@@ -74,7 +65,6 @@
 	enableMinDomainsInPodTopologySpread          bool
 	enableNodeInclusionPolicyInPodTopologySpread bool
 	enableMatchLabelKeysInPodTopologySpread      bool
->>>>>>> ffba3d33
 }
 
 var _ framework.PreFilterPlugin = &PodTopologySpread{}
@@ -92,7 +82,7 @@
 }
 
 // New initializes a new plugin and returns it.
-func New(plArgs runtime.Object, h framework.Handle) (framework.Plugin, error) {
+func New(plArgs runtime.Object, h framework.Handle, fts feature.Features) (framework.Plugin, error) {
 	if h.SnapshotSharedLister() == nil {
 		return nil, fmt.Errorf("SnapshotSharedlister is nil")
 	}
@@ -104,18 +94,12 @@
 		return nil, err
 	}
 	pl := &PodTopologySpread{
-<<<<<<< HEAD
-		parallelizer:       h.Parallelizer(),
-		sharedLister:       h.SnapshotSharedLister(),
-		defaultConstraints: args.DefaultConstraints,
-=======
 		parallelizer:                        h.Parallelizer(),
 		sharedLister:                        h.SnapshotSharedLister(),
 		defaultConstraints:                  args.DefaultConstraints,
 		enableMinDomainsInPodTopologySpread: fts.EnableMinDomainsInPodTopologySpread,
 		enableNodeInclusionPolicyInPodTopologySpread: fts.EnableNodeInclusionPolicyInPodTopologySpread,
 		enableMatchLabelKeysInPodTopologySpread:      fts.EnableMatchLabelKeysInPodTopologySpread,
->>>>>>> ffba3d33
 	}
 	if args.DefaultingType == config.SystemDefaulting {
 		pl.defaultConstraints = systemDefaultConstraints
