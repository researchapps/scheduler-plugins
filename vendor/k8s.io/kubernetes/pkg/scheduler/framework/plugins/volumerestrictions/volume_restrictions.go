--- conflicted
+++ resolved
@@ -154,21 +154,6 @@
 	return false
 }
 
-<<<<<<< HEAD
-func (pl *VolumeRestrictions) PreFilter(ctx context.Context, cycleState *framework.CycleState, pod *v1.Pod) *framework.Status {
-	if pl.enableReadWriteOncePod {
-		return pl.isReadWriteOncePodAccessModeConflict(pod)
-	}
-	return framework.NewStatus(framework.Success)
-}
-
-// isReadWriteOncePodAccessModeConflict checks if a pod uses a PVC with the ReadWriteOncePod access mode.
-// This access mode restricts volume access to a single pod on a single node. Since only a single pod can
-// use a ReadWriteOncePod PVC, mark any other pods attempting to use this PVC as UnschedulableAndUnresolvable.
-// TODO(#103132): Mark pod as Unschedulable and add preemption logic.
-func (pl *VolumeRestrictions) isReadWriteOncePodAccessModeConflict(pod *v1.Pod) *framework.Status {
-	nodeInfos, err := pl.nodeInfoLister.NodeInfos().List()
-=======
 // PreFilter computes and stores cycleState containing details for enforcing ReadWriteOncePod.
 func (pl *VolumeRestrictions) PreFilter(ctx context.Context, cycleState *framework.CycleState, pod *v1.Pod) (*framework.PreFilterResult, *framework.Status) {
 	if !pl.enableReadWriteOncePod {
@@ -219,7 +204,6 @@
 
 func getPreFilterState(cycleState *framework.CycleState) (*preFilterState, error) {
 	c, err := cycleState.Read(preFilterStateKey)
->>>>>>> ffba3d33
 	if err != nil {
 		// preFilterState doesn't exist, likely PreFilter wasn't invoked.
 		return nil, fmt.Errorf("cannot read %q from cycleState", preFilterStateKey)
@@ -269,10 +253,6 @@
 	return pvcs, nil
 }
 
-<<<<<<< HEAD
-	ctx, cancel := context.WithCancel(context.Background())
-	var conflicts uint32
-=======
 // Checks if scheduling the pod onto this node would cause any conflicts with
 // existing volumes.
 func satisfyVolumeConflicts(pod *v1.Pod, nodeInfo *framework.NodeInfo) bool {
@@ -282,7 +262,6 @@
 		if v.GCEPersistentDisk == nil && v.AWSElasticBlockStore == nil && v.RBD == nil && v.ISCSI == nil {
 			continue
 		}
->>>>>>> ffba3d33
 
 		for _, ev := range nodeInfo.Pods {
 			if isVolumeConflict(v, ev.Pod) {
@@ -290,12 +269,8 @@
 			}
 		}
 	}
-<<<<<<< HEAD
-	pl.parallelizer.Until(ctx, len(nodeInfos), processNode)
-=======
 	return true
 }
->>>>>>> ffba3d33
 
 // Checks if scheduling the pod would cause any ReadWriteOncePod PVC access mode conflicts.
 func satisfyReadWriteOncePod(ctx context.Context, state *preFilterState) *framework.Status {
