--- conflicted
+++ resolved
@@ -204,8 +204,8 @@
 }
 
 // Matches returns true if the pod matches the label selector and namespaces or namespace selector.
-func (at *AffinityTerm) Matches(pod *v1.Pod, nsLabels labels.Set, nsSelectorEnabled bool) bool {
-	if at.Namespaces.Has(pod.Namespace) || (nsSelectorEnabled && at.NamespaceSelector.Matches(nsLabels)) {
+func (at *AffinityTerm) Matches(pod *v1.Pod, nsLabels labels.Set) bool {
+	if at.Namespaces.Has(pod.Namespace) || at.NamespaceSelector.Matches(nsLabels) {
 		return at.Selector.Matches(labels.Set(pod.Labels))
 	}
 	return false
@@ -221,13 +221,10 @@
 type Diagnosis struct {
 	NodeToStatusMap      NodeToStatusMap
 	UnschedulablePlugins sets.String
-<<<<<<< HEAD
-=======
 	// PreFilterMsg records the messages returned from PreFilter plugins.
 	PreFilterMsg string
 	// PostFilterMsg records the messages returned from PostFilter plugins.
 	PostFilterMsg string
->>>>>>> ffba3d33
 }
 
 // FitError describes a fit error of a pod.
@@ -282,9 +279,6 @@
 			reasonMsg += fmt.Sprintf(SeparatorFormat, strings.Join(sortedFilterMsg, ", "))
 		}
 	}
-<<<<<<< HEAD
-	reasonMsg := fmt.Sprintf(NoNodeAvailableMsg+": %v.", f.NumAllNodes, strings.Join(sortReasonsHistogram(), ", "))
-=======
 
 	// Add the messages from PostFilter plugins to reasonMsg.
 	// We can add this message regardless of whether the scheduling cycle fails at PreFilter or Filter
@@ -293,7 +287,6 @@
 	if postFilterMsg != "" {
 		reasonMsg += fmt.Sprintf(SeparatorFormat, postFilterMsg)
 	}
->>>>>>> ffba3d33
 	return reasonMsg
 }
 
@@ -768,15 +761,9 @@
 	non0CPU = max(non0CPU, non0InitCPU)
 	non0Mem = max(non0Mem, non0InitMem)
 
-<<<<<<< HEAD
-	// If Overhead is being utilized, add to the total requests for the pod
-	if pod.Spec.Overhead != nil && utilfeature.DefaultFeatureGate.Enabled(features.PodOverhead) {
-		resPtr.Add(pod.Spec.Overhead)
-=======
 	// If Overhead is being utilized, add to the non-zero cpu/memory tracking for the pod. It has already been added
 	// into ScalarResources since it is part of requests
 	if pod.Spec.Overhead != nil {
->>>>>>> ffba3d33
 		if _, found := pod.Spec.Overhead[v1.ResourceCPU]; found {
 			non0CPU += pod.Spec.Overhead.Cpu().MilliValue()
 		}
