/*
Copyright 2021 The Kubernetes Authors.

Licensed under the Apache License, Version 2.0 (the "License");
you may not use this file except in compliance with the License.
You may obtain a copy of the License at

    http://www.apache.org/licenses/LICENSE-2.0

Unless required by applicable law or agreed to in writing, software
distributed under the License is distributed on an "AS IS" BASIS,
WITHOUT WARRANTIES OR CONDITIONS OF ANY KIND, either express or implied.
See the License for the specific language governing permissions and
limitations under the License.
*/

package preemption

import (
	"context"
	"errors"
	"fmt"
	"math"
	"sync"
	"sync/atomic"

	v1 "k8s.io/api/core/v1"
	policy "k8s.io/api/policy/v1"
	"k8s.io/apimachinery/pkg/labels"
	utilerrors "k8s.io/apimachinery/pkg/util/errors"
	"k8s.io/apiserver/pkg/util/feature"
	corelisters "k8s.io/client-go/listers/core/v1"
	policylisters "k8s.io/client-go/listers/policy/v1"
	corev1helpers "k8s.io/component-helpers/scheduling/corev1"
	"k8s.io/klog/v2"
	extenderv1 "k8s.io/kube-scheduler/extender/v1"
	apipod "k8s.io/kubernetes/pkg/api/v1/pod"
	"k8s.io/kubernetes/pkg/features"
	"k8s.io/kubernetes/pkg/scheduler/framework"
	"k8s.io/kubernetes/pkg/scheduler/framework/parallelize"
	"k8s.io/kubernetes/pkg/scheduler/metrics"
	"k8s.io/kubernetes/pkg/scheduler/util"
)

// Candidate represents a nominated node on which the preemptor can be scheduled,
// along with the list of victims that should be evicted for the preemptor to fit the node.
type Candidate interface {
	// Victims wraps a list of to-be-preempted Pods and the number of PDB violation.
	Victims() *extenderv1.Victims
	// Name returns the target node name where the preemptor gets nominated to run.
	Name() string
}

type candidate struct {
	victims *extenderv1.Victims
	name    string
}

// Victims returns s.victims.
func (s *candidate) Victims() *extenderv1.Victims {
	return s.victims
}

// Name returns s.name.
func (s *candidate) Name() string {
	return s.name
}

type candidateList struct {
	idx   int32
	items []Candidate
}

func newCandidateList(size int32) *candidateList {
	return &candidateList{idx: -1, items: make([]Candidate, size)}
}

// add adds a new candidate to the internal array atomically.
func (cl *candidateList) add(c *candidate) {
	if idx := atomic.AddInt32(&cl.idx, 1); idx < int32(len(cl.items)) {
		cl.items[idx] = c
	}
}

// size returns the number of candidate stored. Note that some add() operations
// might still be executing when this is called, so care must be taken to
// ensure that all add() operations complete before accessing the elements of
// the list.
func (cl *candidateList) size() int32 {
	n := atomic.LoadInt32(&cl.idx) + 1
	if n >= int32(len(cl.items)) {
		n = int32(len(cl.items))
	}
	return n
}

// get returns the internal candidate array. This function is NOT atomic and
// assumes that all add() operations have been completed.
func (cl *candidateList) get() []Candidate {
	return cl.items[:cl.size()]
}

// Interface is expected to be implemented by different preemption plugins as all those member
// methods might have different behavior compared with the default preemption.
type Interface interface {
	// GetOffsetAndNumCandidates chooses a random offset and calculates the number of candidates that should be
	// shortlisted for dry running preemption.
	GetOffsetAndNumCandidates(nodes int32) (int32, int32)
	// CandidatesToVictimsMap builds a map from the target node to a list of to-be-preempted Pods and the number of PDB violation.
	CandidatesToVictimsMap(candidates []Candidate) map[string]*extenderv1.Victims
	// PodEligibleToPreemptOthers determines whether this pod should be considered
	// for preempting other pods or not.
	PodEligibleToPreemptOthers(pod *v1.Pod, nominatedNodeStatus *framework.Status) bool
	// SelectVictimsOnNode finds minimum set of pods on the given node that should be preempted in order to make enough room
	// for "pod" to be scheduled.
	// Note that both `state` and `nodeInfo` are deep copied.
	SelectVictimsOnNode(ctx context.Context, state *framework.CycleState,
		pod *v1.Pod, nodeInfo *framework.NodeInfo, pdbs []*policy.PodDisruptionBudget) ([]*v1.Pod, int, *framework.Status)
}

type Evaluator struct {
	PluginName string
	Handler    framework.Handle
	PodLister  corelisters.PodLister
	PdbLister  policylisters.PodDisruptionBudgetLister
	State      *framework.CycleState
	Interface
}

// Preempt returns a PostFilterResult carrying suggested nominatedNodeName, along with a Status.
// The semantics of returned <PostFilterResult, Status> varies on different scenarios:
//
//   - <nil, Error>. This denotes it's a transient/rare error that may be self-healed in future cycles.
//
//   - <nil, Unschedulable>. This status is mostly as expected like the preemptor is waiting for the
//     victims to be fully terminated.
//
//   - In both cases above, a nil PostFilterResult is returned to keep the pod's nominatedNodeName unchanged.
//
//   - <non-nil PostFilterResult, Unschedulable>. It indicates the pod cannot be scheduled even with preemption.
//     In this case, a non-nil PostFilterResult is returned and result.NominatingMode instructs how to deal with
//     the nominatedNodeName.
//
//   - <non-nil PostFilterResult, Success>. It's the regular happy path
//     and the non-empty nominatedNodeName will be applied to the preemptor pod.
func (ev *Evaluator) Preempt(ctx context.Context, pod *v1.Pod, m framework.NodeToStatusMap) (*framework.PostFilterResult, *framework.Status) {
	// 0) Fetch the latest version of <pod>.
	// It's safe to directly fetch pod here. Because the informer cache has already been
	// initialized when creating the Scheduler obj.
	// However, tests may need to manually initialize the shared pod informer.
	podNamespace, podName := pod.Namespace, pod.Name
	pod, err := ev.PodLister.Pods(pod.Namespace).Get(pod.Name)
	if err != nil {
		klog.ErrorS(err, "Getting the updated preemptor pod object", "pod", klog.KRef(podNamespace, podName))
		return nil, framework.AsStatus(err)
	}

	// 1) Ensure the preemptor is eligible to preempt other pods.
	if !ev.PodEligibleToPreemptOthers(pod, m[pod.Status.NominatedNodeName]) {
		klog.V(5).InfoS("Pod is not eligible for more preemption", "pod", klog.KObj(pod))
		return nil, framework.NewStatus(framework.Unschedulable)
	}

	// 2) Find all preemption candidates.
	candidates, nodeToStatusMap, err := ev.findCandidates(ctx, pod, m)
	if err != nil && len(candidates) == 0 {
		return nil, framework.AsStatus(err)
	}

	// Return a FitError only when there are no candidates that fit the pod.
	if len(candidates) == 0 {
		fitError := &framework.FitError{
			Pod:         pod,
			NumAllNodes: len(nodeToStatusMap),
			Diagnosis: framework.Diagnosis{
				NodeToStatusMap: nodeToStatusMap,
				// Leave FailedPlugins as nil as it won't be used on moving Pods.
			},
		}
		// Specify nominatedNodeName to clear the pod's nominatedNodeName status, if applicable.
		return framework.NewPostFilterResultWithNominatedNode(""), framework.NewStatus(framework.Unschedulable, fitError.Error())
	}

	// 3) Interact with registered Extenders to filter out some candidates if needed.
	candidates, status := ev.callExtenders(pod, candidates)
	if !status.IsSuccess() {
		return nil, status
	}

	// 4) Find the best candidate.
	bestCandidate := ev.SelectCandidate(candidates)
	if bestCandidate == nil || len(bestCandidate.Name()) == 0 {
		return nil, framework.NewStatus(framework.Unschedulable)
	}

	// 5) Perform preparation work before nominating the selected candidate.
	if status := ev.prepareCandidate(ctx, bestCandidate, pod, ev.PluginName); !status.IsSuccess() {
		return nil, status
	}

	return framework.NewPostFilterResultWithNominatedNode(bestCandidate.Name()), framework.NewStatus(framework.Success)
}

// FindCandidates calculates a slice of preemption candidates.
// Each candidate is executable to make the given <pod> schedulable.
func (ev *Evaluator) findCandidates(ctx context.Context, pod *v1.Pod, m framework.NodeToStatusMap) ([]Candidate, framework.NodeToStatusMap, error) {
	allNodes, err := ev.Handler.SnapshotSharedLister().NodeInfos().List()
	if err != nil {
		return nil, nil, err
	}
	if len(allNodes) == 0 {
		return nil, nil, errors.New("no nodes available")
	}
	potentialNodes, unschedulableNodeStatus := nodesWherePreemptionMightHelp(allNodes, m)
	if len(potentialNodes) == 0 {
		klog.V(3).InfoS("Preemption will not help schedule pod on any node", "pod", klog.KObj(pod))
		// In this case, we should clean-up any existing nominated node name of the pod.
		if err := util.ClearNominatedNodeName(ctx, ev.Handler.ClientSet(), pod); err != nil {
			klog.ErrorS(err, "Cannot clear 'NominatedNodeName' field of pod", "pod", klog.KObj(pod))
			// We do not return as this error is not critical.
		}
		return nil, unschedulableNodeStatus, nil
	}

	pdbs, err := getPodDisruptionBudgets(ev.PdbLister)
	if err != nil {
		return nil, nil, err
	}

	offset, numCandidates := ev.GetOffsetAndNumCandidates(int32(len(potentialNodes)))
	if klog.V(5).Enabled() {
		var sample []string
		for i := offset; i < offset+10 && i < int32(len(potentialNodes)); i++ {
			sample = append(sample, potentialNodes[i].Node().Name)
		}
		klog.InfoS("Selecting candidates from a pool of nodes", "potentialNodesCount", len(potentialNodes), "offset", offset, "sampleLength", len(sample), "sample", sample, "candidates", numCandidates)
	}
	candidates, nodeStatuses, err := ev.DryRunPreemption(ctx, pod, potentialNodes, pdbs, offset, numCandidates)
	for node, nodeStatus := range unschedulableNodeStatus {
		nodeStatuses[node] = nodeStatus
	}
	return candidates, nodeStatuses, err
}

// callExtenders calls given <extenders> to select the list of feasible candidates.
// We will only check <candidates> with extenders that support preemption.
// Extenders which do not support preemption may later prevent preemptor from being scheduled on the nominated
// node. In that case, scheduler will find a different host for the preemptor in subsequent scheduling cycles.
func (ev *Evaluator) callExtenders(pod *v1.Pod, candidates []Candidate) ([]Candidate, *framework.Status) {
	extenders := ev.Handler.Extenders()
	nodeLister := ev.Handler.SnapshotSharedLister().NodeInfos()
	if len(extenders) == 0 {
		return candidates, nil
	}

	// Migrate candidate slice to victimsMap to adapt to the Extender interface.
	// It's only applicable for candidate slice that have unique nominated node name.
	victimsMap := ev.CandidatesToVictimsMap(candidates)
	if len(victimsMap) == 0 {
		return candidates, nil
	}
	for _, extender := range extenders {
		if !extender.SupportsPreemption() || !extender.IsInterested(pod) {
			continue
		}
		nodeNameToVictims, err := extender.ProcessPreemption(pod, victimsMap, nodeLister)
		if err != nil {
			if extender.IsIgnorable() {
				klog.InfoS("Skipping extender as it returned error and has ignorable flag set",
					"extender", extender, "err", err)
				continue
			}
			return nil, framework.AsStatus(err)
		}
		// Check if the returned victims are valid.
		for nodeName, victims := range nodeNameToVictims {
			if victims == nil || len(victims.Pods) == 0 {
				if extender.IsIgnorable() {
					delete(nodeNameToVictims, nodeName)
					klog.InfoS("Ignoring node without victims", "node", klog.KRef("", nodeName))
					continue
				}
				return nil, framework.AsStatus(fmt.Errorf("expected at least one victim pod on node %q", nodeName))
			}
		}

		// Replace victimsMap with new result after preemption. So the
		// rest of extenders can continue use it as parameter.
		victimsMap = nodeNameToVictims

		// If node list becomes empty, no preemption can happen regardless of other extenders.
		if len(victimsMap) == 0 {
			break
		}
	}

	var newCandidates []Candidate
	for nodeName := range victimsMap {
		newCandidates = append(newCandidates, &candidate{
			victims: victimsMap[nodeName],
			name:    nodeName,
		})
	}
	return newCandidates, nil
}

// SelectCandidate chooses the best-fit candidate from given <candidates> and return it.
// NOTE: This method is exported for easier testing in default preemption.
func (ev *Evaluator) SelectCandidate(candidates []Candidate) Candidate {
	if len(candidates) == 0 {
		return nil
	}
	if len(candidates) == 1 {
		return candidates[0]
	}

	victimsMap := ev.CandidatesToVictimsMap(candidates)
	candidateNode := pickOneNodeForPreemption(victimsMap)

	// Same as candidatesToVictimsMap, this logic is not applicable for out-of-tree
	// preemption plugins that exercise different candidates on the same nominated node.
	if victims := victimsMap[candidateNode]; victims != nil {
		return &candidate{
			victims: victims,
			name:    candidateNode,
		}
	}

	// We shouldn't reach here.
	klog.ErrorS(errors.New("no candidate selected"), "Should not reach here", "candidates", candidates)
	// To not break the whole flow, return the first candidate.
	return candidates[0]
}

// prepareCandidate does some preparation work before nominating the selected candidate:
// - Evict the victim pods
// - Reject the victim pods if they are in waitingPod map
// - Clear the low-priority pods' nominatedNodeName status if needed
func (ev *Evaluator) prepareCandidate(ctx context.Context, c Candidate, pod *v1.Pod, pluginName string) *framework.Status {
	fh := ev.Handler
	cs := ev.Handler.ClientSet()

	ctx, cancel := context.WithCancel(ctx)
	defer cancel()
	errCh := parallelize.NewErrorChannel()
	preemptPod := func(index int) {
		victim := c.Victims().Pods[index]
		// If the victim is a WaitingPod, send a reject message to the PermitPlugin.
		// Otherwise we should delete the victim.
		if waitingPod := fh.GetWaitingPod(victim.UID); waitingPod != nil {
			waitingPod.Reject(pluginName, "preempted")
			klog.V(2).InfoS("Preemptor pod rejected a waiting pod", "preemptor", klog.KObj(pod), "waitingPod", klog.KObj(victim), "node", c.Name())
		} else {
			if feature.DefaultFeatureGate.Enabled(features.PodDisruptionConditions) {
				condition := &v1.PodCondition{
					Type:    v1.DisruptionTarget,
					Status:  v1.ConditionTrue,
					Reason:  v1.PodReasonPreemptionByScheduler,
					Message: fmt.Sprintf("%s: preempting to accommodate a higher priority pod", pod.Spec.SchedulerName),
				}
				newStatus := pod.Status.DeepCopy()
				updated := apipod.UpdatePodCondition(newStatus, condition)
				if updated {
					if err := util.PatchPodStatus(ctx, cs, victim, newStatus); err != nil {
						klog.ErrorS(err, "Preparing pod preemption", "pod", klog.KObj(victim), "preemptor", klog.KObj(pod))
						errCh.SendErrorWithCancel(err, cancel)
						return
					}
				}
			}
			if err := util.DeletePod(ctx, cs, victim); err != nil {
				klog.ErrorS(err, "Preempting pod", "pod", klog.KObj(victim), "preemptor", klog.KObj(pod))
				errCh.SendErrorWithCancel(err, cancel)
				return
			}
			klog.V(2).InfoS("Preemptor Pod preempted victim Pod", "preemptor", klog.KObj(pod), "victim", klog.KObj(victim), "node", c.Name())
		}

		fh.EventRecorder().Eventf(victim, pod, v1.EventTypeNormal, "Preempted", "Preempting", "Preempted by a pod on node %v", c.Name())
	}

	fh.Parallelizer().Until(ctx, len(c.Victims().Pods), preemptPod, ev.PluginName)
	if err := errCh.ReceiveError(); err != nil {
		return framework.AsStatus(err)
	}

	metrics.PreemptionVictims.Observe(float64(len(c.Victims().Pods)))

	// Lower priority pods nominated to run on this node, may no longer fit on
	// this node. So, we should remove their nomination. Removing their
	// nomination updates these pods and moves them to the active queue. It
	// lets scheduler find another place for them.
	nominatedPods := getLowerPriorityNominatedPods(fh, pod, c.Name())
	if err := util.ClearNominatedNodeName(ctx, cs, nominatedPods...); err != nil {
		klog.ErrorS(err, "Cannot clear 'NominatedNodeName' field")
		// We do not return as this error is not critical.
	}

	return nil
}

// nodesWherePreemptionMightHelp returns a list of nodes with failed predicates
// that may be satisfied by removing pods from the node.
func nodesWherePreemptionMightHelp(nodes []*framework.NodeInfo, m framework.NodeToStatusMap) ([]*framework.NodeInfo, framework.NodeToStatusMap) {
	var potentialNodes []*framework.NodeInfo
	nodeStatuses := make(framework.NodeToStatusMap)
	for _, node := range nodes {
		name := node.Node().Name
		// We rely on the status by each plugin - 'Unschedulable' or 'UnschedulableAndUnresolvable'
		// to determine whether preemption may help or not on the node.
		if m[name].Code() == framework.UnschedulableAndUnresolvable {
			nodeStatuses[node.Node().Name] = framework.NewStatus(framework.UnschedulableAndUnresolvable, "Preemption is not helpful for scheduling")
			continue
		}
		potentialNodes = append(potentialNodes, node)
	}
	return potentialNodes, nodeStatuses
}

func getPodDisruptionBudgets(pdbLister policylisters.PodDisruptionBudgetLister) ([]*policy.PodDisruptionBudget, error) {
	if pdbLister != nil {
		return pdbLister.List(labels.Everything())
	}
	return nil, nil
}

// pickOneNodeForPreemption chooses one node among the given nodes. It assumes
// pods in each map entry are ordered by decreasing priority.
// It picks a node based on the following criteria:
// 1. A node with minimum number of PDB violations.
// 2. A node with minimum highest priority victim is picked.
// 3. Ties are broken by sum of priorities of all victims.
// 4. If there are still ties, node with the minimum number of victims is picked.
// 5. If there are still ties, node with the latest start time of all highest priority victims is picked.
// 6. If there are still ties, the first such node is picked (sort of randomly).
// The 'minNodes1' and 'minNodes2' are being reused here to save the memory
// allocation and garbage collection time.
func pickOneNodeForPreemption(nodesToVictims map[string]*extenderv1.Victims) string {
	if len(nodesToVictims) == 0 {
		return ""
	}

	allCandidates := make([]string, 0, len(nodesToVictims))
	for node := range nodesToVictims {
		allCandidates = append(allCandidates, node)
	}

	minNumPDBViolatingScoreFunc := func(node string) int64 {
		// The smaller the NumPDBViolations, the higher the score.
		return -nodesToVictims[node].NumPDBViolations
	}
	minHighestPriorityScoreFunc := func(node string) int64 {
		// highestPodPriority is the highest priority among the victims on this node.
		highestPodPriority := corev1helpers.PodPriority(nodesToVictims[node].Pods[0])
		// The smaller the highestPodPriority, the higher the score.
		return -int64(highestPodPriority)
	}
	minSumPrioritiesScoreFunc := func(node string) int64 {
		var sumPriorities int64
		for _, pod := range nodesToVictims[node].Pods {
			// We add MaxInt32+1 to all priorities to make all of them >= 0. This is
			// needed so that a node with a few pods with negative priority is not
			// picked over a node with a smaller number of pods with the same negative
			// priority (and similar scenarios).
			sumPriorities += int64(corev1helpers.PodPriority(pod)) + int64(math.MaxInt32+1)
		}
		// The smaller the sumPriorities, the higher the score.
		return -sumPriorities
	}
	minNumPodsScoreFunc := func(node string) int64 {
		// The smaller the length of pods, the higher the score.
		return -int64(len(nodesToVictims[node].Pods))
	}
	latestStartTimeScoreFunc := func(node string) int64 {
		// Get earliest start time of all pods on the current node.
		earliestStartTimeOnNode := util.GetEarliestPodStartTime(nodesToVictims[node])
		if earliestStartTimeOnNode == nil {
			klog.ErrorS(errors.New("earliestStartTime is nil for node"), "Should not reach here", "node", node)
			return int64(math.MinInt64)
		}
		// The bigger the earliestStartTimeOnNode, the higher the score.
		return earliestStartTimeOnNode.UnixNano()
	}

	// Each scoreFunc scores the nodes according to specific rules and keeps the name of the node
	// with the highest score. If and only if the scoreFunc has more than one node with the highest
	// score, we will execute the other scoreFunc in order of precedence.
	scoreFuncs := []func(string) int64{
		// A node with a minimum number of PDB is preferable.
		minNumPDBViolatingScoreFunc,
		// A node with a minimum highest priority victim is preferable.
		minHighestPriorityScoreFunc,
		// A node with the smallest sum of priorities is preferable.
		minSumPrioritiesScoreFunc,
		// A node with the minimum number of pods is preferable.
		minNumPodsScoreFunc,
		// A node with the latest start time of all highest priority victims is preferable.
		latestStartTimeScoreFunc,
		// If there are still ties, then the first Node in the list is selected.
	}

	for _, f := range scoreFuncs {
		selectedNodes := []string{}
		maxScore := int64(math.MinInt64)
		for _, node := range allCandidates {
			score := f(node)
			if score > maxScore {
				maxScore = score
				selectedNodes = []string{}
			}
			if score == maxScore {
				selectedNodes = append(selectedNodes, node)
			}
		}
		if len(selectedNodes) == 1 {
			return selectedNodes[0]
		}
		allCandidates = selectedNodes
	}

	return allCandidates[0]
}

// getLowerPriorityNominatedPods returns pods whose priority is smaller than the
// priority of the given "pod" and are nominated to run on the given node.
// Note: We could possibly check if the nominated lower priority pods still fit
// and return those that no longer fit, but that would require lots of
// manipulation of NodeInfo and PreFilter state per nominated pod. It may not be
// worth the complexity, especially because we generally expect to have a very
// small number of nominated pods per node.
func getLowerPriorityNominatedPods(pn framework.PodNominator, pod *v1.Pod, nodeName string) []*v1.Pod {
	podInfos := pn.NominatedPodsForNode(nodeName)

	if len(podInfos) == 0 {
		return nil
	}

	var lowerPriorityPods []*v1.Pod
	podPriority := corev1helpers.PodPriority(pod)
	for _, pi := range podInfos {
		if corev1helpers.PodPriority(pi.Pod) < podPriority {
			lowerPriorityPods = append(lowerPriorityPods, pi.Pod)
		}
	}
	return lowerPriorityPods
}

// DryRunPreemption simulates Preemption logic on <potentialNodes> in parallel,
// returns preemption candidates and a map indicating filtered nodes statuses.
// The number of candidates depends on the constraints defined in the plugin's args. In the returned list of
// candidates, ones that do not violate PDB are preferred over ones that do.
// NOTE: This method is exported for easier testing in default preemption.
func (ev *Evaluator) DryRunPreemption(ctx context.Context, pod *v1.Pod, potentialNodes []*framework.NodeInfo,
	pdbs []*policy.PodDisruptionBudget, offset int32, numCandidates int32) ([]Candidate, framework.NodeToStatusMap, error) {
	fh := ev.Handler
	nonViolatingCandidates := newCandidateList(numCandidates)
	violatingCandidates := newCandidateList(numCandidates)
<<<<<<< HEAD
	parallelCtx, cancel := context.WithCancel(ctx)
=======
	ctx, cancel := context.WithCancel(ctx)
>>>>>>> ffba3d33
	defer cancel()
	nodeStatuses := make(framework.NodeToStatusMap)
	var statusesLock sync.Mutex
	var errs []error
	checkNode := func(i int) {
		nodeInfoCopy := potentialNodes[(int(offset)+i)%len(potentialNodes)].Clone()
		stateCopy := ev.State.Clone()
		pods, numPDBViolations, status := ev.SelectVictimsOnNode(ctx, stateCopy, pod, nodeInfoCopy, pdbs)
		if status.IsSuccess() && len(pods) != 0 {
			victims := extenderv1.Victims{
				Pods:             pods,
				NumPDBViolations: int64(numPDBViolations),
			}
			c := &candidate{
				victims: &victims,
				name:    nodeInfoCopy.Node().Name,
			}
			if numPDBViolations == 0 {
				nonViolatingCandidates.add(c)
			} else {
				violatingCandidates.add(c)
			}
			nvcSize, vcSize := nonViolatingCandidates.size(), violatingCandidates.size()
			if nvcSize > 0 && nvcSize+vcSize >= numCandidates {
				cancel()
			}
			return
		}
		if status.IsSuccess() && len(pods) == 0 {
			status = framework.AsStatus(fmt.Errorf("expected at least one victim pod on node %q", nodeInfoCopy.Node().Name))
		}
		statusesLock.Lock()
		if status.Code() == framework.Error {
			errs = append(errs, status.AsError())
		}
		nodeStatuses[nodeInfoCopy.Node().Name] = status
		statusesLock.Unlock()
	}
	fh.Parallelizer().Until(ctx, len(potentialNodes), checkNode, ev.PluginName)
	return append(nonViolatingCandidates.get(), violatingCandidates.get()...), nodeStatuses, utilerrors.NewAggregate(errs)
}<|MERGE_RESOLUTION|>--- conflicted
+++ resolved
@@ -108,9 +108,9 @@
 	GetOffsetAndNumCandidates(nodes int32) (int32, int32)
 	// CandidatesToVictimsMap builds a map from the target node to a list of to-be-preempted Pods and the number of PDB violation.
 	CandidatesToVictimsMap(candidates []Candidate) map[string]*extenderv1.Victims
-	// PodEligibleToPreemptOthers determines whether this pod should be considered
-	// for preempting other pods or not.
-	PodEligibleToPreemptOthers(pod *v1.Pod, nominatedNodeStatus *framework.Status) bool
+	// PodEligibleToPreemptOthers returns one bool and one string. The bool indicates whether this pod should be considered for
+	// preempting other pods or not. The string includes the reason if this pod isn't eligible.
+	PodEligibleToPreemptOthers(pod *v1.Pod, nominatedNodeStatus *framework.Status) (bool, string)
 	// SelectVictimsOnNode finds minimum set of pods on the given node that should be preempted in order to make enough room
 	// for "pod" to be scheduled.
 	// Note that both `state` and `nodeInfo` are deep copied.
@@ -156,9 +156,9 @@
 	}
 
 	// 1) Ensure the preemptor is eligible to preempt other pods.
-	if !ev.PodEligibleToPreemptOthers(pod, m[pod.Status.NominatedNodeName]) {
-		klog.V(5).InfoS("Pod is not eligible for more preemption", "pod", klog.KObj(pod))
-		return nil, framework.NewStatus(framework.Unschedulable)
+	if ok, msg := ev.PodEligibleToPreemptOthers(pod, m[pod.Status.NominatedNodeName]); !ok {
+		klog.V(5).InfoS("Pod is not eligible for preemption", "pod", klog.KObj(pod), "reason", msg)
+		return nil, framework.NewStatus(framework.Unschedulable, msg)
 	}
 
 	// 2) Find all preemption candidates.
@@ -190,7 +190,7 @@
 	// 4) Find the best candidate.
 	bestCandidate := ev.SelectCandidate(candidates)
 	if bestCandidate == nil || len(bestCandidate.Name()) == 0 {
-		return nil, framework.NewStatus(framework.Unschedulable)
+		return nil, framework.NewStatus(framework.Unschedulable, "no candidate node for preemption")
 	}
 
 	// 5) Perform preparation work before nominating the selected candidate.
@@ -228,12 +228,12 @@
 	}
 
 	offset, numCandidates := ev.GetOffsetAndNumCandidates(int32(len(potentialNodes)))
-	if klog.V(5).Enabled() {
+	if klogV := klog.V(5); klogV.Enabled() {
 		var sample []string
 		for i := offset; i < offset+10 && i < int32(len(potentialNodes)); i++ {
 			sample = append(sample, potentialNodes[i].Node().Name)
 		}
-		klog.InfoS("Selecting candidates from a pool of nodes", "potentialNodesCount", len(potentialNodes), "offset", offset, "sampleLength", len(sample), "sample", sample, "candidates", numCandidates)
+		klogV.InfoS("Selecting candidates from a pool of nodes", "potentialNodesCount", len(potentialNodes), "offset", offset, "sampleLength", len(sample), "sample", sample, "candidates", numCandidates)
 	}
 	candidates, nodeStatuses, err := ev.DryRunPreemption(ctx, pod, potentialNodes, pdbs, offset, numCandidates)
 	for node, nodeStatus := range unschedulableNodeStatus {
@@ -555,11 +555,7 @@
 	fh := ev.Handler
 	nonViolatingCandidates := newCandidateList(numCandidates)
 	violatingCandidates := newCandidateList(numCandidates)
-<<<<<<< HEAD
-	parallelCtx, cancel := context.WithCancel(ctx)
-=======
 	ctx, cancel := context.WithCancel(ctx)
->>>>>>> ffba3d33
 	defer cancel()
 	nodeStatuses := make(framework.NodeToStatusMap)
 	var statusesLock sync.Mutex
