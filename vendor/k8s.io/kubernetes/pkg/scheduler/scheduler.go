--- conflicted
+++ resolved
@@ -18,14 +18,12 @@
 
 import (
 	"context"
+	"errors"
 	"fmt"
-	"math/rand"
-	"strconv"
 	"time"
 
 	v1 "k8s.io/api/core/v1"
 	metav1 "k8s.io/apimachinery/pkg/apis/meta/v1"
-	utilruntime "k8s.io/apimachinery/pkg/util/runtime"
 	"k8s.io/apimachinery/pkg/util/sets"
 	"k8s.io/apimachinery/pkg/util/wait"
 	"k8s.io/client-go/dynamic/dynamicinformer"
@@ -35,45 +33,36 @@
 	restclient "k8s.io/client-go/rest"
 	"k8s.io/client-go/tools/cache"
 	"k8s.io/klog/v2"
-<<<<<<< HEAD
-	"k8s.io/kube-scheduler/config/v1beta3"
-	podutil "k8s.io/kubernetes/pkg/api/v1/pod"
-	"k8s.io/kubernetes/pkg/apis/core/validation"
-	"k8s.io/kubernetes/pkg/scheduler/apis/config"
-=======
 	configv1 "k8s.io/kube-scheduler/config/v1"
->>>>>>> ffba3d33
 	schedulerapi "k8s.io/kubernetes/pkg/scheduler/apis/config"
 	"k8s.io/kubernetes/pkg/scheduler/apis/config/scheme"
 	"k8s.io/kubernetes/pkg/scheduler/framework"
 	"k8s.io/kubernetes/pkg/scheduler/framework/parallelize"
 	frameworkplugins "k8s.io/kubernetes/pkg/scheduler/framework/plugins"
+	"k8s.io/kubernetes/pkg/scheduler/framework/plugins/noderesources"
 	frameworkruntime "k8s.io/kubernetes/pkg/scheduler/framework/runtime"
 	internalcache "k8s.io/kubernetes/pkg/scheduler/internal/cache"
+	cachedebugger "k8s.io/kubernetes/pkg/scheduler/internal/cache/debugger"
 	internalqueue "k8s.io/kubernetes/pkg/scheduler/internal/queue"
 	"k8s.io/kubernetes/pkg/scheduler/metrics"
 	"k8s.io/kubernetes/pkg/scheduler/profile"
-	"k8s.io/kubernetes/pkg/scheduler/util"
 )
 
 const (
-	// SchedulerError is the reason recorded for events when an error occurs during scheduling a pod.
-	SchedulerError = "SchedulerError"
-	// Percentage of plugin metrics to be sampled.
-	pluginMetricsSamplePercent = 10
 	// Duration the scheduler will wait before expiring an assumed pod.
 	// See issue #106361 for more details about this parameter and its value.
 	durationToExpireAssumedPod time.Duration = 0
 )
 
+// ErrNoNodesAvailable is used to describe the error that no nodes available to schedule pods.
+var ErrNoNodesAvailable = fmt.Errorf("no nodes available to schedule pods")
+
 // Scheduler watches for new unscheduled pods. It attempts to find
 // nodes that they fit on and writes bindings back to the api server.
 type Scheduler struct {
-	// It is expected that changes made via SchedulerCache will be observed
+	// It is expected that changes made via Cache will be observed
 	// by NodeLister and Algorithm.
-	SchedulerCache internalcache.Cache
-
-	Algorithm ScheduleAlgorithm
+	Cache internalcache.Cache
 
 	Extenders []framework.Extender
 
@@ -86,6 +75,11 @@
 	// FailureHandler is called upon a scheduling failure.
 	FailureHandler FailureHandlerFn
 
+	// SchedulePod tries to schedule the given pod to one of the nodes in the node list.
+	// Return a struct of ScheduleResult with the name of suggested host on success,
+	// otherwise will return a FitError with reasons.
+	SchedulePod func(ctx context.Context, fwk framework.Framework, state *framework.CycleState, pod *v1.Pod) (ScheduleResult, error)
+
 	// Close this to shut down the scheduler.
 	StopEverything <-chan struct{}
 
@@ -96,6 +90,12 @@
 	Profiles profile.Map
 
 	client clientset.Interface
+
+	nodeInfoSnapshot *internalcache.Snapshot
+
+	percentageOfNodesToScore int32
+
+	nextStartNodeIndex int
 }
 
 func (s *Scheduler) applyDefaultHandlers() {
@@ -104,13 +104,6 @@
 }
 
 type schedulerOptions struct {
-<<<<<<< HEAD
-	componentConfigVersion   string
-	kubeConfig               *restclient.Config
-	percentageOfNodesToScore int32
-	podInitialBackoffSeconds int64
-	podMaxBackoffSeconds     int64
-=======
 	componentConfigVersion string
 	kubeConfig             *restclient.Config
 	// Overridden by profile level percentageOfNodesToScore if set in v1.
@@ -118,7 +111,6 @@
 	podInitialBackoffSeconds          int64
 	podMaxBackoffSeconds              int64
 	podMaxInUnschedulablePodsDuration time.Duration
->>>>>>> ffba3d33
 	// Contains out-of-tree plugins to be merged with the in-tree registry.
 	frameworkOutOfTreeRegistry frameworkruntime.Registry
 	profiles                   []schedulerapi.KubeSchedulerProfile
@@ -131,8 +123,6 @@
 // Option configures a Scheduler
 type Option func(*schedulerOptions)
 
-<<<<<<< HEAD
-=======
 // ScheduleResult represents the result of scheduling a pod.
 type ScheduleResult struct {
 	// Name of the selected node.
@@ -146,7 +136,6 @@
 	nominatingInfo *framework.NominatingInfo
 }
 
->>>>>>> ffba3d33
 // WithComponentConfigVersion sets the component config version to the
 // KubeSchedulerConfiguration version used. The string should be the full
 // scheme group/version of the external type we converted from (for example
@@ -212,6 +201,13 @@
 	}
 }
 
+// WithPodMaxInUnschedulablePodsDuration sets podMaxInUnschedulablePodsDuration for PriorityQueue.
+func WithPodMaxInUnschedulablePodsDuration(duration time.Duration) Option {
+	return func(o *schedulerOptions) {
+		o.podMaxInUnschedulablePodsDuration = duration
+	}
+}
+
 // WithExtenders sets extenders for the Scheduler
 func WithExtenders(e ...schedulerapi.Extender) Option {
 	return func(o *schedulerOptions) {
@@ -230,10 +226,11 @@
 }
 
 var defaultSchedulerOptions = schedulerOptions{
-	percentageOfNodesToScore: schedulerapi.DefaultPercentageOfNodesToScore,
-	podInitialBackoffSeconds: int64(internalqueue.DefaultPodInitialBackoffDuration.Seconds()),
-	podMaxBackoffSeconds:     int64(internalqueue.DefaultPodMaxBackoffDuration.Seconds()),
-	parallelism:              int32(parallelize.DefaultParallelism),
+	percentageOfNodesToScore:          schedulerapi.DefaultPercentageOfNodesToScore,
+	podInitialBackoffSeconds:          int64(internalqueue.DefaultPodInitialBackoffDuration.Seconds()),
+	podMaxBackoffSeconds:              int64(internalqueue.DefaultPodMaxBackoffDuration.Seconds()),
+	podMaxInUnschedulablePodsDuration: internalqueue.DefaultPodMaxInUnschedulablePodsDuration,
+	parallelism:                       int32(parallelize.DefaultParallelism),
 	// Ideally we would statically set the default profile here, but we can't because
 	// creating the default profile may require testing feature gates, which may get
 	// set dynamically in tests. Therefore, we delay creating it until New is actually
@@ -262,21 +259,18 @@
 	if options.applyDefaultProfile {
 		var versionedCfg configv1.KubeSchedulerConfiguration
 		scheme.Scheme.Default(&versionedCfg)
-		cfg := config.KubeSchedulerConfiguration{}
+		cfg := schedulerapi.KubeSchedulerConfiguration{}
 		if err := scheme.Scheme.Convert(&versionedCfg, &cfg, nil); err != nil {
 			return nil, err
 		}
 		options.profiles = cfg.Profiles
 	}
-	schedulerCache := internalcache.New(durationToExpireAssumedPod, stopEverything)
 
 	registry := frameworkplugins.NewInTreeRegistry()
 	if err := registry.Merge(options.frameworkOutOfTreeRegistry); err != nil {
 		return nil, err
 	}
 
-<<<<<<< HEAD
-=======
 	metrics.Register()
 
 	extenders, err := buildExtenders(options.extenders, options.profiles)
@@ -287,44 +281,10 @@
 	podLister := informerFactory.Core().V1().Pods().Lister()
 	nodeLister := informerFactory.Core().V1().Nodes().Lister()
 
->>>>>>> ffba3d33
 	snapshot := internalcache.NewEmptySnapshot()
 	clusterEventMap := make(map[framework.ClusterEvent]sets.String)
 	metricsRecorder := metrics.NewMetricsAsyncRecorder(1000, time.Second, stopCh)
 
-<<<<<<< HEAD
-	configurator := &Configurator{
-		componentConfigVersion:   options.componentConfigVersion,
-		client:                   client,
-		kubeConfig:               options.kubeConfig,
-		recorderFactory:          recorderFactory,
-		informerFactory:          informerFactory,
-		schedulerCache:           schedulerCache,
-		StopEverything:           stopEverything,
-		percentageOfNodesToScore: options.percentageOfNodesToScore,
-		podInitialBackoffSeconds: options.podInitialBackoffSeconds,
-		podMaxBackoffSeconds:     options.podMaxBackoffSeconds,
-		profiles:                 append([]schedulerapi.KubeSchedulerProfile(nil), options.profiles...),
-		registry:                 registry,
-		nodeInfoSnapshot:         snapshot,
-		extenders:                options.extenders,
-		frameworkCapturer:        options.frameworkCapturer,
-		parallellism:             options.parallelism,
-		clusterEventMap:          clusterEventMap,
-	}
-
-	metrics.Register()
-
-	// Create the config from component config
-	sched, err := configurator.create()
-	if err != nil {
-		return nil, fmt.Errorf("couldn't create scheduler: %v", err)
-	}
-
-	// Additional tweaks to the config produced by the configurator.
-	sched.StopEverything = stopEverything
-	sched.client = client
-=======
 	profiles, err := profile.NewMap(options.profiles, registry, recorderFactory, stopCh,
 		frameworkruntime.WithComponentConfigVersion(options.componentConfigVersion),
 		frameworkruntime.WithClientSet(client),
@@ -385,12 +345,95 @@
 		Profiles:                 profiles,
 	}
 	sched.applyDefaultHandlers()
->>>>>>> ffba3d33
 
 	addAllEventHandlers(sched, informerFactory, dynInformerFactory, unionedGVKs(clusterEventMap))
 
 	return sched, nil
 }
+
+// Run begins watching and scheduling. It starts scheduling and blocked until the context is done.
+func (sched *Scheduler) Run(ctx context.Context) {
+	sched.SchedulingQueue.Run()
+
+	// We need to start scheduleOne loop in a dedicated goroutine,
+	// because scheduleOne function hangs on getting the next item
+	// from the SchedulingQueue.
+	// If there are no new pods to schedule, it will be hanging there
+	// and if done in this goroutine it will be blocking closing
+	// SchedulingQueue, in effect causing a deadlock on shutdown.
+	go wait.UntilWithContext(ctx, sched.scheduleOne, 0)
+
+	<-ctx.Done()
+	sched.SchedulingQueue.Close()
+}
+
+// NewInformerFactory creates a SharedInformerFactory and initializes a scheduler specific
+// in-place podInformer.
+func NewInformerFactory(cs clientset.Interface, resyncPeriod time.Duration) informers.SharedInformerFactory {
+	informerFactory := informers.NewSharedInformerFactory(cs, resyncPeriod)
+	informerFactory.InformerFor(&v1.Pod{}, newPodInformer)
+	return informerFactory
+}
+
+func buildExtenders(extenders []schedulerapi.Extender, profiles []schedulerapi.KubeSchedulerProfile) ([]framework.Extender, error) {
+	var fExtenders []framework.Extender
+	if len(extenders) == 0 {
+		return nil, nil
+	}
+
+	var ignoredExtendedResources []string
+	var ignorableExtenders []framework.Extender
+	for i := range extenders {
+		klog.V(2).InfoS("Creating extender", "extender", extenders[i])
+		extender, err := NewHTTPExtender(&extenders[i])
+		if err != nil {
+			return nil, err
+		}
+		if !extender.IsIgnorable() {
+			fExtenders = append(fExtenders, extender)
+		} else {
+			ignorableExtenders = append(ignorableExtenders, extender)
+		}
+		for _, r := range extenders[i].ManagedResources {
+			if r.IgnoredByScheduler {
+				ignoredExtendedResources = append(ignoredExtendedResources, r.Name)
+			}
+		}
+	}
+	// place ignorable extenders to the tail of extenders
+	fExtenders = append(fExtenders, ignorableExtenders...)
+
+	// If there are any extended resources found from the Extenders, append them to the pluginConfig for each profile.
+	// This should only have an effect on ComponentConfig, where it is possible to configure Extenders and
+	// plugin args (and in which case the extender ignored resources take precedence).
+	if len(ignoredExtendedResources) == 0 {
+		return fExtenders, nil
+	}
+
+	for i := range profiles {
+		prof := &profiles[i]
+		var found = false
+		for k := range prof.PluginConfig {
+			if prof.PluginConfig[k].Name == noderesources.Name {
+				// Update the existing args
+				pc := &prof.PluginConfig[k]
+				args, ok := pc.Args.(*schedulerapi.NodeResourcesFitArgs)
+				if !ok {
+					return nil, fmt.Errorf("want args to be of type NodeResourcesFitArgs, got %T", pc.Args)
+				}
+				args.IgnoredResources = ignoredExtendedResources
+				found = true
+				break
+			}
+		}
+		if !found {
+			return nil, fmt.Errorf("can't find NodeResourcesFitArgs in plugin config")
+		}
+	}
+	return fExtenders, nil
+}
+
+type FailureHandlerFn func(ctx context.Context, fwk framework.Framework, podInfo *framework.QueuedPodInfo, status *framework.Status, nominatingInfo *framework.NominatingInfo, start time.Time)
 
 func unionedGVKs(m map[framework.ClusterEvent]sets.String) map[framework.GVK]framework.ActionType {
 	gvkMap := make(map[framework.GVK]framework.ActionType)
@@ -404,412 +447,6 @@
 	return gvkMap
 }
 
-// Run begins watching and scheduling. It starts scheduling and blocked until the context is done.
-func (sched *Scheduler) Run(ctx context.Context) {
-	sched.SchedulingQueue.Run()
-
-<<<<<<< HEAD
-// recordSchedulingFailure records an event for the pod that indicates the
-// pod has failed to schedule. Also, update the pod condition and nominated node name if set.
-func (sched *Scheduler) recordSchedulingFailure(fwk framework.Framework, podInfo *framework.QueuedPodInfo, err error, reason string, nominatingInfo *framework.NominatingInfo) {
-	sched.Error(podInfo, err)
-
-	// Update the scheduling queue with the nominated pod information. Without
-	// this, there would be a race condition between the next scheduling cycle
-	// and the time the scheduler receives a Pod Update for the nominated pod.
-	// Here we check for nil only for tests.
-	if sched.SchedulingQueue != nil {
-		sched.SchedulingQueue.AddNominatedPod(podInfo.PodInfo, nominatingInfo)
-	}
-
-	pod := podInfo.Pod
-	msg := truncateMessage(err.Error())
-	fwk.EventRecorder().Eventf(pod, nil, v1.EventTypeWarning, "FailedScheduling", "Scheduling", msg)
-	if err := updatePod(sched.client, pod, &v1.PodCondition{
-		Type:    v1.PodScheduled,
-		Status:  v1.ConditionFalse,
-		Reason:  reason,
-		Message: err.Error(),
-	}, nominatingInfo); err != nil {
-		klog.ErrorS(err, "Error updating pod", "pod", klog.KObj(pod))
-	}
-}
-
-// truncateMessage truncates a message if it hits the NoteLengthLimit.
-func truncateMessage(message string) string {
-	max := validation.NoteLengthLimit
-	if len(message) <= max {
-		return message
-	}
-	suffix := " ..."
-	return message[:max-len(suffix)] + suffix
-}
-
-func updatePod(client clientset.Interface, pod *v1.Pod, condition *v1.PodCondition, nominatingInfo *framework.NominatingInfo) error {
-	klog.V(3).InfoS("Updating pod condition", "pod", klog.KObj(pod), "conditionType", condition.Type, "conditionStatus", condition.Status, "conditionReason", condition.Reason)
-	podStatusCopy := pod.Status.DeepCopy()
-	// NominatedNodeName is updated only if we are trying to set it, and the value is
-	// different from the existing one.
-	nnnNeedsUpdate := nominatingInfo.Mode() == framework.ModeOverride && pod.Status.NominatedNodeName != nominatingInfo.NominatedNodeName
-	if !podutil.UpdatePodCondition(podStatusCopy, condition) && !nnnNeedsUpdate {
-		return nil
-	}
-	if nnnNeedsUpdate {
-		podStatusCopy.NominatedNodeName = nominatingInfo.NominatedNodeName
-	}
-	return util.PatchPodStatus(client, pod, podStatusCopy)
-}
-
-// assume signals to the cache that a pod is already in the cache, so that binding can be asynchronous.
-// assume modifies `assumed`.
-func (sched *Scheduler) assume(assumed *v1.Pod, host string) error {
-	// Optimistically assume that the binding will succeed and send it to apiserver
-	// in the background.
-	// If the binding fails, scheduler will release resources allocated to assumed pod
-	// immediately.
-	assumed.Spec.NodeName = host
-
-	if err := sched.SchedulerCache.AssumePod(assumed); err != nil {
-		klog.ErrorS(err, "Scheduler cache AssumePod failed")
-		return err
-	}
-	// if "assumed" is a nominated pod, we should remove it from internal cache
-	if sched.SchedulingQueue != nil {
-		sched.SchedulingQueue.DeleteNominatedPodIfExists(assumed)
-	}
-
-	return nil
-}
-
-// bind binds a pod to a given node defined in a binding object.
-// The precedence for binding is: (1) extenders and (2) framework plugins.
-// We expect this to run asynchronously, so we handle binding metrics internally.
-func (sched *Scheduler) bind(ctx context.Context, fwk framework.Framework, assumed *v1.Pod, targetNode string, state *framework.CycleState) (err error) {
-	defer func() {
-		sched.finishBinding(fwk, assumed, targetNode, err)
-	}()
-
-	bound, err := sched.extendersBinding(assumed, targetNode)
-	if bound {
-		return err
-	}
-	bindStatus := fwk.RunBindPlugins(ctx, state, assumed, targetNode)
-	if bindStatus.IsSuccess() {
-		return nil
-	}
-	if bindStatus.Code() == framework.Error {
-		return bindStatus.AsError()
-	}
-	return fmt.Errorf("bind status: %s, %v", bindStatus.Code().String(), bindStatus.Message())
-}
-
-// TODO(#87159): Move this to a Plugin.
-func (sched *Scheduler) extendersBinding(pod *v1.Pod, node string) (bool, error) {
-	for _, extender := range sched.Extenders {
-		if !extender.IsBinder() || !extender.IsInterested(pod) {
-			continue
-		}
-		return true, extender.Bind(&v1.Binding{
-			ObjectMeta: metav1.ObjectMeta{Namespace: pod.Namespace, Name: pod.Name, UID: pod.UID},
-			Target:     v1.ObjectReference{Kind: "Node", Name: node},
-		})
-	}
-	return false, nil
-=======
-	// We need to start scheduleOne loop in a dedicated goroutine,
-	// because scheduleOne function hangs on getting the next item
-	// from the SchedulingQueue.
-	// If there are no new pods to schedule, it will be hanging there
-	// and if done in this goroutine it will be blocking closing
-	// SchedulingQueue, in effect causing a deadlock on shutdown.
-	go wait.UntilWithContext(ctx, sched.scheduleOne, 0)
-
-	<-ctx.Done()
-	sched.SchedulingQueue.Close()
->>>>>>> ffba3d33
-}
-
-func (sched *Scheduler) finishBinding(fwk framework.Framework, assumed *v1.Pod, targetNode string, err error) {
-	if finErr := sched.SchedulerCache.FinishBinding(assumed); finErr != nil {
-		klog.ErrorS(finErr, "Scheduler cache FinishBinding failed")
-	}
-	if err != nil {
-		klog.V(1).InfoS("Failed to bind pod", "pod", klog.KObj(assumed))
-		return
-	}
-
-	fwk.EventRecorder().Eventf(assumed, nil, v1.EventTypeNormal, "Scheduled", "Binding", "Successfully assigned %v/%v to %v", assumed.Namespace, assumed.Name, targetNode)
-}
-
-var (
-	clearNominatedNode = &framework.NominatingInfo{NominatingMode: framework.ModeOverride, NominatedNodeName: ""}
-)
-
-// scheduleOne does the entire scheduling workflow for a single pod. It is serialized on the scheduling algorithm's host fitting.
-func (sched *Scheduler) scheduleOne(ctx context.Context) {
-	podInfo := sched.NextPod()
-	// pod could be nil when schedulerQueue is closed
-	if podInfo == nil || podInfo.Pod == nil {
-		return
-	}
-	pod := podInfo.Pod
-	fwk, err := sched.frameworkForPod(pod)
-	if err != nil {
-		// This shouldn't happen, because we only accept for scheduling the pods
-		// which specify a scheduler name that matches one of the profiles.
-		klog.ErrorS(err, "Error occurred")
-		return
-	}
-	if sched.skipPodSchedule(fwk, pod) {
-		return
-	}
-
-	klog.V(3).InfoS("Attempting to schedule pod", "pod", klog.KObj(pod))
-
-	// Synchronously attempt to find a fit for the pod.
-	start := time.Now()
-	state := framework.NewCycleState()
-	state.SetRecordPluginMetrics(rand.Intn(100) < pluginMetricsSamplePercent)
-	// Initialize an empty podsToActivate struct, which will be filled up by plugins or stay empty.
-	podsToActivate := framework.NewPodsToActivate()
-	state.Write(framework.PodsToActivateKey, podsToActivate)
-
-	schedulingCycleCtx, cancel := context.WithCancel(ctx)
-	defer cancel()
-	scheduleResult, err := sched.Algorithm.Schedule(schedulingCycleCtx, sched.Extenders, fwk, state, pod)
-	if err != nil {
-		// Schedule() may have failed because the pod would not fit on any host, so we try to
-		// preempt, with the expectation that the next time the pod is tried for scheduling it
-		// will fit due to the preemption. It is also possible that a different pod will schedule
-		// into the resources that were preempted, but this is harmless.
-		var nominatingInfo *framework.NominatingInfo
-		if fitError, ok := err.(*framework.FitError); ok {
-			if !fwk.HasPostFilterPlugins() {
-				klog.V(3).InfoS("No PostFilter plugins are registered, so no preemption will be performed")
-			} else {
-				// Run PostFilter plugins to try to make the pod schedulable in a future scheduling cycle.
-				result, status := fwk.RunPostFilterPlugins(ctx, state, pod, fitError.Diagnosis.NodeToStatusMap)
-				if status.Code() == framework.Error {
-					klog.ErrorS(nil, "Status after running PostFilter plugins for pod", "pod", klog.KObj(pod), "status", status)
-				} else {
-					klog.V(5).InfoS("Status after running PostFilter plugins for pod", "pod", klog.KObj(pod), "status", status)
-				}
-				if result != nil {
-					nominatingInfo = result.NominatingInfo
-				}
-			}
-			// Pod did not fit anywhere, so it is counted as a failure. If preemption
-			// succeeds, the pod should get counted as a success the next time we try to
-			// schedule it. (hopefully)
-			metrics.PodUnschedulable(fwk.ProfileName(), metrics.SinceInSeconds(start))
-		} else if err == ErrNoNodesAvailable {
-			nominatingInfo = clearNominatedNode
-			// No nodes available is counted as unschedulable rather than an error.
-			metrics.PodUnschedulable(fwk.ProfileName(), metrics.SinceInSeconds(start))
-		} else {
-			nominatingInfo = clearNominatedNode
-			klog.ErrorS(err, "Error selecting node for pod", "pod", klog.KObj(pod))
-			metrics.PodScheduleError(fwk.ProfileName(), metrics.SinceInSeconds(start))
-		}
-		sched.recordSchedulingFailure(fwk, podInfo, err, v1.PodReasonUnschedulable, nominatingInfo)
-		return
-	}
-	metrics.SchedulingAlgorithmLatency.Observe(metrics.SinceInSeconds(start))
-	// Tell the cache to assume that a pod now is running on a given node, even though it hasn't been bound yet.
-	// This allows us to keep scheduling without waiting on binding to occur.
-	assumedPodInfo := podInfo.DeepCopy()
-	assumedPod := assumedPodInfo.Pod
-	// assume modifies `assumedPod` by setting NodeName=scheduleResult.SuggestedHost
-	err = sched.assume(assumedPod, scheduleResult.SuggestedHost)
-	if err != nil {
-		metrics.PodScheduleError(fwk.ProfileName(), metrics.SinceInSeconds(start))
-		// This is most probably result of a BUG in retrying logic.
-		// We report an error here so that pod scheduling can be retried.
-		// This relies on the fact that Error will check if the pod has been bound
-		// to a node and if so will not add it back to the unscheduled pods queue
-		// (otherwise this would cause an infinite loop).
-		sched.recordSchedulingFailure(fwk, assumedPodInfo, err, SchedulerError, clearNominatedNode)
-		return
-	}
-
-	// Run the Reserve method of reserve plugins.
-	if sts := fwk.RunReservePluginsReserve(schedulingCycleCtx, state, assumedPod, scheduleResult.SuggestedHost); !sts.IsSuccess() {
-		metrics.PodScheduleError(fwk.ProfileName(), metrics.SinceInSeconds(start))
-		// trigger un-reserve to clean up state associated with the reserved Pod
-		fwk.RunReservePluginsUnreserve(schedulingCycleCtx, state, assumedPod, scheduleResult.SuggestedHost)
-		if forgetErr := sched.SchedulerCache.ForgetPod(assumedPod); forgetErr != nil {
-			klog.ErrorS(forgetErr, "Scheduler cache ForgetPod failed")
-		}
-		sched.recordSchedulingFailure(fwk, assumedPodInfo, sts.AsError(), SchedulerError, clearNominatedNode)
-		return
-	}
-
-	// Run "permit" plugins.
-	runPermitStatus := fwk.RunPermitPlugins(schedulingCycleCtx, state, assumedPod, scheduleResult.SuggestedHost)
-	if runPermitStatus.Code() != framework.Wait && !runPermitStatus.IsSuccess() {
-		var reason string
-		if runPermitStatus.IsUnschedulable() {
-			metrics.PodUnschedulable(fwk.ProfileName(), metrics.SinceInSeconds(start))
-			reason = v1.PodReasonUnschedulable
-		} else {
-			metrics.PodScheduleError(fwk.ProfileName(), metrics.SinceInSeconds(start))
-			reason = SchedulerError
-		}
-		// One of the plugins returned status different than success or wait.
-		fwk.RunReservePluginsUnreserve(schedulingCycleCtx, state, assumedPod, scheduleResult.SuggestedHost)
-		if forgetErr := sched.SchedulerCache.ForgetPod(assumedPod); forgetErr != nil {
-			klog.ErrorS(forgetErr, "Scheduler cache ForgetPod failed")
-		}
-		sched.recordSchedulingFailure(fwk, assumedPodInfo, runPermitStatus.AsError(), reason, clearNominatedNode)
-		return
-	}
-
-	// At the end of a successful scheduling cycle, pop and move up Pods if needed.
-	if len(podsToActivate.Map) != 0 {
-		sched.SchedulingQueue.Activate(podsToActivate.Map)
-		// Clear the entries after activation.
-		podsToActivate.Map = make(map[string]*v1.Pod)
-	}
-
-	// bind the pod to its host asynchronously (we can do this b/c of the assumption step above).
-	go func() {
-		bindingCycleCtx, cancel := context.WithCancel(ctx)
-		defer cancel()
-		metrics.SchedulerGoroutines.WithLabelValues(metrics.Binding).Inc()
-		defer metrics.SchedulerGoroutines.WithLabelValues(metrics.Binding).Dec()
-
-		waitOnPermitStatus := fwk.WaitOnPermit(bindingCycleCtx, assumedPod)
-		if !waitOnPermitStatus.IsSuccess() {
-			var reason string
-			if waitOnPermitStatus.IsUnschedulable() {
-				metrics.PodUnschedulable(fwk.ProfileName(), metrics.SinceInSeconds(start))
-				reason = v1.PodReasonUnschedulable
-			} else {
-				metrics.PodScheduleError(fwk.ProfileName(), metrics.SinceInSeconds(start))
-				reason = SchedulerError
-			}
-			// trigger un-reserve plugins to clean up state associated with the reserved Pod
-			fwk.RunReservePluginsUnreserve(bindingCycleCtx, state, assumedPod, scheduleResult.SuggestedHost)
-			if forgetErr := sched.SchedulerCache.ForgetPod(assumedPod); forgetErr != nil {
-				klog.ErrorS(forgetErr, "scheduler cache ForgetPod failed")
-			} else {
-				// "Forget"ing an assumed Pod in binding cycle should be treated as a PodDelete event,
-				// as the assumed Pod had occupied a certain amount of resources in scheduler cache.
-				// TODO(#103853): de-duplicate the logic.
-				// Avoid moving the assumed Pod itself as it's always Unschedulable.
-				// It's intentional to "defer" this operation; otherwise MoveAllToActiveOrBackoffQueue() would
-				// update `q.moveRequest` and thus move the assumed pod to backoffQ anyways.
-				defer sched.SchedulingQueue.MoveAllToActiveOrBackoffQueue(internalqueue.AssignedPodDelete, func(pod *v1.Pod) bool {
-					return assumedPod.UID != pod.UID
-				})
-			}
-			sched.recordSchedulingFailure(fwk, assumedPodInfo, waitOnPermitStatus.AsError(), reason, clearNominatedNode)
-			return
-		}
-
-		// Run "prebind" plugins.
-		preBindStatus := fwk.RunPreBindPlugins(bindingCycleCtx, state, assumedPod, scheduleResult.SuggestedHost)
-		if !preBindStatus.IsSuccess() {
-			metrics.PodScheduleError(fwk.ProfileName(), metrics.SinceInSeconds(start))
-			// trigger un-reserve plugins to clean up state associated with the reserved Pod
-			fwk.RunReservePluginsUnreserve(bindingCycleCtx, state, assumedPod, scheduleResult.SuggestedHost)
-			if forgetErr := sched.SchedulerCache.ForgetPod(assumedPod); forgetErr != nil {
-				klog.ErrorS(forgetErr, "scheduler cache ForgetPod failed")
-			} else {
-				// "Forget"ing an assumed Pod in binding cycle should be treated as a PodDelete event,
-				// as the assumed Pod had occupied a certain amount of resources in scheduler cache.
-				// TODO(#103853): de-duplicate the logic.
-				sched.SchedulingQueue.MoveAllToActiveOrBackoffQueue(internalqueue.AssignedPodDelete, nil)
-			}
-			sched.recordSchedulingFailure(fwk, assumedPodInfo, preBindStatus.AsError(), SchedulerError, clearNominatedNode)
-			return
-		}
-
-		err := sched.bind(bindingCycleCtx, fwk, assumedPod, scheduleResult.SuggestedHost, state)
-		if err != nil {
-			metrics.PodScheduleError(fwk.ProfileName(), metrics.SinceInSeconds(start))
-			// trigger un-reserve plugins to clean up state associated with the reserved Pod
-			fwk.RunReservePluginsUnreserve(bindingCycleCtx, state, assumedPod, scheduleResult.SuggestedHost)
-			if err := sched.SchedulerCache.ForgetPod(assumedPod); err != nil {
-				klog.ErrorS(err, "scheduler cache ForgetPod failed")
-			} else {
-				// "Forget"ing an assumed Pod in binding cycle should be treated as a PodDelete event,
-				// as the assumed Pod had occupied a certain amount of resources in scheduler cache.
-				// TODO(#103853): de-duplicate the logic.
-				sched.SchedulingQueue.MoveAllToActiveOrBackoffQueue(internalqueue.AssignedPodDelete, nil)
-			}
-			sched.recordSchedulingFailure(fwk, assumedPodInfo, fmt.Errorf("binding rejected: %w", err), SchedulerError, clearNominatedNode)
-		} else {
-			// Calculating nodeResourceString can be heavy. Avoid it if klog verbosity is below 2.
-			if klog.V(2).Enabled() {
-				klog.InfoS("Successfully bound pod to node", "pod", klog.KObj(pod), "node", scheduleResult.SuggestedHost, "evaluatedNodes", scheduleResult.EvaluatedNodes, "feasibleNodes", scheduleResult.FeasibleNodes)
-			}
-			metrics.PodScheduled(fwk.ProfileName(), metrics.SinceInSeconds(start))
-			metrics.PodSchedulingAttempts.Observe(float64(podInfo.Attempts))
-			metrics.PodSchedulingDuration.WithLabelValues(getAttemptsLabel(podInfo)).Observe(metrics.SinceInSeconds(podInfo.InitialAttemptTimestamp))
-
-			// Run "postbind" plugins.
-			fwk.RunPostBindPlugins(bindingCycleCtx, state, assumedPod, scheduleResult.SuggestedHost)
-
-			// At the end of a successful binding cycle, move up Pods if needed.
-			if len(podsToActivate.Map) != 0 {
-				sched.SchedulingQueue.Activate(podsToActivate.Map)
-				// Unlike the logic in scheduling cycle, we don't bother deleting the entries
-				// as `podsToActivate.Map` is no longer consumed.
-			}
-		}
-	}()
-}
-
-func getAttemptsLabel(p *framework.QueuedPodInfo) string {
-	// We breakdown the pod scheduling duration by attempts capped to a limit
-	// to avoid ending up with a high cardinality metric.
-	if p.Attempts >= 15 {
-		return "15+"
-	}
-	return strconv.Itoa(p.Attempts)
-}
-
-<<<<<<< HEAD
-func (sched *Scheduler) frameworkForPod(pod *v1.Pod) (framework.Framework, error) {
-	fwk, ok := sched.Profiles[pod.Spec.SchedulerName]
-	if !ok {
-		return nil, fmt.Errorf("profile not found for scheduler name %q", pod.Spec.SchedulerName)
-	}
-	return fwk, nil
-}
-=======
-type FailureHandlerFn func(ctx context.Context, fwk framework.Framework, podInfo *framework.QueuedPodInfo, status *framework.Status, nominatingInfo *framework.NominatingInfo, start time.Time)
->>>>>>> ffba3d33
-
-// skipPodSchedule returns true if we could skip scheduling the pod for specified cases.
-func (sched *Scheduler) skipPodSchedule(fwk framework.Framework, pod *v1.Pod) bool {
-	// Case 1: pod is being deleted.
-	if pod.DeletionTimestamp != nil {
-		fwk.EventRecorder().Eventf(pod, nil, v1.EventTypeWarning, "FailedScheduling", "Scheduling", "skip schedule deleting pod: %v/%v", pod.Namespace, pod.Name)
-		klog.V(3).InfoS("Skip schedule deleting pod", "pod", klog.KObj(pod))
-		return true
-	}
-
-	// Case 2: pod that has been assumed could be skipped.
-	// An assumed pod can be added again to the scheduling queue if it got an update event
-	// during its previous scheduling cycle but before getting assumed.
-	isAssumed, err := sched.SchedulerCache.IsAssumedPod(pod)
-	if err != nil {
-		utilruntime.HandleError(fmt.Errorf("failed to check whether pod %s/%s is assumed: %v", pod.Namespace, pod.Name, err))
-		return false
-	}
-	return isAssumed
-}
-
-// NewInformerFactory creates a SharedInformerFactory and initializes a scheduler specific
-// in-place podInformer.
-func NewInformerFactory(cs clientset.Interface, resyncPeriod time.Duration) informers.SharedInformerFactory {
-	informerFactory := informers.NewSharedInformerFactory(cs, resyncPeriod)
-	informerFactory.InformerFor(&v1.Pod{}, newPodInformer)
-	return informerFactory
-}
-
 // newPodInformer creates a shared index informer that returns only non-terminal pods.
 // The PodInformer allows indexers to be added, but note that only non-conflict indexers are allowed.
 func newPodInformer(cs clientset.Interface, resyncPeriod time.Duration) cache.SharedIndexInformer {
