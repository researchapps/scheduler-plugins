--- conflicted
+++ resolved
@@ -20,6 +20,7 @@
 import (
 	"errors"
 	"fmt"
+
 	"github.com/google/go-cmp/cmp"
 	"k8s.io/apimachinery/pkg/runtime"
 	"k8s.io/client-go/kubernetes/scheme"
@@ -37,15 +38,7 @@
 	stopCh <-chan struct{}, opts ...frameworkruntime.Option) (framework.Framework, error) {
 	recorder := recorderFact(cfg.SchedulerName)
 	opts = append(opts, frameworkruntime.WithEventRecorder(recorder))
-<<<<<<< HEAD
-	fwk, err := frameworkruntime.NewFramework(r, &cfg, opts...)
-	if err != nil {
-		return nil, err
-	}
-	return fwk, nil
-=======
 	return frameworkruntime.NewFramework(r, &cfg, stopCh, opts...)
->>>>>>> ffba3d33
 }
 
 // Map holds frameworks indexed by scheduler name.
