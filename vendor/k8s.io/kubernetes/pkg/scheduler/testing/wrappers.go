--- conflicted
+++ resolved
@@ -586,14 +586,6 @@
 
 // SpreadConstraint constructs a TopologySpreadConstraint object and injects
 // into the inner pod.
-<<<<<<< HEAD
-func (p *PodWrapper) SpreadConstraint(maxSkew int, tpKey string, mode v1.UnsatisfiableConstraintAction, selector *metav1.LabelSelector) *PodWrapper {
-	c := v1.TopologySpreadConstraint{
-		MaxSkew:           int32(maxSkew),
-		TopologyKey:       tpKey,
-		WhenUnsatisfiable: mode,
-		LabelSelector:     selector,
-=======
 func (p *PodWrapper) SpreadConstraint(maxSkew int, tpKey string, mode v1.UnsatisfiableConstraintAction, selector *metav1.LabelSelector, minDomains *int32, nodeAffinityPolicy, nodeTaintsPolicy *v1.NodeInclusionPolicy, matchLabelKeys []string) *PodWrapper {
 	c := v1.TopologySpreadConstraint{
 		MaxSkew:            int32(maxSkew),
@@ -604,7 +596,6 @@
 		NodeAffinityPolicy: nodeAffinityPolicy,
 		NodeTaintsPolicy:   nodeTaintsPolicy,
 		MatchLabelKeys:     matchLabelKeys,
->>>>>>> ffba3d33
 	}
 	p.Spec.TopologySpreadConstraints = append(p.Spec.TopologySpreadConstraints, c)
 	return p
@@ -657,15 +648,6 @@
 	if len(reqMap) == 0 {
 		return p
 	}
-<<<<<<< HEAD
-	p.Spec.Containers = append(p.Spec.Containers, v1.Container{
-		Name:  fmt.Sprintf("con%d", len(p.Spec.Containers)),
-		Image: imageutils.GetPauseImageName(),
-		Resources: v1.ResourceRequirements{
-			Requests: res,
-		},
-	})
-=======
 
 	name := fmt.Sprintf("con%d", len(p.Spec.Containers))
 	p.Spec.Containers = append(p.Spec.Containers, MakeContainer().Name(name).Image(imageutils.GetPauseImageName()).ResourceRequests(reqMap).Obj())
@@ -691,7 +673,6 @@
 
 	name := fmt.Sprintf("init-con%d", len(p.Spec.InitContainers))
 	p.Spec.InitContainers = append(p.Spec.InitContainers, MakeContainer().Name(name).Image(imageutils.GetPauseImageName()).Resources(resMap).Obj())
->>>>>>> ffba3d33
 	return p
 }
 
@@ -701,15 +682,12 @@
 	return p
 }
 
-<<<<<<< HEAD
-=======
 // Overhead sets the give ResourceList to the inner pod
 func (p *PodWrapper) Overhead(rl v1.ResourceList) *PodWrapper {
 	p.Spec.Overhead = rl
 	return p
 }
 
->>>>>>> ffba3d33
 // NodeWrapper wraps a Node inside.
 type NodeWrapper struct{ v1.Node }
 
