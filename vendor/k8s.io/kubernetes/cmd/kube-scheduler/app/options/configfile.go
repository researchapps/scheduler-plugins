--- conflicted
+++ resolved
@@ -20,7 +20,6 @@
 	"bytes"
 	"fmt"
 	"io"
-	"io/ioutil"
 	"os"
 
 	"k8s.io/apimachinery/pkg/runtime"
@@ -32,13 +31,8 @@
 	configv1beta3 "k8s.io/kubernetes/pkg/scheduler/apis/config/v1beta3"
 )
 
-<<<<<<< HEAD
-func loadConfigFromFile(file string) (*config.KubeSchedulerConfiguration, error) {
-	data, err := ioutil.ReadFile(file)
-=======
 func loadConfigFromFile(logger klog.Logger, file string) (*config.KubeSchedulerConfiguration, error) {
 	data, err := os.ReadFile(file)
->>>>>>> ffba3d33
 	if err != nil {
 		return nil, err
 	}
@@ -95,14 +89,9 @@
 }
 
 // LogOrWriteConfig logs the completed component config and writes it into the given file name as YAML, if either is enabled
-<<<<<<< HEAD
-func LogOrWriteConfig(fileName string, cfg *config.KubeSchedulerConfiguration, completedProfiles []config.KubeSchedulerProfile) error {
-	if !(klog.V(2).Enabled() || len(fileName) > 0) {
-=======
 func LogOrWriteConfig(logger klog.Logger, fileName string, cfg *config.KubeSchedulerConfiguration, completedProfiles []config.KubeSchedulerProfile) error {
 	loggerV := logger.V(2)
 	if !loggerV.Enabled() && len(fileName) == 0 {
->>>>>>> ffba3d33
 		return nil
 	}
 	cfg.Profiles = completedProfiles
@@ -112,13 +101,8 @@
 		return err
 	}
 
-<<<<<<< HEAD
-	if klog.V(2).Enabled() {
-		klog.Info("Using component config", "\n-------------------------Configuration File Contents Start Here---------------------- \n", buf.String(), "\n------------------------------------Configuration File Contents End Here---------------------------------\n")
-=======
 	if loggerV.Enabled() {
 		loggerV.Info("Using component config", "config", buf.String())
->>>>>>> ffba3d33
 	}
 
 	if len(fileName) > 0 {
