/*
Copyright 2019 The Kubernetes Authors.

Licensed under the Apache License, Version 2.0 (the "License");
you may not use this file except in compliance with the License.
You may obtain a copy of the License at

    http://www.apache.org/licenses/LICENSE-2.0

Unless required by applicable law or agreed to in writing, software
distributed under the License is distributed on an "AS IS" BASIS,
WITHOUT WARRANTIES OR CONDITIONS OF ANY KIND, either express or implied.
See the License for the specific language governing permissions and
limitations under the License.
*/

package metrics

import (
	"context"
<<<<<<< HEAD
	"github.com/blang/semver"
=======

	"github.com/blang/semver/v4"
>>>>>>> ffba3d33
	"github.com/prometheus/client_golang/prometheus"

	"k8s.io/component-base/version"
)

// Gauge is our internal representation for our wrapping struct around prometheus
// gauges. kubeGauge implements both kubeCollector and KubeGauge.
type Gauge struct {
	GaugeMetric
	*GaugeOpts
	lazyMetric
	selfCollector
}

var _ GaugeMetric = &Gauge{}
var _ Registerable = &Gauge{}
var _ kubeCollector = &Gauge{}

// NewGauge returns an object which satisfies the kubeCollector, Registerable, and Gauge interfaces.
// However, the object returned will not measure anything unless the collector is first
// registered, since the metric is lazily instantiated.
func NewGauge(opts *GaugeOpts) *Gauge {
	opts.StabilityLevel.setDefaults()

	kc := &Gauge{
		GaugeOpts:  opts,
		lazyMetric: lazyMetric{stabilityLevel: opts.StabilityLevel},
	}
	kc.setPrometheusGauge(noop)
	kc.lazyInit(kc, BuildFQName(opts.Namespace, opts.Subsystem, opts.Name))
	return kc
}

// setPrometheusGauge sets the underlying KubeGauge object, i.e. the thing that does the measurement.
func (g *Gauge) setPrometheusGauge(gauge prometheus.Gauge) {
	g.GaugeMetric = gauge
	g.initSelfCollection(gauge)
}

// DeprecatedVersion returns a pointer to the Version or nil
func (g *Gauge) DeprecatedVersion() *semver.Version {
	return parseSemver(g.GaugeOpts.DeprecatedVersion)
}

// initializeMetric invocation creates the actual underlying Gauge. Until this method is called
// the underlying gauge is a no-op.
func (g *Gauge) initializeMetric() {
	g.GaugeOpts.annotateStabilityLevel()
	// this actually creates the underlying prometheus gauge.
	g.setPrometheusGauge(prometheus.NewGauge(g.GaugeOpts.toPromGaugeOpts()))
}

// initializeDeprecatedMetric invocation creates the actual (but deprecated) Gauge. Until this method
// is called the underlying gauge is a no-op.
func (g *Gauge) initializeDeprecatedMetric() {
	g.GaugeOpts.markDeprecated()
	g.initializeMetric()
}

// WithContext allows the normal Gauge metric to pass in context. The context is no-op now.
func (g *Gauge) WithContext(ctx context.Context) GaugeMetric {
	return g.GaugeMetric
}

// GaugeVec is the internal representation of our wrapping struct around prometheus
// gaugeVecs. kubeGaugeVec implements both kubeCollector and KubeGaugeVec.
type GaugeVec struct {
	*prometheus.GaugeVec
	*GaugeOpts
	lazyMetric
	originalLabels []string
}

var _ GaugeVecMetric = &GaugeVec{}
var _ Registerable = &GaugeVec{}
var _ kubeCollector = &GaugeVec{}

// NewGaugeVec returns an object which satisfies the kubeCollector, Registerable, and GaugeVecMetric interfaces.
// However, the object returned will not measure anything unless the collector is first
// registered, since the metric is lazily instantiated, and only members extracted after
// registration will actually measure anything.
func NewGaugeVec(opts *GaugeOpts, labels []string) *GaugeVec {
	opts.StabilityLevel.setDefaults()

	fqName := BuildFQName(opts.Namespace, opts.Subsystem, opts.Name)
	allowListLock.RLock()
	if allowList, ok := labelValueAllowLists[fqName]; ok {
		opts.LabelValueAllowLists = allowList
	}
	allowListLock.RUnlock()

	cv := &GaugeVec{
		GaugeVec:       noopGaugeVec,
		GaugeOpts:      opts,
		originalLabels: labels,
		lazyMetric:     lazyMetric{stabilityLevel: opts.StabilityLevel},
	}
	cv.lazyInit(cv, fqName)
	return cv
}

// DeprecatedVersion returns a pointer to the Version or nil
func (v *GaugeVec) DeprecatedVersion() *semver.Version {
	return parseSemver(v.GaugeOpts.DeprecatedVersion)
}

// initializeMetric invocation creates the actual underlying GaugeVec. Until this method is called
// the underlying gaugeVec is a no-op.
func (v *GaugeVec) initializeMetric() {
	v.GaugeOpts.annotateStabilityLevel()
	v.GaugeVec = prometheus.NewGaugeVec(v.GaugeOpts.toPromGaugeOpts(), v.originalLabels)
}

// initializeDeprecatedMetric invocation creates the actual (but deprecated) GaugeVec. Until this method is called
// the underlying gaugeVec is a no-op.
func (v *GaugeVec) initializeDeprecatedMetric() {
	v.GaugeOpts.markDeprecated()
	v.initializeMetric()
}

func (v *GaugeVec) WithLabelValuesChecked(lvs ...string) (GaugeMetric, error) {
	if !v.IsCreated() {
		if v.IsHidden() {
			return noop, nil
		}
		return noop, errNotRegistered // return no-op gauge
	}
	if v.LabelValueAllowLists != nil {
		v.LabelValueAllowLists.ConstrainToAllowedList(v.originalLabels, lvs)
	}
	elt, err := v.GaugeVec.GetMetricWithLabelValues(lvs...)
	return elt, err
}

// Default Prometheus Vec behavior is that member extraction results in creation of a new element
// if one with the unique label values is not found in the underlying stored metricMap.
// This means  that if this function is called but the underlying metric is not registered
// (which means it will never be exposed externally nor consumed), the metric will exist in memory
// for perpetuity (i.e. throughout application lifecycle).
//
// For reference: https://github.com/prometheus/client_golang/blob/v0.9.2/prometheus/gauge.go#L190-L208
//
// In contrast, the Vec behavior in this package is that member extraction before registration
// returns a permanent noop object.

// WithLabelValues returns the GaugeMetric for the given slice of label
// values (same order as the VariableLabels in Desc). If that combination of
// label values is accessed for the first time, a new GaugeMetric is created IFF the gaugeVec
// has been registered to a metrics registry.
func (v *GaugeVec) WithLabelValues(lvs ...string) GaugeMetric {
	ans, err := v.WithLabelValuesChecked(lvs...)
	if err == nil || ErrIsNotRegistered(err) {
		return ans
	}
	panic(err)
}

func (v *GaugeVec) WithChecked(labels map[string]string) (GaugeMetric, error) {
	if !v.IsCreated() {
		if v.IsHidden() {
			return noop, nil
		}
		return noop, errNotRegistered // return no-op gauge
	}
	if v.LabelValueAllowLists != nil {
		v.LabelValueAllowLists.ConstrainLabelMap(labels)
	}
	elt, err := v.GaugeVec.GetMetricWith(labels)
	return elt, err
}

// With returns the GaugeMetric for the given Labels map (the label names
// must match those of the VariableLabels in Desc). If that label map is
// accessed for the first time, a new GaugeMetric is created IFF the gaugeVec has
// been registered to a metrics registry.
func (v *GaugeVec) With(labels map[string]string) GaugeMetric {
	ans, err := v.WithChecked(labels)
	if err == nil || ErrIsNotRegistered(err) {
		return ans
	}
	panic(err)
}

// Delete deletes the metric where the variable labels are the same as those
// passed in as labels. It returns true if a metric was deleted.
//
// It is not an error if the number and names of the Labels are inconsistent
// with those of the VariableLabels in Desc. However, such inconsistent Labels
// can never match an actual metric, so the method will always return false in
// that case.
func (v *GaugeVec) Delete(labels map[string]string) bool {
	if !v.IsCreated() {
		return false // since we haven't created the metric, we haven't deleted a metric with the passed in values
	}
	return v.GaugeVec.Delete(labels)
}

// Reset deletes all metrics in this vector.
func (v *GaugeVec) Reset() {
	if !v.IsCreated() {
		return
	}

	v.GaugeVec.Reset()
}

func newGaugeFunc(opts GaugeOpts, function func() float64, v semver.Version) GaugeFunc {
	g := NewGauge(&opts)

	if !g.Create(&v) {
		return nil
	}

	return prometheus.NewGaugeFunc(g.GaugeOpts.toPromGaugeOpts(), function)
}

// NewGaugeFunc creates a new GaugeFunc based on the provided GaugeOpts. The
// value reported is determined by calling the given function from within the
// Write method. Take into account that metric collection may happen
// concurrently. If that results in concurrent calls to Write, like in the case
// where a GaugeFunc is directly registered with Prometheus, the provided
// function must be concurrency-safe.
func NewGaugeFunc(opts GaugeOpts, function func() float64) GaugeFunc {
	v := parseVersion(version.Get())

	return newGaugeFunc(opts, function, v)
}

// WithContext returns wrapped GaugeVec with context
func (v *GaugeVec) WithContext(ctx context.Context) *GaugeVecWithContext {
	return &GaugeVecWithContext{
		ctx:      ctx,
		GaugeVec: *v,
	}
}

func (v *GaugeVec) InterfaceWithContext(ctx context.Context) GaugeVecMetric {
	return v.WithContext(ctx)
}

// GaugeVecWithContext is the wrapper of GaugeVec with context.
type GaugeVecWithContext struct {
	GaugeVec
	ctx context.Context
}

// WithLabelValues is the wrapper of GaugeVec.WithLabelValues.
func (vc *GaugeVecWithContext) WithLabelValues(lvs ...string) GaugeMetric {
	return vc.GaugeVec.WithLabelValues(lvs...)
}

// With is the wrapper of GaugeVec.With.
func (vc *GaugeVecWithContext) With(labels map[string]string) GaugeMetric {
	return vc.GaugeVec.With(labels)
}<|MERGE_RESOLUTION|>--- conflicted
+++ resolved
@@ -18,12 +18,8 @@
 
 import (
 	"context"
-<<<<<<< HEAD
-	"github.com/blang/semver"
-=======
 
 	"github.com/blang/semver/v4"
->>>>>>> ffba3d33
 	"github.com/prometheus/client_golang/prometheus"
 
 	"k8s.io/component-base/version"
@@ -230,8 +226,8 @@
 	v.GaugeVec.Reset()
 }
 
-func newGaugeFunc(opts GaugeOpts, function func() float64, v semver.Version) GaugeFunc {
-	g := NewGauge(&opts)
+func newGaugeFunc(opts *GaugeOpts, function func() float64, v semver.Version) GaugeFunc {
+	g := NewGauge(opts)
 
 	if !g.Create(&v) {
 		return nil
@@ -246,7 +242,7 @@
 // concurrently. If that results in concurrent calls to Write, like in the case
 // where a GaugeFunc is directly registered with Prometheus, the provided
 // function must be concurrency-safe.
-func NewGaugeFunc(opts GaugeOpts, function func() float64) GaugeFunc {
+func NewGaugeFunc(opts *GaugeOpts, function func() float64) GaugeFunc {
 	v := parseVersion(version.Get())
 
 	return newGaugeFunc(opts, function, v)
@@ -256,7 +252,7 @@
 func (v *GaugeVec) WithContext(ctx context.Context) *GaugeVecWithContext {
 	return &GaugeVecWithContext{
 		ctx:      ctx,
-		GaugeVec: *v,
+		GaugeVec: v,
 	}
 }
 
@@ -266,7 +262,7 @@
 
 // GaugeVecWithContext is the wrapper of GaugeVec with context.
 type GaugeVecWithContext struct {
-	GaugeVec
+	*GaugeVec
 	ctx context.Context
 }
 
