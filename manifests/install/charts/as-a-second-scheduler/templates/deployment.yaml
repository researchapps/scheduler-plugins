--- conflicted
+++ resolved
@@ -51,11 +51,7 @@
         - --config=/etc/kubernetes/scheduler-config.yaml
         - -v=9
         image: {{ .Values.scheduler.image }}
-<<<<<<< HEAD
         imagePullPolicy: Always
-=======
-        imagePullPolicy: IfNotPresent        
->>>>>>> ffba3d33
         livenessProbe:
           httpGet:
             path: /healthz
