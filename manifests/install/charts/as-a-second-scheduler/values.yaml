--- conflicted
+++ resolved
@@ -3,15 +3,8 @@
 # Declare variables to be passed into your templates.
 
 scheduler:
-<<<<<<< HEAD
   name: fluence
-  # image: k8s.gcr.io/scheduler-plugins/kube-scheduler:v0.23.10
-  image: quay.io/cmisale1/fluence:upstream
-  namespace: scheduler-plugins
-=======
-  name: scheduler-plugins-scheduler
   image: registry.k8s.io/scheduler-plugins/kube-scheduler:v0.27.8
->>>>>>> ffba3d33
   replicaCount: 1
   leaderElect: false
   sidecarimage: quay.io/cmisale1/fluence-sidecar:latest
@@ -26,12 +19,8 @@
 # as they need extra RBAC privileges on metrics.k8s.io.
 
 plugins:
-<<<<<<< HEAD
   enabled: ["Fluence"]
   disabled: ["CapacityScheduling","NodeResourceTopologyMatch","NodeResourcesAllocatable","PrioritySort","Coscheduling"] # only in-tree plugins need to be defined here
-=======
-  enabled: ["Coscheduling","CapacityScheduling","NodeResourceTopologyMatch","NodeResourcesAllocatable"]
-  disabled: ["PrioritySort"] # only in-tree plugins need to be defined here
 
 # Customize the enabled plugins' config.
 # Refer to the "pluginConfig" section of manifests/<plugin>/scheduler-config.yaml.
@@ -44,5 +33,4 @@
 # - name: NodeResourceTopologyMatch
 #   args:
 #     scoringStrategy:
-#       type: MostAllocated # default is LeastAllocated
->>>>>>> ffba3d33
+#       type: MostAllocated # default is LeastAllocated