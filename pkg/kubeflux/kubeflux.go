--- conflicted
+++ resolved
@@ -226,6 +226,7 @@
 
 	podInformer.AddEventHandler(cache.ResourceEventHandlerFuncs{
 		UpdateFunc: kf.updatePod,
+		DeleteFunc: kf.deletePod,
 	})
 
 	stopPodInformer := make(chan struct{})
@@ -236,11 +237,7 @@
 
 // EventHandlers
 func (kf *KubeFlux) updatePod(oldObj, newObj interface{}) {
-<<<<<<< HEAD
-	fmt.Println("updatePod event handler")
-=======
-	klog.Info("updatePod event handler")
->>>>>>> 6c6a871e
+	klog.Info("Update Pod event handler")
 	newPod := newObj.(*v1.Pod)
 
 	switch newPod.Status.Phase {
@@ -276,4 +273,24 @@
 	default:
 		// shouldn't enter this branch
 	}
+}
+
+func (kf *KubeFlux) deletePod(podObj interface{}) {
+	klog.Info("Delete Pod event handler")
+
+	pod := podObj.(*v1.Pod)
+	klog.Info("Pod status: ", pod.Status.Phase)
+	switch pod.Status.Phase {
+	case v1.PodPending:
+	case v1.PodRunning:
+		kf.mutex.Lock()
+		defer kf.mutex.Unlock()
+
+		if _, ok := kf.podNameToJobId[pod.Name]; ok {
+			kf.cancelFluxJobForPod(pod.Name)
+		} else {
+			klog.Infof("Deleted pod %s/%s doesn't have flux jobid", pod.Namespace, pod.Name)
+		}
+	}
+
 }