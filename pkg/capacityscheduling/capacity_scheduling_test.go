/*
Copyright 2020 The Kubernetes Authors.

Licensed under the Apache License, Version 2.0 (the "License");
you may not use this file except in compliance with the License.
You may obtain a copy of the License at

    http://www.apache.org/licenses/LICENSE-2.0

Unless required by applicable law or agreed to in writing, software
distributed under the License is distributed on an "AS IS" BASIS,
WITHOUT WARRANTIES OR CONDITIONS OF ANY KIND, either express or implied.
See the License for the specific language governing permissions and
limitations under the License.
*/

package capacityscheduling

import (
	"context"
	"reflect"
	"sort"
	"testing"

	"k8s.io/apimachinery/pkg/util/sets"

	gocmp "github.com/google/go-cmp/cmp"
	v1 "k8s.io/api/core/v1"
	"k8s.io/apimachinery/pkg/api/resource"
	apiruntime "k8s.io/apimachinery/pkg/runtime"
	"k8s.io/apimachinery/pkg/util/wait"
	"k8s.io/client-go/informers"
	clientsetfake "k8s.io/client-go/kubernetes/fake"
	"k8s.io/client-go/tools/events"
	extenderv1 "k8s.io/kube-scheduler/extender/v1"
	"k8s.io/kubernetes/pkg/scheduler/framework"
	"k8s.io/kubernetes/pkg/scheduler/framework/plugins/defaultbinder"
	plfeature "k8s.io/kubernetes/pkg/scheduler/framework/plugins/feature"
	"k8s.io/kubernetes/pkg/scheduler/framework/plugins/noderesources"
	"k8s.io/kubernetes/pkg/scheduler/framework/plugins/queuesort"
	"k8s.io/kubernetes/pkg/scheduler/framework/plugins/tainttoleration"
	"k8s.io/kubernetes/pkg/scheduler/framework/preemption"
	frameworkruntime "k8s.io/kubernetes/pkg/scheduler/framework/runtime"
	st "k8s.io/kubernetes/pkg/scheduler/testing"
	imageutils "k8s.io/kubernetes/test/utils/image"

	metav1 "k8s.io/apimachinery/pkg/apis/meta/v1"
	"sigs.k8s.io/scheduler-plugins/apis/scheduling/v1alpha1"
	testutil "sigs.k8s.io/scheduler-plugins/test/util"
)

const ResourceGPU v1.ResourceName = "nvidia.com/gpu"

var (
	midPriority, highPriority = int32(100), int32(1000)
)

func TestPreFilter(t *testing.T) {
	type podInfo struct {
		podName      string
		podNamespace string
		memReq       int64
	}

	tests := []struct {
		name          string
		podInfos      []podInfo
		elasticQuotas map[string]*ElasticQuotaInfo
		expected      []framework.Code
	}{
		{
			name: "pod subjects to ElasticQuota",
			podInfos: []podInfo{
				{podName: "ns1-p1", podNamespace: "ns1", memReq: 500},
				{podName: "ns1-p2", podNamespace: "ns1", memReq: 1800},
			},
			elasticQuotas: map[string]*ElasticQuotaInfo{
				"ns1": {
					Namespace: "ns1",
					Min: &framework.Resource{
						Memory: 1000,
					},
					Max: &framework.Resource{
						Memory: 2000,
					},
					Used: &framework.Resource{
						Memory: 300,
					},
				},
			},
			expected: []framework.Code{
				framework.Success,
				framework.Unschedulable,
			},
		},
		{
			name: "the sum of used is bigger than the sum of min",
			podInfos: []podInfo{
				{podName: "ns2-p1", podNamespace: "ns2", memReq: 500},
			},
			elasticQuotas: map[string]*ElasticQuotaInfo{
				"ns1": {
					Namespace: "ns1",
					Min: &framework.Resource{
						Memory: 1000,
					},
					Max: &framework.Resource{
						Memory: 2000,
					},
					Used: &framework.Resource{
						Memory: 1800,
					},
				},
				"ns2": {
					Namespace: "ns2",
					Min: &framework.Resource{
						Memory: 1000,
					},
					Max: &framework.Resource{
						Memory: 2000,
					},
					Used: &framework.Resource{
						Memory: 200,
					},
				},
			},
			expected: []framework.Code{
				framework.Unschedulable,
			},
		},
		{
			name: "without elasticQuotaInfo",
			podInfos: []podInfo{
				{podName: "ns2-p1", podNamespace: "ns2", memReq: 500},
			},
			elasticQuotas: map[string]*ElasticQuotaInfo{},
			expected: []framework.Code{
				framework.Success,
			},
		},
	}
	for _, tt := range tests {
		t.Run(tt.name, func(t *testing.T) {
			var registerPlugins []st.RegisterPluginFunc
			registeredPlugins := append(
				registerPlugins,
				st.RegisterQueueSortPlugin(queuesort.Name, queuesort.New),
				st.RegisterBindPlugin(defaultbinder.Name, defaultbinder.New),
			)

			fwk, err := st.NewFramework(
				registeredPlugins, "", wait.NeverStop,
				frameworkruntime.WithPodNominator(testutil.NewPodNominator(nil)),
				frameworkruntime.WithSnapshotSharedLister(testutil.NewFakeSharedLister(make([]*v1.Pod, 0), make([]*v1.Node, 0))),
			)

			if err != nil {
				t.Fatal(err)
			}

			cs := &CapacityScheduling{
				elasticQuotaInfos: tt.elasticQuotas,
				fh:                fwk,
			}

			pods := make([]*v1.Pod, 0)
			for _, podInfo := range tt.podInfos {
				pod := makePod(podInfo.podName, podInfo.podNamespace, podInfo.memReq, 0, 0, 0, podInfo.podName, "")
				pods = append(pods, pod)
			}

			state := framework.NewCycleState()
			for i := range pods {
<<<<<<< HEAD
				if got := cs.PreFilter(nil, state, pods[i]); got.Code() != tt.expected[i] {
=======
				if _, got := cs.PreFilter(context.TODO(), state, pods[i]); got.Code() != tt.expected[i] {
>>>>>>> ffba3d33
					t.Errorf("expected %v, got %v : %v", tt.expected[i], got.Code(), got.Message())
				}
			}
		})
	}
}

func TestPostFilter(t *testing.T) {
	res := map[v1.ResourceName]string{v1.ResourceMemory: "150"}
	tests := []struct {
		name                  string
		pod                   *v1.Pod
		existPods             []*v1.Pod
		nodes                 []*v1.Node
		filteredNodesStatuses framework.NodeToStatusMap
		elasticQuotas         map[string]*ElasticQuotaInfo
		wantResult            *framework.PostFilterResult
		wantStatus            *framework.Status
	}{
		{
			name: "in-namespace preemption",
			pod:  makePod("t1-p1", "ns1", 50, 0, 0, highPriority, "t1-p1", ""),
			existPods: []*v1.Pod{
				makePod("t1-p2", "ns1", 50, 0, 0, midPriority, "t1-p2", "node-a"),
				makePod("t1-p3", "ns2", 50, 0, 0, midPriority, "t1-p3", "node-a"),
				makePod("t1-p4", "ns2", 50, 0, 0, midPriority, "t1-p4", "node-a"),
			},
			nodes: []*v1.Node{
				st.MakeNode().Name("node-a").Capacity(res).Obj(),
			},
			filteredNodesStatuses: framework.NodeToStatusMap{
				"node-a": framework.NewStatus(framework.Unschedulable),
			},
			elasticQuotas: map[string]*ElasticQuotaInfo{
				"ns1": {
					Namespace: "ns1",
					Max: &framework.Resource{
						Memory: 200,
					},
					Min: &framework.Resource{
						Memory: 50,
					},
					Used: &framework.Resource{
						Memory: 50,
					},
				},
				"ns2": {
					Namespace: "ns2",
					Max: &framework.Resource{
						Memory: 200,
					},
					Min: &framework.Resource{
						Memory: 200,
					},
					Used: &framework.Resource{
						Memory: 100,
					},
				},
			},
			wantResult: framework.NewPostFilterResultWithNominatedNode("node-a"),
			wantStatus: framework.NewStatus(framework.Success),
		},
		{
			name: "cross-namespace preemption",
			pod:  makePod("t1-p1", "ns1", 50, 0, 0, highPriority, "t1-p1", ""),
			existPods: []*v1.Pod{
				makePod("t1-p2", "ns1", 50, 0, 0, midPriority, "t1-p2", "node-a"),
				makePod("t1-p3", "ns2", 50, 0, 0, midPriority, "t1-p3", "node-a"),
				makePod("t1-p4", "ns2", 50, 0, 0, midPriority, "t1-p4", "node-a"),
			},
			nodes: []*v1.Node{
				st.MakeNode().Name("node-a").Capacity(res).Obj(),
			},
			filteredNodesStatuses: framework.NodeToStatusMap{
				"node-a": framework.NewStatus(framework.Unschedulable),
			},
			elasticQuotas: map[string]*ElasticQuotaInfo{
				"ns1": {
					Namespace: "ns1",
					Max: &framework.Resource{
						Memory: 200,
					},
					Min: &framework.Resource{
						Memory: 150,
					},
					Used: &framework.Resource{
						Memory: 50,
					},
				},
				"ns2": {
					Namespace: "ns2",
					Max: &framework.Resource{
						Memory: 200,
					},
					Min: &framework.Resource{
						Memory: 50,
					},
					Used: &framework.Resource{
						Memory: 100,
					},
				},
			},
			wantResult: framework.NewPostFilterResultWithNominatedNode("node-a"),
			wantStatus: framework.NewStatus(framework.Success),
		},
		{
			name: "without elasticQuotas",
			pod:  makePod("t1-p1", "ns1", 50, 0, 0, highPriority, "t1-p1", ""),
			existPods: []*v1.Pod{
				makePod("t1-p2", "ns1", 50, 0, 0, midPriority, "t1-p2", "node-a"),
				makePod("t1-p3", "ns2", 50, 0, 0, midPriority, "t1-p3", "node-a"),
				makePod("t1-p4", "ns2", 50, 0, 0, midPriority, "t1-p4", "node-a"),
			},
			nodes: []*v1.Node{
				st.MakeNode().Name("node-a").Capacity(res).Obj(),
			},
			filteredNodesStatuses: framework.NodeToStatusMap{
				"node-a": framework.NewStatus(framework.Unschedulable),
			},
			elasticQuotas: map[string]*ElasticQuotaInfo{},
			wantResult:    framework.NewPostFilterResultWithNominatedNode("node-a"),
			wantStatus:    framework.NewStatus(framework.Success),
		},
	}

	for _, tt := range tests {
		t.Run(tt.name, func(t *testing.T) {
<<<<<<< HEAD
			registeredPlugins := []st.RegisterPluginFunc{
				st.RegisterQueueSortPlugin(queuesort.Name, queuesort.New),
				st.RegisterBindPlugin(defaultbinder.Name, defaultbinder.New),
				st.RegisterPluginAsExtensions(noderesources.FitName, func(plArgs apiruntime.Object, fh framework.Handle) (framework.Plugin, error) {
					return noderesources.NewFit(plArgs, fh, plfeature.Features{})
				}, "Filter", "PreFilter"),
=======
			registeredPlugins := makeRegisteredPlugin()

			podItems := []v1.Pod{}
			for _, pod := range tt.existPods {
				podItems = append(podItems, *pod)
>>>>>>> ffba3d33
			}
			cs := clientsetfake.NewSimpleClientset(&v1.PodList{Items: podItems})
			informerFactory := informers.NewSharedInformerFactory(cs, 0)
			podInformer := informerFactory.Core().V1().Pods().Informer()
			podInformer.GetStore().Add(tt.pod)
			for i := range tt.existPods {
				podInformer.GetStore().Add(tt.existPods[i])
			}
			ctx, cancel := context.WithCancel(context.Background())
			defer cancel()

			fwk, err := st.NewFramework(
				registeredPlugins,
				"default-scheduler",
				ctx.Done(),
				frameworkruntime.WithClientSet(cs),
				frameworkruntime.WithEventRecorder(&events.FakeRecorder{}),
				frameworkruntime.WithInformerFactory(informerFactory),
				frameworkruntime.WithPodNominator(testutil.NewPodNominator(informerFactory.Core().V1().Pods().Lister())),
				frameworkruntime.WithSnapshotSharedLister(testutil.NewFakeSharedLister(tt.existPods, tt.nodes)),
			)
			if err != nil {
				t.Fatal(err)
			}

			state := framework.NewCycleState()
<<<<<<< HEAD
			ctx := context.Background()

			// Some tests rely on PreFilter plugin to compute its CycleState.
			preFilterStatus := fwk.RunPreFilterPlugins(ctx, state, tt.pod)
=======
			_, preFilterStatus := fwk.RunPreFilterPlugins(ctx, state, tt.pod)
>>>>>>> ffba3d33
			if !preFilterStatus.IsSuccess() {
				t.Errorf("Unexpected preFilterStatus: %v", preFilterStatus)
			}

			podReq := computePodResourceRequest(tt.pod)
			elasticQuotaSnapshotState := &ElasticQuotaSnapshotState{
				elasticQuotaInfos: tt.elasticQuotas,
			}
			prefilterState := &PreFilterState{
				podReq:                         *podReq,
				nominatedPodsReqWithPodReq:     *podReq,
				nominatedPodsReqInEQWithPodReq: *podReq,
			}
			state.Write(preFilterStateKey, prefilterState)
			state.Write(ElasticQuotaSnapshotKey, elasticQuotaSnapshotState)

			c := &CapacityScheduling{
				elasticQuotaInfos: tt.elasticQuotas,
				fh:                fwk,
				podLister:         informerFactory.Core().V1().Pods().Lister(),
				pdbLister:         getPDBLister(informerFactory),
			}
			gotResult, gotStatus := c.PostFilter(ctx, state, tt.pod, tt.filteredNodesStatuses)
			if diff := gocmp.Diff(tt.wantStatus, gotStatus); diff != "" {
				t.Errorf("Unexpected status (-want, +got):\n%s", diff)
			}
			if diff := gocmp.Diff(tt.wantResult, gotResult); diff != "" {
				t.Errorf("Unexpected postFilterResult (-want, +got):\n%s", diff)
			}
		})
	}
}

func TestReserve(t *testing.T) {
	tests := []struct {
		name          string
		pods          []*v1.Pod
		elasticQuotas map[string]*ElasticQuotaInfo
		expectedCodes []framework.Code
		expected      []map[string]*ElasticQuotaInfo
	}{
		{
			name: "Reserve pods",
			pods: []*v1.Pod{
				makePod("t1-p1", "ns1", 50, 0, 0, midPriority, "t1-p1", "node-a"),
				makePod("t1-p2", "ns2", 50, 0, 0, midPriority, "t1-p2", "node-a"),
			},
			elasticQuotas: map[string]*ElasticQuotaInfo{
				"ns1": {
					Namespace: "ns1",
					pods:      sets.String{},
					Min: &framework.Resource{
						Memory: 1000,
					},
					Max: &framework.Resource{
						Memory: 2000,
					},
					Used: &framework.Resource{
						Memory: 300,
					},
				},
			},
			expectedCodes: []framework.Code{
				framework.Success,
				framework.Success,
			},
			expected: []map[string]*ElasticQuotaInfo{
				{
					"ns1": {
						Namespace: "ns1",
						pods:      sets.NewString("t1-p1"),
						Min: &framework.Resource{
							Memory: 1000,
						},
						Max: &framework.Resource{
							Memory: 2000,
						},
						Used: &framework.Resource{
							Memory: 350,
							ScalarResources: map[v1.ResourceName]int64{
								ResourceGPU: 0,
							},
						},
					},
				},
				{
					"ns1": {
						Namespace: "ns1",
						pods:      sets.NewString("t1-p1"),
						Min: &framework.Resource{
							Memory: 1000,
						},
						Max: &framework.Resource{
							Memory: 2000,
						},
						Used: &framework.Resource{
							Memory: 350,
							ScalarResources: map[v1.ResourceName]int64{
								ResourceGPU: 0,
							},
						},
					},
				},
			},
		},
	}
	for _, tt := range tests {
		t.Run(tt.name, func(t *testing.T) {
			var registerPlugins []st.RegisterPluginFunc
			registeredPlugins := append(
				registerPlugins,
				st.RegisterQueueSortPlugin(queuesort.Name, queuesort.New),
				st.RegisterBindPlugin(defaultbinder.Name, defaultbinder.New),
			)

			fwk, err := st.NewFramework(
				registeredPlugins, "", wait.NeverStop,
				frameworkruntime.WithPodNominator(testutil.NewPodNominator(nil)),
				frameworkruntime.WithSnapshotSharedLister(testutil.NewFakeSharedLister(make([]*v1.Pod, 0), make([]*v1.Node, 0))),
			)

			if err != nil {
				t.Fatal(err)
			}

			cs := &CapacityScheduling{
				elasticQuotaInfos: tt.elasticQuotas,
				fh:                fwk,
			}

			state := framework.NewCycleState()
			for i, pod := range tt.pods {
				got := cs.Reserve(nil, state, pod, "node-a")
				if got.Code() != tt.expectedCodes[i] {
					t.Errorf("expected %v, got %v : %v", tt.expected[i], got.Code(), got.Message())
				}
				if !reflect.DeepEqual(cs.elasticQuotaInfos["ns1"], tt.expected[i]["ns1"]) {
					t.Errorf("expected %v, got %v", tt.expected[i]["ns1"], cs.elasticQuotaInfos["ns1"])
				}
			}
		})
	}
}

func TestUnreserve(t *testing.T) {
	tests := []struct {
		name          string
		pods          []*v1.Pod
		elasticQuotas map[string]*ElasticQuotaInfo
		expected      []map[string]*ElasticQuotaInfo
	}{
		{
			name: "Unreserve pods",
			pods: []*v1.Pod{
				makePod("t1-p1", "ns1", 50, 0, 0, midPriority, "t1-p1", "node-a"),
				makePod("t1-p2", "ns2", 50, 0, 0, midPriority, "t1-p2", "node-a"),
				makePod("t1-p3", "ns1", 50, 0, 0, midPriority, "t1-p3", "node-a"),
			},
			elasticQuotas: map[string]*ElasticQuotaInfo{
				"ns1": {
					Namespace: "ns1",
					pods:      sets.NewString("t1-p3", "t1-p4"),
					Min: &framework.Resource{
						Memory: 1000,
					},
					Max: &framework.Resource{
						Memory: 2000,
					},
					Used: &framework.Resource{
						Memory: 300,
					},
				},
			},
			expected: []map[string]*ElasticQuotaInfo{
				{
					"ns1": {
						Namespace: "ns1",
						pods:      sets.NewString("t1-p3", "t1-p4"),
						Min: &framework.Resource{
							Memory: 1000,
						},
						Max: &framework.Resource{
							Memory: 2000,
						},
						Used: &framework.Resource{
							Memory: 300,
						},
					},
				},
				{
					"ns1": {
						Namespace: "ns1",
						pods:      sets.NewString("t1-p3", "t1-p4"),
						Min: &framework.Resource{
							Memory: 1000,
						},
						Max: &framework.Resource{
							Memory: 2000,
						},
						Used: &framework.Resource{
							Memory: 300,
						},
					},
				},
				{
					"ns1": {
						Namespace: "ns1",
						pods:      sets.NewString("t1-p4"),
						Min: &framework.Resource{
							Memory: 1000,
						},
						Max: &framework.Resource{
							Memory: 2000,
						},
						Used: &framework.Resource{
							Memory: 250,
							ScalarResources: map[v1.ResourceName]int64{
								ResourceGPU: 0,
							},
						},
					},
				},
			},
		},
	}
	for _, tt := range tests {
		t.Run(tt.name, func(t *testing.T) {
			var registerPlugins []st.RegisterPluginFunc
			registeredPlugins := append(
				registerPlugins,
				st.RegisterQueueSortPlugin(queuesort.Name, queuesort.New),
				st.RegisterBindPlugin(defaultbinder.Name, defaultbinder.New),
			)

			fwk, err := st.NewFramework(
				registeredPlugins, "", wait.NeverStop,
				frameworkruntime.WithPodNominator(testutil.NewPodNominator(nil)),
				frameworkruntime.WithSnapshotSharedLister(testutil.NewFakeSharedLister(make([]*v1.Pod, 0), make([]*v1.Node, 0))),
			)

			if err != nil {
				t.Fatal(err)
			}

			cs := &CapacityScheduling{
				elasticQuotaInfos: tt.elasticQuotas,
				fh:                fwk,
			}

			state := framework.NewCycleState()
			for i, pod := range tt.pods {
				cs.Unreserve(nil, state, pod, "node-a")
				if !reflect.DeepEqual(cs.elasticQuotaInfos["ns1"], tt.expected[i]["ns1"]) {
					t.Errorf("expected %#v, got %#v", tt.expected[i]["ns1"].Used, cs.elasticQuotaInfos["ns1"].Used)
				}
			}
		})
	}
}

func TestDryRunPreemption(t *testing.T) {
	res := map[v1.ResourceName]string{v1.ResourceMemory: "150"}
	tests := []struct {
		name          string
		pod           *v1.Pod
		pods          []*v1.Pod
		nodes         []*v1.Node
		nodesStatuses framework.NodeToStatusMap
		elasticQuotas map[string]*ElasticQuotaInfo
		want          []preemption.Candidate
	}{
		{
			name: "in-namespace preemption",
			pod:  makePod("t1-p", "ns1", 50, 0, 0, highPriority, "t1-p", ""),
			pods: []*v1.Pod{
				makePod("t1-p1", "ns1", 50, 0, 0, midPriority, "t1-p1", "node-a"),
				makePod("t1-p2", "ns2", 50, 0, 0, midPriority, "t1-p2", "node-a"),
				makePod("t1-p3", "ns2", 50, 0, 0, midPriority, "t1-p3", "node-a"),
			},
			nodes: []*v1.Node{
				st.MakeNode().Name("node-a").Capacity(res).Obj(),
			},
			elasticQuotas: map[string]*ElasticQuotaInfo{
				"ns1": {
					Namespace: "ns1",
					Max: &framework.Resource{
						Memory: 200,
					},
					Min: &framework.Resource{
						Memory: 50,
					},
					Used: &framework.Resource{
						Memory: 50,
					},
				},
				"ns2": {
					Namespace: "ns2",
					Max: &framework.Resource{
						Memory: 200,
					},
					Min: &framework.Resource{
						Memory: 200,
					},
					Used: &framework.Resource{
						Memory: 100,
					},
				},
			},
			nodesStatuses: framework.NodeToStatusMap{
				"node-a": framework.NewStatus(framework.Unschedulable),
			},
			want: []preemption.Candidate{
				&candidate{
					victims: &extenderv1.Victims{
						Pods: []*v1.Pod{
							makePod("t1-p1", "ns1", 50, 0, 0, midPriority, "t1-p1", "node-a"),
						},
						NumPDBViolations: 0,
					},
					name: "node-a",
				},
			},
		},
		{
			name: "cross-namespace preemption",
			pod:  makePod("t1-p", "ns1", 50, 0, 0, highPriority, "t1-p", ""),
			pods: []*v1.Pod{
				makePod("t1-p1", "ns1", 50, 0, 0, midPriority, "t1-p1", "node-a"),
				makePod("t1-p2", "ns2", 50, 0, 0, highPriority, "t1-p2", "node-a"),
				makePod("t1-p3", "ns2", 50, 0, 0, midPriority, "t1-p3", "node-a"),
			},
			nodes: []*v1.Node{
				st.MakeNode().Name("node-a").Capacity(res).Obj(),
			},
			elasticQuotas: map[string]*ElasticQuotaInfo{
				"ns1": {
					Namespace: "ns1",
					Max: &framework.Resource{
						Memory: 200,
					},
					Min: &framework.Resource{
						Memory: 150,
					},
					Used: &framework.Resource{
						Memory: 50,
					},
				},
				"ns2": {
					Namespace: "ns2",
					Max: &framework.Resource{
						Memory: 200,
					},
					Min: &framework.Resource{
						Memory: 50,
					},
					Used: &framework.Resource{
						Memory: 100,
					},
				},
			},
			nodesStatuses: framework.NodeToStatusMap{
				"node-a": framework.NewStatus(framework.Unschedulable),
			},
			want: []preemption.Candidate{
				&candidate{
					victims: &extenderv1.Victims{
						Pods: []*v1.Pod{
							makePod("t1-p3", "ns2", 50, 0, 0, midPriority, "t1-p3", "node-a"),
						},
						NumPDBViolations: 0,
					},
					name: "node-a",
				},
			},
		},
	}

	for _, tt := range tests {
		t.Run(tt.name, func(t *testing.T) {
			registeredPlugins := makeRegisteredPlugin()

			cs := clientsetfake.NewSimpleClientset()
			ctx := context.Background()
			fwk, err := st.NewFramework(
				registeredPlugins,
				"default-scheduler",
				ctx.Done(),
				frameworkruntime.WithClientSet(cs),
				frameworkruntime.WithEventRecorder(&events.FakeRecorder{}),
				frameworkruntime.WithPodNominator(testutil.NewPodNominator(nil)),
				frameworkruntime.WithSnapshotSharedLister(testutil.NewFakeSharedLister(tt.pods, tt.nodes)),
				frameworkruntime.WithInformerFactory(informers.NewSharedInformerFactory(cs, 0)),
			)
			if err != nil {
				t.Fatal(err)
			}

			state := framework.NewCycleState()

			// Some tests rely on PreFilter plugin to compute its CycleState.
			_, preFilterStatus := fwk.RunPreFilterPlugins(ctx, state, tt.pod)
			if !preFilterStatus.IsSuccess() {
				t.Errorf("Unexpected preFilterStatus: %v", preFilterStatus)
			}

			podReq := computePodResourceRequest(tt.pod)
			elasticQuotaSnapshotState := &ElasticQuotaSnapshotState{
				elasticQuotaInfos: tt.elasticQuotas,
			}
			prefilterState := &PreFilterState{
				podReq:                         *podReq,
				nominatedPodsReqWithPodReq:     *podReq,
				nominatedPodsReqInEQWithPodReq: *podReq,
			}
			state.Write(preFilterStateKey, prefilterState)
			state.Write(ElasticQuotaSnapshotKey, elasticQuotaSnapshotState)

			pe := preemption.Evaluator{
				PluginName: Name,
				Handler:    fwk,
				PodLister:  fwk.SharedInformerFactory().Core().V1().Pods().Lister(),
				PdbLister:  getPDBLister(fwk.SharedInformerFactory()),
				State:      state,
				Interface: &preemptor{
					fh:    fwk,
					state: state,
				},
			}

			nodeInfos, _ := fwk.SnapshotSharedLister().NodeInfos().List()
			got, _, err := pe.DryRunPreemption(ctx, tt.pod, nodeInfos, nil, 0, int32(len(nodeInfos)))
			if err != nil {
				t.Fatalf("unexpected error during DryRunPreemption(): %v", err)
			}

			// Sort the values (inner victims) and the candidate itself (by its NominatedNodeName).
			for i := range got {
				victims := got[i].Victims().Pods
				sort.Slice(victims, func(i, j int) bool {
					return victims[i].Name < victims[j].Name
				})
			}
			sort.Slice(got, func(i, j int) bool {
				return got[i].Name() < got[j].Name()
			})

			if len(got) != len(tt.want) {
				t.Fatalf("Unexpected candidate length: want %v, but bot %v", len(tt.want), len(got))
			}
			for i, c := range got {
				if diff := gocmp.Diff(c.Victims(), got[i].Victims()); diff != "" {
					t.Errorf("Unexpected victims at index %v (-want, +got): %s", i, diff)
				}
				if diff := gocmp.Diff(c.Name(), got[i].Name()); diff != "" {
					t.Errorf("Unexpected victims at index %v (-want, +got): %s", i, diff)
				}
			}
		})
	}
}

func TestPodEligibleToPreemptOthers(t *testing.T) {
	res := map[v1.ResourceName]string{v1.ResourceMemory: "150"}
	tests := []struct {
		name                string
		pod                 *v1.Pod
		existPods           []*v1.Pod
		nodes               []*v1.Node
		nominatedNodeStatus *framework.Status
		elasticQuotas       map[string]*ElasticQuotaInfo
		expected            bool
	}{
		{
			name:      "Pod with PreemptNever preemption policy",
			pod:       st.MakePod().Name("t1-p1").UID("t1-p1").Priority(highPriority).PreemptionPolicy(v1.PreemptNever).Obj(),
			existPods: []*v1.Pod{makePod("t1-p0", "ns1", 50, 10, 0, midPriority, "t1-p1", "node-a")},
			nodes: []*v1.Node{
				st.MakeNode().Name("node-a").Capacity(res).Obj(),
			},
			nominatedNodeStatus: framework.NewStatus(framework.UnschedulableAndUnresolvable, tainttoleration.ErrReasonNotMatch),
			elasticQuotas: map[string]*ElasticQuotaInfo{
				"ns1": {
					Namespace: "ns1",
					Max: &framework.Resource{
						Memory: 150,
					},
					Min: &framework.Resource{
						Memory: 50,
					},
					Used: &framework.Resource{
						Memory: 0,
					},
				},
			},
			expected: false,
		},
		{
			name:      "Pod with unschedulableAndUnresolvable nominated node",
			pod:       st.MakePod().Name("t1-p1").UID("t1-p1").Priority(highPriority).NominatedNodeName("node-a").Obj(),
			existPods: []*v1.Pod{makePod("t1-p0", "ns1", 50, 10, 0, midPriority, "t1-p1", "node-a")},
			nodes: []*v1.Node{
				st.MakeNode().Name("node-a").Capacity(res).Obj(),
			},
			nominatedNodeStatus: framework.NewStatus(framework.UnschedulableAndUnresolvable, tainttoleration.ErrReasonNotMatch),
			elasticQuotas: map[string]*ElasticQuotaInfo{
				"ns1": {
					Namespace: "ns1",
					Max: &framework.Resource{
						Memory: 150,
					},
					Min: &framework.Resource{
						Memory: 50,
					},
					Used: &framework.Resource{
						Memory: 0,
					},
				},
			},
			expected: true,
		},
		{
			name: "Pod with terminating pod in the same namespace",
			pod:  st.MakePod().Name("t1-p1").UID("t1-p1").Namespace("ns1").Priority(highPriority).NominatedNodeName("node-a").Obj(),
			existPods: []*v1.Pod{
				st.MakePod().Name("t1-p0").UID("t1-p0").Namespace("ns1").Priority(midPriority).Node("node-a").Terminating().Obj(),
			},
			nodes: []*v1.Node{
				st.MakeNode().Name("node-a").Capacity(res).Obj(),
			},
			nominatedNodeStatus: nil,
			elasticQuotas: map[string]*ElasticQuotaInfo{
				"ns1": {
					Namespace: "ns1",
					Max: &framework.Resource{
						Memory: 150,
					},
					Min: &framework.Resource{
						Memory: 50,
					},
					Used: &framework.Resource{
						Memory: 0,
					},
				},
			},
			expected: false,
		},
		{
			name: "Pod with terminating pod in another namespace",
			pod:  st.MakePod().Name("t1-p1").UID("t1-p1").Namespace("ns1").Priority(highPriority).NominatedNodeName("node-a").Obj(),
			existPods: []*v1.Pod{
				st.MakePod().Name("t1-p0").UID("t1-p0").Namespace("ns2").Priority(midPriority).Node("node-a").Terminating().Obj(),
			},
			nodes: []*v1.Node{
				st.MakeNode().Name("node-a").Capacity(res).Obj(),
			},
			nominatedNodeStatus: nil,
			elasticQuotas: map[string]*ElasticQuotaInfo{
				"ns1": {
					Namespace: "ns1",
					Max: &framework.Resource{
						Memory: 150,
					},
					Min: &framework.Resource{
						Memory: 50,
					},
					Used: &framework.Resource{
						Memory: 0,
					},
				},
				"ns2": {
					Namespace: "ns2",
					Max: &framework.Resource{
						Memory: 150,
					},
					Min: &framework.Resource{
						Memory: 50,
					},
					Used: &framework.Resource{
						Memory: 100,
					},
				},
			},
			expected: false,
		},
		{
			name: "Pod without elasticQuotas and terminating pod exists in the same namespace",
			pod:  st.MakePod().Name("t1-p1").UID("t1-p1").Namespace("ns1").Priority(highPriority).NominatedNodeName("node-a").Obj(),
			existPods: []*v1.Pod{
				st.MakePod().Name("t1-p0").UID("t1-p0").Namespace("ns2").Priority(midPriority).Node("node-a").Terminating().Obj(),
			},
			nodes: []*v1.Node{
				st.MakeNode().Name("node-a").Capacity(res).Obj(),
			},
			nominatedNodeStatus: nil,
			elasticQuotas:       map[string]*ElasticQuotaInfo{},
			expected:            false,
		},
		{
			name: "Pod without ElasticQuotas and terminating pod exists in another namespace",
			pod:  st.MakePod().Name("t1-p1").UID("t1-p1").Namespace("ns1").Priority(highPriority).NominatedNodeName("node-a").Obj(),
			existPods: []*v1.Pod{
				st.MakePod().Name("t1-p0").UID("t1-p0").Namespace("ns2").Priority(midPriority).Node("node-a").Terminating().Obj(),
			},
			nodes: []*v1.Node{
				st.MakeNode().Name("node-a").Capacity(res).Obj(),
			},
			nominatedNodeStatus: nil,
			elasticQuotas: map[string]*ElasticQuotaInfo{
				"ns2": {
					Namespace: "ns2",
					Max: &framework.Resource{
						Memory: 150,
					},
					Min: &framework.Resource{
						Memory: 50,
					},
					Used: &framework.Resource{
						Memory: 100,
					},
				},
			},
			expected: true,
		},
	}

	for _, tt := range tests {
		t.Run(tt.name, func(t *testing.T) {
			registeredPlugins := makeRegisteredPlugin()
			cs := clientsetfake.NewSimpleClientset()
			ctx := context.Background()

			fwk, err := st.NewFramework(
				registeredPlugins,
				"default-scheduler",
				ctx.Done(),
				frameworkruntime.WithClientSet(cs),
				frameworkruntime.WithEventRecorder(&events.FakeRecorder{}),
				frameworkruntime.WithPodNominator(testutil.NewPodNominator(nil)),
				frameworkruntime.WithSnapshotSharedLister(testutil.NewFakeSharedLister(tt.existPods, tt.nodes)),
				frameworkruntime.WithInformerFactory(informers.NewSharedInformerFactory(cs, 0)),
			)
			if err != nil {
				t.Fatal(err)
			}

			state := framework.NewCycleState()
			_, preFilterStatus := fwk.RunPreFilterPlugins(ctx, state, tt.pod)
			if !preFilterStatus.IsSuccess() {
				t.Errorf("Unexpected preFilterStatus: %v", preFilterStatus)
			}

			podReq := computePodResourceRequest(tt.pod)
			elasticQuotaSnapshotState := &ElasticQuotaSnapshotState{
				elasticQuotaInfos: tt.elasticQuotas,
			}
			prefilterState := &PreFilterState{
				podReq:                         *podReq,
				nominatedPodsReqWithPodReq:     *podReq,
				nominatedPodsReqInEQWithPodReq: *podReq,
			}
			state.Write(preFilterStateKey, prefilterState)
			state.Write(ElasticQuotaSnapshotKey, elasticQuotaSnapshotState)

			p := preemptor{fh: fwk, state: state}
			if got, _ := p.PodEligibleToPreemptOthers(tt.pod, tt.nominatedNodeStatus); got != tt.expected {
				t.Errorf("expected %t, got %t for pod: %s", tt.expected, got, tt.pod.Name)
			}
		})
	}
}

func TestAddElasticQuota(t *testing.T) {
	tests := []struct {
		name          string
		ns            []string
		elasticQuotas []*v1alpha1.ElasticQuota
		expected      map[string]*ElasticQuotaInfo
	}{
		{
			name: "Add ElasticQuota",
			elasticQuotas: []*v1alpha1.ElasticQuota{
				makeEQ("ns1", "t1-eq1", makeResourceList(100, 1000), makeResourceList(10, 100)),
			},
			ns: []string{"ns1"},
			expected: map[string]*ElasticQuotaInfo{
				"ns1": {
					Namespace: "ns1",
					pods:      sets.String{},
					Max: &framework.Resource{
						MilliCPU: 100,
						Memory:   1000,
					},
					Min: &framework.Resource{
						MilliCPU: 10,
						Memory:   100,
					},
					Used: &framework.Resource{
						MilliCPU: 0,
						Memory:   0,
					},
				},
			},
		},
		{
			name: "Add ElasticQuota without Max",
			elasticQuotas: []*v1alpha1.ElasticQuota{
				makeEQ("ns1", "t1-eq1", nil, makeResourceList(10, 100)),
			},
			ns: []string{"ns1"},
			expected: map[string]*ElasticQuotaInfo{
				"ns1": {
					Namespace: "ns1",
					pods:      sets.String{},
					Max: &framework.Resource{
						MilliCPU:         UpperBoundOfMax,
						Memory:           UpperBoundOfMax,
						EphemeralStorage: UpperBoundOfMax,
					},
					Min: &framework.Resource{
						MilliCPU: 10,
						Memory:   100,
					},
					Used: &framework.Resource{
						MilliCPU: 0,
						Memory:   0,
					},
				},
			},
		},
		{
			name: "Add ElasticQuota without Min",
			elasticQuotas: []*v1alpha1.ElasticQuota{
				makeEQ("ns1", "t1-eq1", makeResourceList(100, 1000), nil),
			},
			ns: []string{"ns1"},
			expected: map[string]*ElasticQuotaInfo{
				"ns1": {
					Namespace: "ns1",
					pods:      sets.String{},
					Max: &framework.Resource{
						MilliCPU: 100,
						Memory:   1000,
					},
					Min: &framework.Resource{
						MilliCPU:         LowerBoundOfMin,
						Memory:           LowerBoundOfMin,
						EphemeralStorage: LowerBoundOfMin,
					},
					Used: &framework.Resource{
						MilliCPU: 0,
						Memory:   0,
					},
				},
			},
		},
		{
			name: "Add ElasticQuota without Max and Min",
			elasticQuotas: []*v1alpha1.ElasticQuota{
				makeEQ("ns1", "t1-eq1", nil, nil),
			},
			ns: []string{"ns1"},
			expected: map[string]*ElasticQuotaInfo{
				"ns1": {
					Namespace: "ns1",
					pods:      sets.String{},
					Max: &framework.Resource{
						MilliCPU:         UpperBoundOfMax,
						Memory:           UpperBoundOfMax,
						EphemeralStorage: UpperBoundOfMax,
					},
					Min: &framework.Resource{
						MilliCPU:         LowerBoundOfMin,
						Memory:           LowerBoundOfMin,
						EphemeralStorage: LowerBoundOfMin,
					},
					Used: &framework.Resource{
						MilliCPU: 0,
						Memory:   0,
					},
				},
			},
		},
	}
	for _, tt := range tests {
		t.Run(tt.name, func(t *testing.T) {
			var registerPlugins []st.RegisterPluginFunc
			registeredPlugins := append(
				registerPlugins,
				st.RegisterQueueSortPlugin(queuesort.Name, queuesort.New),
				st.RegisterBindPlugin(defaultbinder.Name, defaultbinder.New),
			)

			fwk, err := st.NewFramework(
				registeredPlugins, "", wait.NeverStop,
				frameworkruntime.WithPodNominator(testutil.NewPodNominator(nil)),
				frameworkruntime.WithSnapshotSharedLister(testutil.NewFakeSharedLister(make([]*v1.Pod, 0), make([]*v1.Node, 0))),
			)

			if err != nil {
				t.Fatal(err)
			}

			cs := &CapacityScheduling{
				elasticQuotaInfos: map[string]*ElasticQuotaInfo{},
				fh:                fwk,
			}

			for _, elasticQuota := range tt.elasticQuotas {
				cs.addElasticQuota(elasticQuota)
			}

			for _, ns := range tt.ns {
				if got := cs.elasticQuotaInfos[ns]; !reflect.DeepEqual(got, tt.expected[ns]) {
					t.Errorf("expected %v, got %v", tt.expected[ns], got)
				}
			}
		})
	}
}

func TestUpdateElasticQuota(t *testing.T) {
	tests := []struct {
		name            string
		ns              []string
		oldElasticQuota *v1alpha1.ElasticQuota
		newElasticQuota *v1alpha1.ElasticQuota
		expected        map[string]*ElasticQuotaInfo
	}{
		{
			name:            "Update ElasticQuota without Used",
			oldElasticQuota: makeEQ("ns1", "t1-eq1", makeResourceList(100, 1000), makeResourceList(10, 100)),
			newElasticQuota: makeEQ("ns1", "t1-eq1", makeResourceList(300, 1000), makeResourceList(10, 100)),
			ns:              []string{"ns1"},
			expected: map[string]*ElasticQuotaInfo{
				"ns1": {
					Namespace: "ns1",
					pods:      sets.String{},
					Max: &framework.Resource{
						MilliCPU: 300,
						Memory:   1000,
					},
					Min: &framework.Resource{
						MilliCPU: 10,
						Memory:   100,
					},
					Used: &framework.Resource{
						MilliCPU: 0,
						Memory:   0,
					},
				},
			},
		},
	}
	for _, tt := range tests {
		t.Run(tt.name, func(t *testing.T) {
			var registerPlugins []st.RegisterPluginFunc
			registeredPlugins := append(
				registerPlugins,
				st.RegisterQueueSortPlugin(queuesort.Name, queuesort.New),
				st.RegisterBindPlugin(defaultbinder.Name, defaultbinder.New),
			)

			fwk, err := st.NewFramework(
				registeredPlugins, "", wait.NeverStop,
				frameworkruntime.WithPodNominator(testutil.NewPodNominator(nil)),
				frameworkruntime.WithSnapshotSharedLister(testutil.NewFakeSharedLister(make([]*v1.Pod, 0), make([]*v1.Node, 0))),
			)

			if err != nil {
				t.Fatal(err)
			}

			cs := &CapacityScheduling{
				elasticQuotaInfos: map[string]*ElasticQuotaInfo{},
				fh:                fwk,
			}
			cs.addElasticQuota(tt.oldElasticQuota)
			cs.updateElasticQuota(tt.oldElasticQuota, tt.newElasticQuota)

			for _, ns := range tt.ns {
				if got := cs.elasticQuotaInfos[ns]; !reflect.DeepEqual(got, tt.expected[ns]) {
					t.Errorf("expected %v, got %v", tt.expected[ns], got)
				}
			}
		})
	}
}

func TestDeleteElasticQuota(t *testing.T) {
	tests := []struct {
		name         string
		ns           []string
		elasticQuota *v1alpha1.ElasticQuota
		expected     map[string]*ElasticQuotaInfo
	}{
		{
			name:         "Delete ElasticQuota",
			elasticQuota: makeEQ("ns1", "t1-eq1", makeResourceList(300, 1000), makeResourceList(10, 100)),
			ns:           []string{"ns1"},
			expected:     map[string]*ElasticQuotaInfo{},
		},
	}
	for _, tt := range tests {
		t.Run(tt.name, func(t *testing.T) {
			var registerPlugins []st.RegisterPluginFunc
			registeredPlugins := append(
				registerPlugins,
				st.RegisterQueueSortPlugin(queuesort.Name, queuesort.New),
				st.RegisterBindPlugin(defaultbinder.Name, defaultbinder.New),
			)

			fwk, err := st.NewFramework(
				registeredPlugins, "", wait.NeverStop,
				frameworkruntime.WithPodNominator(testutil.NewPodNominator(nil)),
				frameworkruntime.WithSnapshotSharedLister(testutil.NewFakeSharedLister(make([]*v1.Pod, 0), make([]*v1.Node, 0))),
			)

			if err != nil {
				t.Fatal(err)
			}

			cs := &CapacityScheduling{
				elasticQuotaInfos: map[string]*ElasticQuotaInfo{},
				fh:                fwk,
			}
			cs.addElasticQuota(tt.elasticQuota)
			cs.deleteElasticQuota(tt.elasticQuota)

			for _, ns := range tt.ns {
				if got := cs.elasticQuotaInfos[ns]; !reflect.DeepEqual(got, tt.expected[ns]) {
					t.Errorf("expected %v, got %v", tt.expected[ns], got)
				}
			}
		})
	}
}

func TestAddPod(t *testing.T) {
	tests := []struct {
		name         string
		ns           []string
		elasticQuota *v1alpha1.ElasticQuota
		pods         []*v1.Pod
		expected     map[string]*ElasticQuotaInfo
	}{
		{
			name:         "AddPod",
			elasticQuota: makeEQ("ns1", "t1-eq1", makeResourceList(100, 1000), makeResourceList(10, 100)),
			pods: []*v1.Pod{
				makePod("t1-p1", "ns1", 50, 10, 0, midPriority, "t1-p1", "node-a"),
				makePod("t1-p2", "ns1", 50, 10, 0, midPriority, "t1-p2", "node-a"),
				makePod("t1-p3", "ns1", 50, 10, 0, midPriority, "t1-p3", "node-a"),
			},
			ns: []string{"ns1"},
			expected: map[string]*ElasticQuotaInfo{
				"ns1": {
					Namespace: "ns1",
					pods:      sets.NewString("t1-p1", "t1-p2", "t1-p3"),
					Max: &framework.Resource{
						MilliCPU: 100,
						Memory:   1000,
					},
					Min: &framework.Resource{
						MilliCPU: 10,
						Memory:   100,
					},
					Used: &framework.Resource{
						MilliCPU: 30,
						Memory:   150,
						ScalarResources: map[v1.ResourceName]int64{
							ResourceGPU: 0,
						},
					},
				},
			},
		},
	}
	for _, tt := range tests {
		t.Run(tt.name, func(t *testing.T) {
			var registerPlugins []st.RegisterPluginFunc
			registeredPlugins := append(
				registerPlugins,
				st.RegisterQueueSortPlugin(queuesort.Name, queuesort.New),
				st.RegisterBindPlugin(defaultbinder.Name, defaultbinder.New),
			)

			fwk, err := st.NewFramework(
				registeredPlugins, "", wait.NeverStop,
				frameworkruntime.WithPodNominator(testutil.NewPodNominator(nil)),
				frameworkruntime.WithSnapshotSharedLister(testutil.NewFakeSharedLister(make([]*v1.Pod, 0), make([]*v1.Node, 0))),
			)

			if err != nil {
				t.Fatal(err)
			}

			cs := &CapacityScheduling{
				elasticQuotaInfos: map[string]*ElasticQuotaInfo{},
				fh:                fwk,
			}
			cs.addElasticQuota(tt.elasticQuota)
			for _, pod := range tt.pods {
				cs.addPod(pod)
			}
			for _, ns := range tt.ns {
				if got := cs.elasticQuotaInfos[ns]; !reflect.DeepEqual(got, tt.expected[ns]) {
					t.Errorf("expected %v, got %v", tt.expected[ns], got)
				}
			}
		})
	}
}

func TestUpdatePod(t *testing.T) {
	tests := []struct {
		name         string
		ns           []string
		elasticQuota *v1alpha1.ElasticQuota
		updatePods   [][2]*v1.Pod
		expected     map[string]*ElasticQuotaInfo
	}{
		{
			name:         "Update Pod With Pod Status PodSucceeded and PodRunning",
			elasticQuota: makeEQ("ns1", "t1-eq1", makeResourceList(100, 1000), makeResourceList(10, 100)),
			updatePods: [][2]*v1.Pod{
				{
					makePodWithStatus(makePod("t1-p1", "ns1", 100, 30, 0, midPriority, "t1-p1", "node-a"), v1.PodSucceeded),
					makePodWithStatus(makePod("t1-p1", "ns1", 100, 30, 0, highPriority, "t1-p1", "node-a"), v1.PodRunning),
				},
			},
			ns: []string{"ns1"},
			expected: map[string]*ElasticQuotaInfo{
				"ns1": {
					Namespace: "ns1",
					pods:      sets.NewString("t1-p1"),
					Max: &framework.Resource{
						MilliCPU: 100,
						Memory:   1000,
					},
					Min: &framework.Resource{
						MilliCPU: 10,
						Memory:   100,
					},
					Used: &framework.Resource{
						MilliCPU: 30,
						Memory:   100,
						ScalarResources: map[v1.ResourceName]int64{
							ResourceGPU: 0,
						},
					},
				},
			},
		},
		{
			name:         "Update Pod With Pod Status PodPending and PodFailed",
			elasticQuota: makeEQ("ns1", "t1-eq1", makeResourceList(100, 1000), makeResourceList(10, 100)),
			updatePods: [][2]*v1.Pod{
				{
					makePodWithStatus(makePod("t1-p2", "ns1", 100, 30, 0, midPriority, "t1-p2", "node-a"), v1.PodPending),
					makePodWithStatus(makePod("t1-p2", "ns1", 100, 30, 0, highPriority, "t1-p2", "node-a"), v1.PodFailed),
				},
			},
			ns: []string{"ns1"},
			expected: map[string]*ElasticQuotaInfo{
				"ns1": {
					Namespace: "ns1",
					pods:      sets.String{},
					Max: &framework.Resource{
						MilliCPU: 100,
						Memory:   1000,
					},
					Min: &framework.Resource{
						MilliCPU: 10,
						Memory:   100,
					},
					Used: &framework.Resource{
						MilliCPU: 0,
						Memory:   0,
						ScalarResources: map[v1.ResourceName]int64{
							ResourceGPU: 0,
						},
					},
				},
			},
		},
	}
	for _, tt := range tests {
		t.Run(tt.name, func(t *testing.T) {
			var registerPlugins []st.RegisterPluginFunc
			registeredPlugins := append(
				registerPlugins,
				st.RegisterQueueSortPlugin(queuesort.Name, queuesort.New),
				st.RegisterBindPlugin(defaultbinder.Name, defaultbinder.New),
			)

			fwk, err := st.NewFramework(
				registeredPlugins, "", wait.NeverStop,
				frameworkruntime.WithPodNominator(testutil.NewPodNominator(nil)),
				frameworkruntime.WithSnapshotSharedLister(testutil.NewFakeSharedLister(make([]*v1.Pod, 0), make([]*v1.Node, 0))),
			)

			if err != nil {
				t.Fatal(err)
			}

			cs := &CapacityScheduling{
				elasticQuotaInfos: map[string]*ElasticQuotaInfo{},
				fh:                fwk,
			}
			cs.addElasticQuota(tt.elasticQuota)
			for _, pods := range tt.updatePods {
				cs.addPod(pods[0])
				cs.updatePod(pods[0], pods[1])
			}
			for _, ns := range tt.ns {
				if got := cs.elasticQuotaInfos[ns]; !reflect.DeepEqual(got, tt.expected[ns]) {
					t.Errorf("expected %v, got %v", tt.expected[ns], got)
				}
			}
		})
	}
}

func TestDeletePod(t *testing.T) {
	tests := []struct {
		name         string
		ns           []string
		elasticQuota *v1alpha1.ElasticQuota
		existingPods []*v1.Pod
		deletePods   []*v1.Pod
		expected     map[string]*ElasticQuotaInfo
	}{
		{
			name:         "Delete All Pods",
			elasticQuota: makeEQ("ns1", "t1-eq1", makeResourceList(100, 1000), makeResourceList(10, 100)),
			existingPods: []*v1.Pod{
				makePod("t1-p1", "ns1", 100, 30, 0, midPriority, "t1-p1", "node-a"),
				makePod("t1-p2", "ns1", 100, 30, 0, highPriority, "t1-p2", "node-a"),
			},
			deletePods: []*v1.Pod{
				makePod("t1-p1", "ns1", 100, 30, 0, midPriority, "t1-p1", "node-a"),
				makePod("t1-p2", "ns1", 100, 30, 0, highPriority, "t1-p2", "node-a"),
			},
			ns: []string{"ns1"},
			expected: map[string]*ElasticQuotaInfo{
				"ns1": {
					Namespace: "ns1",
					pods:      sets.NewString(),
					Max: &framework.Resource{
						MilliCPU: 100,
						Memory:   1000,
					},
					Min: &framework.Resource{
						MilliCPU: 10,
						Memory:   100,
					},
					Used: &framework.Resource{
						MilliCPU: 0,
						Memory:   0,
						ScalarResources: map[v1.ResourceName]int64{
							ResourceGPU: 0,
						},
					},
				},
			},
		},
		{
			name:         "Delete one Pod",
			elasticQuota: makeEQ("ns1", "t1-eq1", makeResourceList(100, 1000), makeResourceList(10, 100)),
			existingPods: []*v1.Pod{
				makePod("t1-p1", "ns1", 100, 30, 0, midPriority, "t1-p1", "node-a"),
				makePod("t1-p2", "ns1", 100, 30, 0, highPriority, "t1-p2", "node-a"),
			},
			deletePods: []*v1.Pod{
				makePod("t1-p1", "ns1", 100, 30, 0, midPriority, "t1-p1", "node-a"),
			},
			ns: []string{"ns1"},
			expected: map[string]*ElasticQuotaInfo{
				"ns1": {
					Namespace: "ns1",
					pods:      sets.NewString("t1-p2"),
					Max: &framework.Resource{
						MilliCPU: 100,
						Memory:   1000,
					},
					Min: &framework.Resource{
						MilliCPU: 10,
						Memory:   100,
					},
					Used: &framework.Resource{
						MilliCPU: 30,
						Memory:   100,
						ScalarResources: map[v1.ResourceName]int64{
							ResourceGPU: 0,
						},
					},
				},
			},
		},
	}
	for _, tt := range tests {
		t.Run(tt.name, func(t *testing.T) {
			var registerPlugins []st.RegisterPluginFunc
			registeredPlugins := append(
				registerPlugins,
				st.RegisterQueueSortPlugin(queuesort.Name, queuesort.New),
				st.RegisterBindPlugin(defaultbinder.Name, defaultbinder.New),
			)

			fwk, err := st.NewFramework(
				registeredPlugins, "", wait.NeverStop,
				frameworkruntime.WithPodNominator(testutil.NewPodNominator(nil)),
				frameworkruntime.WithSnapshotSharedLister(testutil.NewFakeSharedLister(make([]*v1.Pod, 0), make([]*v1.Node, 0))),
			)

			if err != nil {
				t.Fatal(err)
			}

			cs := &CapacityScheduling{
				elasticQuotaInfos: map[string]*ElasticQuotaInfo{},
				fh:                fwk,
			}
			cs.addElasticQuota(tt.elasticQuota)
			for _, existingpod := range tt.existingPods {
				cs.addPod(existingpod)
			}
			for _, deletepod := range tt.deletePods {
				cs.deletePod(deletepod)
			}
			for _, ns := range tt.ns {
				if got := cs.elasticQuotaInfos[ns]; !reflect.DeepEqual(got, tt.expected[ns]) {
					t.Errorf("expected %v, got %v", tt.expected[ns], got)
				}
			}
		})
	}
}

func makePod(podName string, namespace string, memReq int64, cpuReq int64, gpuReq int64, priority int32, uid string, nodeName string) *v1.Pod {
	pause := imageutils.GetPauseImageName()
	pod := st.MakePod().Namespace(namespace).Name(podName).Container(pause).
		Priority(priority).Node(nodeName).UID(uid).ZeroTerminationGracePeriod().Obj()
	pod.Spec.Containers[0].Resources = v1.ResourceRequirements{
		Requests: v1.ResourceList{
			v1.ResourceMemory: *resource.NewQuantity(memReq, resource.DecimalSI),
			v1.ResourceCPU:    *resource.NewMilliQuantity(cpuReq, resource.DecimalSI),
			ResourceGPU:       *resource.NewQuantity(gpuReq, resource.DecimalSI),
		},
	}
	return pod
}

func makePodWithStatus(pod *v1.Pod, podPhase v1.PodPhase) *v1.Pod {
	pod.Status.Phase = podPhase
	return pod
}

func makeEQ(namespace, name string, max, min v1.ResourceList) *v1alpha1.ElasticQuota {
	eq := &v1alpha1.ElasticQuota{
		TypeMeta: metav1.TypeMeta{Kind: "ElasticQuota", APIVersion: "scheduling.sigs.k8s.io/v1alpha1"},
		ObjectMeta: metav1.ObjectMeta{
			Name:      name,
			Namespace: namespace,
		},
	}
	eq.Spec.Max = max
	eq.Spec.Min = min
	return eq
}

func makeResourceList(cpu, mem int64) v1.ResourceList {
	return v1.ResourceList{
		v1.ResourceCPU:    *resource.NewMilliQuantity(cpu, resource.DecimalSI),
		v1.ResourceMemory: *resource.NewQuantity(mem, resource.BinarySI),
	}
}

func makeRegisteredPlugin() []st.RegisterPluginFunc {
	registeredPlugins := []st.RegisterPluginFunc{
		st.RegisterQueueSortPlugin(queuesort.Name, queuesort.New),
		st.RegisterBindPlugin(defaultbinder.Name, defaultbinder.New),
		st.RegisterPluginAsExtensions(noderesources.Name, func(plArgs apiruntime.Object, fh framework.Handle) (framework.Plugin, error) {
			return noderesources.NewFit(plArgs, fh, plfeature.Features{})
		}, "Filter", "PreFilter"),
	}
	return registeredPlugins
}<|MERGE_RESOLUTION|>--- conflicted
+++ resolved
@@ -171,11 +171,7 @@
 
 			state := framework.NewCycleState()
 			for i := range pods {
-<<<<<<< HEAD
-				if got := cs.PreFilter(nil, state, pods[i]); got.Code() != tt.expected[i] {
-=======
 				if _, got := cs.PreFilter(context.TODO(), state, pods[i]); got.Code() != tt.expected[i] {
->>>>>>> ffba3d33
 					t.Errorf("expected %v, got %v : %v", tt.expected[i], got.Code(), got.Message())
 				}
 			}
@@ -303,20 +299,11 @@
 
 	for _, tt := range tests {
 		t.Run(tt.name, func(t *testing.T) {
-<<<<<<< HEAD
-			registeredPlugins := []st.RegisterPluginFunc{
-				st.RegisterQueueSortPlugin(queuesort.Name, queuesort.New),
-				st.RegisterBindPlugin(defaultbinder.Name, defaultbinder.New),
-				st.RegisterPluginAsExtensions(noderesources.FitName, func(plArgs apiruntime.Object, fh framework.Handle) (framework.Plugin, error) {
-					return noderesources.NewFit(plArgs, fh, plfeature.Features{})
-				}, "Filter", "PreFilter"),
-=======
 			registeredPlugins := makeRegisteredPlugin()
 
 			podItems := []v1.Pod{}
 			for _, pod := range tt.existPods {
 				podItems = append(podItems, *pod)
->>>>>>> ffba3d33
 			}
 			cs := clientsetfake.NewSimpleClientset(&v1.PodList{Items: podItems})
 			informerFactory := informers.NewSharedInformerFactory(cs, 0)
@@ -343,14 +330,7 @@
 			}
 
 			state := framework.NewCycleState()
-<<<<<<< HEAD
-			ctx := context.Background()
-
-			// Some tests rely on PreFilter plugin to compute its CycleState.
-			preFilterStatus := fwk.RunPreFilterPlugins(ctx, state, tt.pod)
-=======
 			_, preFilterStatus := fwk.RunPreFilterPlugins(ctx, state, tt.pod)
->>>>>>> ffba3d33
 			if !preFilterStatus.IsSuccess() {
 				t.Errorf("Unexpected preFilterStatus: %v", preFilterStatus)
 			}
@@ -751,7 +731,7 @@
 			state := framework.NewCycleState()
 
 			// Some tests rely on PreFilter plugin to compute its CycleState.
-			_, preFilterStatus := fwk.RunPreFilterPlugins(ctx, state, tt.pod)
+			preFilterStatus := fwk.RunPreFilterPlugins(ctx, state, tt.pod)
 			if !preFilterStatus.IsSuccess() {
 				t.Errorf("Unexpected preFilterStatus: %v", preFilterStatus)
 			}
