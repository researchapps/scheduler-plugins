/*
Copyright 2020 The Kubernetes Authors.

Licensed under the Apache License, Version 2.0 (the "License");
you may not use this file except in compliance with the License.
You may obtain a copy of the License at

    http://www.apache.org/licenses/LICENSE-2.0

Unless required by applicable law or agreed to in writing, software
distributed under the License is distributed on an "AS IS" BASIS,
WITHOUT WARRANTIES OR CONDITIONS OF ANY KIND, either express or implied.
See the License for the specific language governing permissions and
limitations under the License.
*/

package capacityscheduling

import (
	"context"
	"fmt"
	"sort"
	"sync"

	v1 "k8s.io/api/core/v1"
	policy "k8s.io/api/policy/v1"
	metav1 "k8s.io/apimachinery/pkg/apis/meta/v1"
	"k8s.io/apimachinery/pkg/labels"
	"k8s.io/apimachinery/pkg/runtime"
	utilruntime "k8s.io/apimachinery/pkg/util/runtime"
	"k8s.io/client-go/informers"
	clientgoscheme "k8s.io/client-go/kubernetes/scheme"
	corelisters "k8s.io/client-go/listers/core/v1"
	policylisters "k8s.io/client-go/listers/policy/v1"
	"k8s.io/client-go/tools/cache"
	corev1helpers "k8s.io/component-helpers/scheduling/corev1"
	"k8s.io/klog/v2"
	extenderv1 "k8s.io/kube-scheduler/extender/v1"
	"k8s.io/kubernetes/pkg/scheduler/framework"
	"k8s.io/kubernetes/pkg/scheduler/framework/preemption"
	"k8s.io/kubernetes/pkg/scheduler/metrics"
	schedutil "k8s.io/kubernetes/pkg/scheduler/util"
	ctrlruntimecache "sigs.k8s.io/controller-runtime/pkg/cache"
	"sigs.k8s.io/controller-runtime/pkg/client"

	"sigs.k8s.io/scheduler-plugins/apis/scheduling"
	"sigs.k8s.io/scheduler-plugins/apis/scheduling/v1alpha1"
	"sigs.k8s.io/scheduler-plugins/pkg/util"
)

var scheme = runtime.NewScheme()

func init() {
	utilruntime.Must(clientgoscheme.AddToScheme(scheme))
	utilruntime.Must(v1alpha1.AddToScheme(scheme))
}

// CapacityScheduling is a plugin that implements the mechanism of capacity scheduling.
type CapacityScheduling struct {
	sync.RWMutex
	fh                framework.Handle
	podLister         corelisters.PodLister
	pdbLister         policylisters.PodDisruptionBudgetLister
	client            client.Client
	elasticQuotaInfos ElasticQuotaInfos
}

// PreFilterState computed at PreFilter and used at PostFilter or Reserve.
type PreFilterState struct {
	podReq framework.Resource

	// nominatedPodsReqInEQWithPodReq is the sum of podReq and the requested resources of the Nominated Pods
	// which subject to the same quota(namespace) and is more important than the preemptor.
	nominatedPodsReqInEQWithPodReq framework.Resource

	// nominatedPodsReqWithPodReq is the sum of podReq and the requested resources of the Nominated Pods
	// which subject to the all quota(namespace). Generated Nominated Pods consist of two kinds of pods:
	// 1. the pods subject to the same quota(namespace) and is more important than the preemptor.
	// 2. the pods subject to the different quota(namespace) and the usage of quota(namespace) does not exceed min.
	nominatedPodsReqWithPodReq framework.Resource
}

// Clone the preFilter state.
func (s *PreFilterState) Clone() framework.StateData {
	return s
}

// ElasticQuotaSnapshotState stores the snapshot of elasticQuotas.
type ElasticQuotaSnapshotState struct {
	elasticQuotaInfos ElasticQuotaInfos
}

// Clone the ElasticQuotaSnapshot state.
func (s *ElasticQuotaSnapshotState) Clone() framework.StateData {
	return &ElasticQuotaSnapshotState{
		elasticQuotaInfos: s.elasticQuotaInfos.clone(),
	}
}

var _ framework.PreFilterPlugin = &CapacityScheduling{}
var _ framework.PostFilterPlugin = &CapacityScheduling{}
var _ framework.ReservePlugin = &CapacityScheduling{}
var _ framework.EnqueueExtensions = &CapacityScheduling{}
var _ preemption.Interface = &preemptor{}

const (
	// Name is the name of the plugin used in Registry and configurations.
	Name = "CapacityScheduling"

	// preFilterStateKey is the key in CycleState to NodeResourcesFit pre-computed data.
	preFilterStateKey       = "PreFilter" + Name
	ElasticQuotaSnapshotKey = "ElasticQuotaSnapshot"
)

// Name returns name of the plugin. It is used in logs, etc.
func (c *CapacityScheduling) Name() string {
	return Name
}

// New initializes a new plugin and returns it.
func New(obj runtime.Object, handle framework.Handle) (framework.Plugin, error) {
	c := &CapacityScheduling{
		fh:                handle,
		elasticQuotaInfos: NewElasticQuotaInfos(),
		podLister:         handle.SharedInformerFactory().Core().V1().Pods().Lister(),
		pdbLister:         getPDBLister(handle.SharedInformerFactory()),
	}

	client, err := client.New(handle.KubeConfig(), client.Options{Scheme: scheme})
	if err != nil {
		return nil, err
	}

	c.client = client
	dynamicCache, err := ctrlruntimecache.New(handle.KubeConfig(), ctrlruntimecache.Options{Scheme: scheme})
	if err != nil {
		return nil, err
	}
	// TODO: pass in context.
	elasticQuotaInformer, err := dynamicCache.GetInformer(context.Background(), &v1alpha1.ElasticQuota{})
	if err != nil {
		return nil, err
	}
	elasticQuotaInformer.AddEventHandler(cache.FilteringResourceEventHandler{
		FilterFunc: func(obj interface{}) bool {
			switch t := obj.(type) {
			case *v1alpha1.ElasticQuota:
				return true
			case cache.DeletedFinalStateUnknown:
				if _, ok := t.Obj.(*v1alpha1.ElasticQuota); ok {
					return true
				}
				utilruntime.HandleError(fmt.Errorf("cannot convert to *v1alpha1.ElasticQuota: %v", obj))
				return false
			default:
				utilruntime.HandleError(fmt.Errorf("unable to handle object in %T", obj))
				return false
			}
		},
		Handler: cache.ResourceEventHandlerFuncs{
			AddFunc:    c.addElasticQuota,
			UpdateFunc: c.updateElasticQuota,
			DeleteFunc: c.deleteElasticQuota,
		},
	})

	podInformer := handle.SharedInformerFactory().Core().V1().Pods().Informer()
	podInformer.AddEventHandler(
		cache.FilteringResourceEventHandler{
			FilterFunc: func(obj interface{}) bool {
				switch t := obj.(type) {
				case *v1.Pod:
					return assignedPod(t)
				case cache.DeletedFinalStateUnknown:
					if pod, ok := t.Obj.(*v1.Pod); ok {
						return assignedPod(pod)
					}
					return false
				default:
					return false
				}
			},
			Handler: cache.ResourceEventHandlerFuncs{
				AddFunc:    c.addPod,
				UpdateFunc: c.updatePod,
				DeleteFunc: c.deletePod,
			},
		},
	)
	klog.InfoS("CapacityScheduling start")
	return c, nil
}

func (c *CapacityScheduling) EventsToRegister() []framework.ClusterEvent {
	// To register a custom event, follow the naming convention at:
	// https://git.k8s.io/kubernetes/pkg/scheduler/eventhandlers.go#L403-L410
	eqGVK := fmt.Sprintf("elasticquotas.v1alpha1.%v", scheduling.GroupName)
	return []framework.ClusterEvent{
		{Resource: framework.Pod, ActionType: framework.Delete},
		{Resource: framework.GVK(eqGVK), ActionType: framework.All},
	}
}

// PreFilter performs the following validations.
// 1. Check if the (pod.request + eq.allocated) is less than eq.max.
// 2. Check if the sum(eq's usage) > sum(eq's min).
func (c *CapacityScheduling) PreFilter(ctx context.Context, state *framework.CycleState, pod *v1.Pod) *framework.Status {
	// TODO improve the efficiency of taking snapshot
	// e.g. use a two-pointer data structure to only copy the updated EQs when necessary.
	snapshotElasticQuota := c.snapshotElasticQuota()
	podReq := computePodResourceRequest(pod)

	state.Write(ElasticQuotaSnapshotKey, snapshotElasticQuota)

	elasticQuotaInfos := snapshotElasticQuota.elasticQuotaInfos
	eq := snapshotElasticQuota.elasticQuotaInfos[pod.Namespace]
	if eq == nil {
		preFilterState := &PreFilterState{
			podReq: *podReq,
		}
		state.Write(preFilterStateKey, preFilterState)
		return framework.NewStatus(framework.Success)
	}

	// nominatedPodsReqInEQWithPodReq is the sum of podReq and the requested resources of the Nominated Pods
	// which subject to the same quota(namespace) and is more important than the preemptor.
	nominatedPodsReqInEQWithPodReq := &framework.Resource{}
	// nominatedPodsReqWithPodReq is the sum of podReq and the requested resources of the Nominated Pods
	// which subject to the all quota(namespace). Generated Nominated Pods consist of two kinds of pods:
	// 1. the pods subject to the same quota(namespace) and is more important than the preemptor.
	// 2. the pods subject to the different quota(namespace) and the usage of quota(namespace) does not exceed min.
	nominatedPodsReqWithPodReq := &framework.Resource{}

	nodeList, err := c.fh.SnapshotSharedLister().NodeInfos().List()
	if err != nil {
		return framework.NewStatus(framework.Error, fmt.Sprintf("Error getting the nodelist: %v", err))
	}

	for _, node := range nodeList {
		nominatedPods := c.fh.NominatedPodsForNode(node.Node().Name)
		for _, p := range nominatedPods {
			if p.Pod.UID == pod.UID {
				continue
			}
			ns := p.Pod.Namespace
			info := c.elasticQuotaInfos[ns]
			if info != nil {
				pResourceRequest := util.ResourceList(computePodResourceRequest(p.Pod))
				// If they are subject to the same quota(namespace) and p is more important than pod,
				// p will be added to the nominatedResource and totalNominatedResource.
				// If they aren't subject to the same quota(namespace) and the usage of quota(p's namespace) does not exceed min,
				// p will be added to the totalNominatedResource.
				if ns == pod.Namespace && corev1helpers.PodPriority(p.Pod) >= corev1helpers.PodPriority(pod) {
					nominatedPodsReqInEQWithPodReq.Add(pResourceRequest)
					nominatedPodsReqWithPodReq.Add(pResourceRequest)
				} else if ns != pod.Namespace && !info.usedOverMin() {
					nominatedPodsReqWithPodReq.Add(pResourceRequest)
				}
			}
		}
	}

	nominatedPodsReqInEQWithPodReq.Add(util.ResourceList(podReq))
	nominatedPodsReqWithPodReq.Add(util.ResourceList(podReq))
	preFilterState := &PreFilterState{
		podReq:                         *podReq,
		nominatedPodsReqInEQWithPodReq: *nominatedPodsReqInEQWithPodReq,
		nominatedPodsReqWithPodReq:     *nominatedPodsReqWithPodReq,
	}
	state.Write(preFilterStateKey, preFilterState)

	if eq.usedOverMaxWith(nominatedPodsReqInEQWithPodReq) {
		return framework.NewStatus(framework.Unschedulable, fmt.Sprintf("Pod %v/%v is rejected in PreFilter because ElasticQuota %v is more than Max", pod.Namespace, pod.Name, eq.Namespace))
	}

	if elasticQuotaInfos.aggregatedUsedOverMinWith(*nominatedPodsReqWithPodReq) {
		return framework.NewStatus(framework.Unschedulable, fmt.Sprintf("Pod %v/%v is rejected in PreFilter because total ElasticQuota used is more than min", pod.Namespace, pod.Name))
	}

	return framework.NewStatus(framework.Success, "")
}

// PreFilterExtensions returns prefilter extensions, pod add and remove.
func (c *CapacityScheduling) PreFilterExtensions() framework.PreFilterExtensions {
	return c
}

// AddPod from pre-computed data in cycleState.
func (c *CapacityScheduling) AddPod(ctx context.Context, cycleState *framework.CycleState, podToSchedule *v1.Pod, podToAdd *framework.PodInfo, nodeInfo *framework.NodeInfo) *framework.Status {
	elasticQuotaSnapshotState, err := getElasticQuotaSnapshotState(cycleState)
	if err != nil {
		klog.ErrorS(err, "Failed to read elasticQuotaSnapshot from cycleState", "elasticQuotaSnapshotKey", ElasticQuotaSnapshotKey)
		return framework.NewStatus(framework.Error, err.Error())
	}

	elasticQuotaInfo := elasticQuotaSnapshotState.elasticQuotaInfos[podToAdd.Pod.Namespace]
	if elasticQuotaInfo != nil {
		err := elasticQuotaInfo.addPodIfNotPresent(podToAdd.Pod)
		if err != nil {
			klog.ErrorS(err, "Failed to add Pod to its associated elasticQuota", "pod", klog.KObj(podToAdd.Pod))
		}
	}

	return framework.NewStatus(framework.Success, "")
}

// RemovePod from pre-computed data in cycleState.
func (c *CapacityScheduling) RemovePod(ctx context.Context, cycleState *framework.CycleState, podToSchedule *v1.Pod, podToRemove *framework.PodInfo, nodeInfo *framework.NodeInfo) *framework.Status {
	elasticQuotaSnapshotState, err := getElasticQuotaSnapshotState(cycleState)
	if err != nil {
		klog.ErrorS(err, "Failed to read elasticQuotaSnapshot from cycleState", "elasticQuotaSnapshotKey", ElasticQuotaSnapshotKey)
		return framework.NewStatus(framework.Error, err.Error())
	}

	elasticQuotaInfo := elasticQuotaSnapshotState.elasticQuotaInfos[podToRemove.Pod.Namespace]
	if elasticQuotaInfo != nil {
		err = elasticQuotaInfo.deletePodIfPresent(podToRemove.Pod)
		if err != nil {
			klog.ErrorS(err, "Failed to delete Pod from its associated elasticQuota", "pod", klog.KObj(podToRemove.Pod))
		}
	}

	return framework.NewStatus(framework.Success, "")
}

func (c *CapacityScheduling) PostFilter(ctx context.Context, state *framework.CycleState, pod *v1.Pod, m framework.NodeToStatusMap) (*framework.PostFilterResult, *framework.Status) {
	defer func() {
		metrics.PreemptionAttempts.Inc()
	}()

	pe := preemption.Evaluator{
		PluginName: c.Name(),
		Handler:    c.fh,
		PodLister:  c.podLister,
		PdbLister:  c.pdbLister,
		State:      state,
		Interface: &preemptor{
			fh:    c.fh,
			state: state,
		},
	}

	return pe.Preempt(ctx, pod, m)
}

func (c *CapacityScheduling) Reserve(ctx context.Context, state *framework.CycleState, pod *v1.Pod, nodeName string) *framework.Status {
	c.Lock()
	defer c.Unlock()

	elasticQuotaInfo := c.elasticQuotaInfos[pod.Namespace]
	if elasticQuotaInfo != nil {
		err := elasticQuotaInfo.addPodIfNotPresent(pod)
		if err != nil {
			klog.ErrorS(err, "Failed to add Pod to its associated elasticQuota", "pod", klog.KObj(pod))
			return framework.NewStatus(framework.Error, err.Error())
		}
	}
	return framework.NewStatus(framework.Success, "")
}

func (c *CapacityScheduling) Unreserve(ctx context.Context, state *framework.CycleState, pod *v1.Pod, nodeName string) {
	c.Lock()
	defer c.Unlock()

	elasticQuotaInfo := c.elasticQuotaInfos[pod.Namespace]
	if elasticQuotaInfo != nil {
		err := elasticQuotaInfo.deletePodIfPresent(pod)
		if err != nil {
			klog.ErrorS(err, "Failed to delete Pod from its associated elasticQuota", "pod", klog.KObj(pod))
		}
	}
}

type preemptor struct {
	fh    framework.Handle
	state *framework.CycleState
}

func (p *preemptor) GetOffsetAndNumCandidates(n int32) (int32, int32) {
	return 0, n
}

func (p *preemptor) CandidatesToVictimsMap(candidates []preemption.Candidate) map[string]*extenderv1.Victims {
	m := make(map[string]*extenderv1.Victims)
	for _, c := range candidates {
		m[c.Name()] = c.Victims()
	}
	return m
}

// PodEligibleToPreemptOthers determines whether this pod should be considered
// for preempting other pods or not. If this pod has already preempted other
// pods and those are in their graceful termination period, it shouldn't be
// considered for preemption.
// We look at the node that is nominated for this pod and as long as there are
// terminating pods on the node, we don't consider this for preempting more pods.
func (p *preemptor) PodEligibleToPreemptOthers(pod *v1.Pod, nominatedNodeStatus *framework.Status) bool {
	if pod.Spec.PreemptionPolicy != nil && *pod.Spec.PreemptionPolicy == v1.PreemptNever {
		klog.V(5).InfoS("Pod is not eligible for preemption because of its preemptionPolicy", "pod", klog.KObj(pod), "preemptionPolicy", v1.PreemptNever)
<<<<<<< HEAD
		return false
=======
		return false, "not eligible due to preemptionPolicy=Never."
>>>>>>> ffba3d33
	}

	preFilterState, err := getPreFilterState(p.state)
	if err != nil {
		klog.ErrorS(err, "Failed to read preFilterState from cycleState", "preFilterStateKey", preFilterStateKey)
<<<<<<< HEAD
		return false
=======
		return false, "not eligible due to failed to read from cycleState"
>>>>>>> ffba3d33
	}

	nomNodeName := pod.Status.NominatedNodeName
	nodeLister := p.fh.SnapshotSharedLister().NodeInfos()
	if len(nomNodeName) > 0 {
		// If the pod's nominated node is considered as UnschedulableAndUnresolvable by the filters,
		// then the pod should be considered for preempting again.
		if nominatedNodeStatus.Code() == framework.UnschedulableAndUnresolvable {
			return true
		}

		elasticQuotaSnapshotState, err := getElasticQuotaSnapshotState(p.state)
		if err != nil {
			klog.ErrorS(err, "Failed to read elasticQuotaSnapshot from cycleState", "elasticQuotaSnapshotKey", ElasticQuotaSnapshotKey)
			return true
		}

		nodeInfo, _ := nodeLister.Get(nomNodeName)
		if nodeInfo == nil {
			return true
		}

		podPriority := corev1helpers.PodPriority(pod)
		preemptorEQInfo, preemptorWithEQ := elasticQuotaSnapshotState.elasticQuotaInfos[pod.Namespace]
		if preemptorWithEQ {
			moreThanMinWithPreemptor := preemptorEQInfo.usedOverMinWith(&preFilterState.nominatedPodsReqInEQWithPodReq)
			for _, p := range nodeInfo.Pods {
				// Checking terminating pods
				if p.Pod.DeletionTimestamp != nil {
					eqInfo, withEQ := elasticQuotaSnapshotState.elasticQuotaInfos[p.Pod.Namespace]
					if !withEQ {
						continue
					}
					if p.Pod.Namespace == pod.Namespace && corev1helpers.PodPriority(p.Pod) < podPriority {
						// There is a terminating pod on the nominated node.
						// If the terminating pod is in the same namespace with preemptor
						// and it is less important than preemptor,
						// return false to avoid preempting more pods.
<<<<<<< HEAD
						return false
=======
						return false, "not eligible due to a terminating pod on the nominated node."
>>>>>>> ffba3d33
					} else if p.Pod.Namespace != pod.Namespace && !moreThanMinWithPreemptor && eqInfo.usedOverMin() {
						// There is a terminating pod on the nominated node.
						// The terminating pod isn't in the same namespace with preemptor.
						// If moreThanMinWithPreemptor is false, it indicates that preemptor can preempt the pods in other EQs whose used is over min.
						// And if the used of terminating pod's quota is over min, so the room released by terminating pod on the nominated node can be used by the preemptor.
						// return false to avoid preempting more pods.
<<<<<<< HEAD
						return false
=======
						return false, "not eligible due to a terminating pod on the nominated node."
>>>>>>> ffba3d33
					}
				}
			}
		} else {
			for _, p := range nodeInfo.Pods {
				_, withEQ := elasticQuotaSnapshotState.elasticQuotaInfos[p.Pod.Namespace]
				if withEQ {
					continue
				}
				if p.Pod.DeletionTimestamp != nil && corev1helpers.PodPriority(p.Pod) < podPriority {
					// There is a terminating pod on the nominated node.
<<<<<<< HEAD
					return false
=======
					return false, "not eligible due to a terminating pod on the nominated node."
>>>>>>> ffba3d33
				}
			}
		}
	}
	return true
}

func (p *preemptor) SelectVictimsOnNode(
	ctx context.Context,
	state *framework.CycleState,
	pod *v1.Pod,
	nodeInfo *framework.NodeInfo,
	pdbs []*policy.PodDisruptionBudget) ([]*v1.Pod, int, *framework.Status) {
	elasticQuotaSnapshotState, err := getElasticQuotaSnapshotState(state)
	if err != nil {
		msg := "Failed to read elasticQuotaSnapshot from cycleState"
		klog.ErrorS(err, msg, "elasticQuotaSnapshotKey", ElasticQuotaSnapshotKey)
		return nil, 0, framework.NewStatus(framework.Unschedulable, msg)
	}

	preFilterState, err := getPreFilterState(state)
	if err != nil {
		msg := "Failed to read preFilterState from cycleState"
		klog.ErrorS(err, msg, "preFilterStateKey", preFilterStateKey)
		return nil, 0, framework.NewStatus(framework.Unschedulable, msg)
	}

	var nominatedPodsReqInEQWithPodReq framework.Resource
	var nominatedPodsReqWithPodReq framework.Resource
	podReq := preFilterState.podReq

	removePod := func(rpi *framework.PodInfo) error {
		if err := nodeInfo.RemovePod(rpi.Pod); err != nil {
			return err
		}
		status := p.fh.RunPreFilterExtensionRemovePod(ctx, state, pod, rpi, nodeInfo)
		if !status.IsSuccess() {
			return status.AsError()
		}
		return nil
	}
	addPod := func(api *framework.PodInfo) error {
		nodeInfo.AddPodInfo(api)
		status := p.fh.RunPreFilterExtensionAddPod(ctx, state, pod, api, nodeInfo)
		if !status.IsSuccess() {
			return status.AsError()
		}
		return nil
	}

	elasticQuotaInfos := elasticQuotaSnapshotState.elasticQuotaInfos
	podPriority := corev1helpers.PodPriority(pod)
	preemptorElasticQuotaInfo, preemptorWithElasticQuota := elasticQuotaInfos[pod.Namespace]

	// sort the pods in node by the priority class
	sort.Slice(nodeInfo.Pods, func(i, j int) bool { return !schedutil.MoreImportantPod(nodeInfo.Pods[i].Pod, nodeInfo.Pods[j].Pod) })

	var potentialVictims []*framework.PodInfo
	if preemptorWithElasticQuota {
		nominatedPodsReqInEQWithPodReq = preFilterState.nominatedPodsReqInEQWithPodReq
		nominatedPodsReqWithPodReq = preFilterState.nominatedPodsReqWithPodReq
		moreThanMinWithPreemptor := preemptorElasticQuotaInfo.usedOverMinWith(&nominatedPodsReqInEQWithPodReq)
		for _, p := range nodeInfo.Pods {
			eqInfo, withEQ := elasticQuotaInfos[p.Pod.Namespace]
			if !withEQ {
				continue
			}

			if moreThanMinWithPreemptor {
				// If Preemptor.Request + Quota.Used > Quota.Min:
				// It means that its guaranteed isn't borrowed by other
				// quotas. So that we will select the pods which subject to the
				// same quota(namespace) with the lower priority than the
				// preemptor's priority as potential victims in a node.
				if p.Pod.Namespace == pod.Namespace && corev1helpers.PodPriority(p.Pod) < podPriority {
					potentialVictims = append(potentialVictims, p)
					if err := removePod(p); err != nil {
						return nil, 0, framework.AsStatus(err)
					}
				}

			} else {
				// If Preemptor.Request + Quota.allocated <= Quota.min: It
				// means that its min(guaranteed) resource is used or
				// `borrowed` by other Quota. Potential victims in a node
				// will be chosen from Quotas that allocates more resources
				// than its min, i.e., borrowing resources from other
				// Quotas.
				if p.Pod.Namespace != pod.Namespace && eqInfo.usedOverMin() {
					potentialVictims = append(potentialVictims, p)
					if err := removePod(p); err != nil {
						return nil, 0, framework.AsStatus(err)
					}
				}
			}
		}
	} else {
		for _, p := range nodeInfo.Pods {
			_, withEQ := elasticQuotaInfos[p.Pod.Namespace]
			if withEQ {
				continue
			}
			if corev1helpers.PodPriority(p.Pod) < podPriority {
				potentialVictims = append(potentialVictims, p)
				if err := removePod(p); err != nil {
					return nil, 0, framework.AsStatus(err)
				}
			}
		}
	}

	// No potential victims are found, and so we don't need to evaluate the node again since its state didn't change.
	if len(potentialVictims) == 0 {
		message := fmt.Sprintf("No victims found on node %v for preemptor pod %v", nodeInfo.Node().Name, pod.Name)
		return nil, 0, framework.NewStatus(framework.UnschedulableAndUnresolvable, message)
	}

	// If the new pod does not fit after removing all the lower priority pods,
	// we are almost done and this node is not suitable for preemption. The only
	// condition that we could check is if the "pod" is failing to schedule due to
	// inter-pod affinity to one or more victims, but we have decided not to
	// support this case for performance reasons. Having affinity to lower
	// priority pods is not a recommended configuration anyway.
	if s := p.fh.RunFilterPluginsWithNominatedPods(ctx, state, pod, nodeInfo); !s.IsSuccess() {
		return nil, 0, s
	}

	// If the quota.used + pod.request > quota.max or sum(quotas.used) + pod.request > sum(quotas.min)
	// after removing all the lower priority pods,
	// we are almost done and this node is not suitable for preemption.
	if preemptorWithElasticQuota {
		if preemptorElasticQuotaInfo.usedOverMaxWith(&podReq) ||
			elasticQuotaInfos.aggregatedUsedOverMinWith(podReq) {
			return nil, 0, framework.NewStatus(framework.Unschedulable, "global quota max exceeded")
		}
	}

	var victims []*v1.Pod
	numViolatingVictim := 0
	sort.Slice(potentialVictims, func(i, j int) bool {
		return schedutil.MoreImportantPod(potentialVictims[i].Pod, potentialVictims[j].Pod)
	})
	// Try to reprieve as many pods as possible. We first try to reprieve the PDB
	// violating victims and then other non-violating ones. In both cases, we start
	// from the highest priority victims.
	violatingVictims, nonViolatingVictims := filterPodsWithPDBViolation(potentialVictims, pdbs)
	reprievePod := func(pi *framework.PodInfo) (bool, error) {
		if err := addPod(pi); err != nil {
			return false, err
		}
		s := p.fh.RunFilterPluginsWithNominatedPods(ctx, state, pod, nodeInfo)
		fits := s.IsSuccess()
		if !fits {
			if err := removePod(pi); err != nil {
				return false, err
			}
			victims = append(victims, pi.Pod)
			klog.V(5).InfoS("Found a potential preemption victim on node", "pod", klog.KObj(pi.Pod), "node", klog.KObj(nodeInfo.Node()))
		}

		if preemptorWithElasticQuota && (preemptorElasticQuotaInfo.usedOverMaxWith(&nominatedPodsReqInEQWithPodReq) || elasticQuotaInfos.aggregatedUsedOverMinWith(nominatedPodsReqWithPodReq)) {
			if err := removePod(pi); err != nil {
				return false, err
			}
			victims = append(victims, pi.Pod)
			klog.V(5).InfoS("Found a potential preemption victim on node", "pod", klog.KObj(pi.Pod), " node", klog.KObj(nodeInfo.Node()))
		}

		return fits, nil
	}
	for _, pi := range violatingVictims {
		if fits, err := reprievePod(pi); err != nil {
			klog.ErrorS(err, "Failed to reprieve pod", "pod", klog.KObj(pi.Pod))
			return nil, 0, framework.AsStatus(err)
		} else if !fits {
			numViolatingVictim++
		}
	}
	// Now we try to reprieve non-violating victims.
	for _, pi := range nonViolatingVictims {
		if _, err := reprievePod(pi); err != nil {
			klog.ErrorS(err, "Failed to reprieve pod", "pod", klog.KObj(pi.Pod))
			return nil, 0, framework.AsStatus(err)
		}
	}
	return victims, numViolatingVictim, framework.NewStatus(framework.Success)
}

func (c *CapacityScheduling) addElasticQuota(obj interface{}) {
	eq := obj.(*v1alpha1.ElasticQuota)
	oldElasticQuotaInfo := c.elasticQuotaInfos[eq.Namespace]
	if oldElasticQuotaInfo != nil {
		return
	}

	elasticQuotaInfo := newElasticQuotaInfo(eq.Namespace, eq.Spec.Min, eq.Spec.Max, nil)

	c.Lock()
	defer c.Unlock()
	c.elasticQuotaInfos[eq.Namespace] = elasticQuotaInfo
}

func (c *CapacityScheduling) updateElasticQuota(oldObj, newObj interface{}) {
	oldEQ := oldObj.(*v1alpha1.ElasticQuota)
	newEQ := newObj.(*v1alpha1.ElasticQuota)
	newEQInfo := newElasticQuotaInfo(newEQ.Namespace, newEQ.Spec.Min, newEQ.Spec.Max, nil)

	c.Lock()
	defer c.Unlock()

	oldEQInfo := c.elasticQuotaInfos[oldEQ.Namespace]
	if oldEQInfo != nil {
		newEQInfo.pods = oldEQInfo.pods
		newEQInfo.Used = oldEQInfo.Used
	}
	c.elasticQuotaInfos[newEQ.Namespace] = newEQInfo
}

func (c *CapacityScheduling) deleteElasticQuota(obj interface{}) {
	elasticQuota := obj.(*v1alpha1.ElasticQuota)
	c.Lock()
	defer c.Unlock()
	delete(c.elasticQuotaInfos, elasticQuota.Namespace)
}

func (c *CapacityScheduling) addPod(obj interface{}) {
	pod := obj.(*v1.Pod)

	c.Lock()
	defer c.Unlock()

	elasticQuotaInfo := c.elasticQuotaInfos[pod.Namespace]
	// If elasticQuotaInfo is nil, try to list ElasticQuotas through elasticQuotaLister
	if elasticQuotaInfo == nil {
		var eqList v1alpha1.ElasticQuotaList
		if err := c.client.List(context.Background(), &eqList, client.InNamespace(pod.Namespace)); err != nil {
			klog.ErrorS(err, "Failed to get elasticQuota", "elasticQuota", pod.Namespace)
			return
		}

		eqs := eqList.Items
		// If the length of elasticQuotas is 0, return.
		if len(eqs) == 0 {
			return
		}

		if len(eqs) > 0 {
			// only one elasticquota is supported in each namespace
			eq := eqs[0]
			elasticQuotaInfo = newElasticQuotaInfo(eq.Namespace, eq.Spec.Min, eq.Spec.Max, nil)
			c.elasticQuotaInfos[eq.Namespace] = elasticQuotaInfo
		}
	}

	err := elasticQuotaInfo.addPodIfNotPresent(pod)
	if err != nil {
		klog.ErrorS(err, "Failed to add Pod to its associated elasticQuota", "pod", klog.KObj(pod))
	}
}

func (c *CapacityScheduling) updatePod(oldObj, newObj interface{}) {
	oldPod := oldObj.(*v1.Pod)
	newPod := newObj.(*v1.Pod)

	if oldPod.Status.Phase == v1.PodSucceeded || oldPod.Status.Phase == v1.PodFailed {
		return
	}

	if newPod.Status.Phase != v1.PodRunning && newPod.Status.Phase != v1.PodPending {
		c.Lock()
		defer c.Unlock()

		elasticQuotaInfo := c.elasticQuotaInfos[newPod.Namespace]
		if elasticQuotaInfo != nil {
			err := elasticQuotaInfo.deletePodIfPresent(newPod)
			if err != nil {
				klog.ErrorS(err, "Failed to delete Pod from its associated elasticQuota", "pod", klog.KObj(newPod))
			}
		}
	}
}

func (c *CapacityScheduling) deletePod(obj interface{}) {
	pod := obj.(*v1.Pod)
	c.Lock()
	defer c.Unlock()

	elasticQuotaInfo := c.elasticQuotaInfos[pod.Namespace]
	if elasticQuotaInfo != nil {
		err := elasticQuotaInfo.deletePodIfPresent(pod)
		if err != nil {
			klog.ErrorS(err, "Failed to delete Pod from its associated elasticQuota", "pod", klog.KObj(pod))
		}
	}
}

// getElasticQuotasSnapshot will return the snapshot of elasticQuotas.
func (c *CapacityScheduling) snapshotElasticQuota() *ElasticQuotaSnapshotState {
	c.RLock()
	defer c.RUnlock()

	elasticQuotaInfosDeepCopy := c.elasticQuotaInfos.clone()
	return &ElasticQuotaSnapshotState{
		elasticQuotaInfos: elasticQuotaInfosDeepCopy,
	}
}

func getPreFilterState(cycleState *framework.CycleState) (*PreFilterState, error) {
	c, err := cycleState.Read(preFilterStateKey)
	if err != nil {
		// preFilterState doesn't exist, likely PreFilter wasn't invoked.
		return nil, fmt.Errorf("error reading %q from cycleState: %w", preFilterStateKey, err)
	}

	s, ok := c.(*PreFilterState)
	if !ok {
		return nil, fmt.Errorf("%+v  convert to NodeResourcesFit.preFilterState error", c)
	}
	return s, nil
}

func getElasticQuotaSnapshotState(cycleState *framework.CycleState) (*ElasticQuotaSnapshotState, error) {
	c, err := cycleState.Read(ElasticQuotaSnapshotKey)
	if err != nil {
		// ElasticQuotaSnapshotState doesn't exist, likely PreFilter wasn't invoked.
		return nil, fmt.Errorf("error reading %q from cycleState: %w", ElasticQuotaSnapshotKey, err)
	}

	s, ok := c.(*ElasticQuotaSnapshotState)
	if !ok {
		return nil, fmt.Errorf("%+v  convert to CapacityScheduling ElasticQuotaSnapshotState error", c)
	}
	return s, nil
}

func getPDBLister(informerFactory informers.SharedInformerFactory) policylisters.PodDisruptionBudgetLister {
	return informerFactory.Policy().V1().PodDisruptionBudgets().Lister()
}

// computePodResourceRequest returns a framework.Resource that covers the largest
// width in each resource dimension. Because init-containers run sequentially, we collect
// the max in each dimension iteratively. In contrast, we sum the resource vectors for
// regular containers since they run simultaneously.
//
// If Pod Overhead is specified and the feature gate is set, the resources defined for Overhead
// are added to the calculated Resource request sum
//
// Example:
//
// Pod:
//
//	InitContainers
//	  IC1:
//	    CPU: 2
//	    Memory: 1G
//	  IC2:
//	    CPU: 2
//	    Memory: 3G
//	Containers
//	  C1:
//	    CPU: 2
//	    Memory: 1G
//	  C2:
//	    CPU: 1
//	    Memory: 1G
//
// Result: CPU: 3, Memory: 3G
func computePodResourceRequest(pod *v1.Pod) *framework.Resource {
	result := &framework.Resource{}
	for _, container := range pod.Spec.Containers {
		result.Add(container.Resources.Requests)
	}

	// take max_resource(sum_pod, any_init_container)
	for _, container := range pod.Spec.InitContainers {
		result.SetMaxResource(container.Resources.Requests)
	}

	// If Overhead is being utilized, add to the total requests for the pod
	if pod.Spec.Overhead != nil {
		result.Add(pod.Spec.Overhead)
	}

	return result
}

// filterPodsWithPDBViolation groups the given "pods" into two groups of "violatingPods"
// and "nonViolatingPods" based on whether their PDBs will be violated if they are
// preempted.
// This function is stable and does not change the order of received pods. So, if it
// receives a sorted list, grouping will preserve the order of the input list.
func filterPodsWithPDBViolation(podInfos []*framework.PodInfo, pdbs []*policy.PodDisruptionBudget) (violatingPods, nonViolatingPods []*framework.PodInfo) {
	pdbsAllowed := make([]int32, len(pdbs))
	for i, pdb := range pdbs {
		pdbsAllowed[i] = pdb.Status.DisruptionsAllowed
	}

	for _, podInfo := range podInfos {
		pod := podInfo.Pod
		pdbForPodIsViolated := false
		// A pod with no labels will not match any PDB. So, no need to check.
		if len(pod.Labels) != 0 {
			for i, pdb := range pdbs {
				if pdb.Namespace != pod.Namespace {
					continue
				}
				selector, err := metav1.LabelSelectorAsSelector(pdb.Spec.Selector)
				if err != nil {
					continue
				}
				// A PDB with a nil or empty selector matches nothing.
				if selector.Empty() || !selector.Matches(labels.Set(pod.Labels)) {
					continue
				}

				// Existing in DisruptedPods means it has been processed in API server,
				// we don't treat it as a violating case.
				if _, exist := pdb.Status.DisruptedPods[pod.Name]; exist {
					continue
				}
				// Only decrement the matched pdb when it's not in its <DisruptedPods>;
				// otherwise we may over-decrement the budget number.
				pdbsAllowed[i]--
				// We have found a matching PDB.
				if pdbsAllowed[i] < 0 {
					pdbForPodIsViolated = true
				}
			}
		}
		if pdbForPodIsViolated {
			violatingPods = append(violatingPods, podInfo)
		} else {
			nonViolatingPods = append(nonViolatingPods, podInfo)
		}
	}
	return violatingPods, nonViolatingPods
}

// assignedPod selects pods that are assigned (scheduled and running).
func assignedPod(pod *v1.Pod) bool {
	return len(pod.Spec.NodeName) != 0
}<|MERGE_RESOLUTION|>--- conflicted
+++ resolved
@@ -397,21 +397,13 @@
 func (p *preemptor) PodEligibleToPreemptOthers(pod *v1.Pod, nominatedNodeStatus *framework.Status) bool {
 	if pod.Spec.PreemptionPolicy != nil && *pod.Spec.PreemptionPolicy == v1.PreemptNever {
 		klog.V(5).InfoS("Pod is not eligible for preemption because of its preemptionPolicy", "pod", klog.KObj(pod), "preemptionPolicy", v1.PreemptNever)
-<<<<<<< HEAD
-		return false
-=======
 		return false, "not eligible due to preemptionPolicy=Never."
->>>>>>> ffba3d33
 	}
 
 	preFilterState, err := getPreFilterState(p.state)
 	if err != nil {
 		klog.ErrorS(err, "Failed to read preFilterState from cycleState", "preFilterStateKey", preFilterStateKey)
-<<<<<<< HEAD
-		return false
-=======
 		return false, "not eligible due to failed to read from cycleState"
->>>>>>> ffba3d33
 	}
 
 	nomNodeName := pod.Status.NominatedNodeName
@@ -450,22 +442,14 @@
 						// If the terminating pod is in the same namespace with preemptor
 						// and it is less important than preemptor,
 						// return false to avoid preempting more pods.
-<<<<<<< HEAD
-						return false
-=======
 						return false, "not eligible due to a terminating pod on the nominated node."
->>>>>>> ffba3d33
 					} else if p.Pod.Namespace != pod.Namespace && !moreThanMinWithPreemptor && eqInfo.usedOverMin() {
 						// There is a terminating pod on the nominated node.
 						// The terminating pod isn't in the same namespace with preemptor.
 						// If moreThanMinWithPreemptor is false, it indicates that preemptor can preempt the pods in other EQs whose used is over min.
 						// And if the used of terminating pod's quota is over min, so the room released by terminating pod on the nominated node can be used by the preemptor.
 						// return false to avoid preempting more pods.
-<<<<<<< HEAD
-						return false
-=======
 						return false, "not eligible due to a terminating pod on the nominated node."
->>>>>>> ffba3d33
 					}
 				}
 			}
@@ -477,11 +461,7 @@
 				}
 				if p.Pod.DeletionTimestamp != nil && corev1helpers.PodPriority(p.Pod) < podPriority {
 					// There is a terminating pod on the nominated node.
-<<<<<<< HEAD
-					return false
-=======
 					return false, "not eligible due to a terminating pod on the nominated node."
->>>>>>> ffba3d33
 				}
 			}
 		}
