--- conflicted
+++ resolved
@@ -65,9 +65,6 @@
 	return &p
 }
 
-<<<<<<< HEAD
-func (p *PodAssignEventHandler) OnAdd(obj interface{}) {
-=======
 // AddToHandle : add event handler to framework handle
 func (p *PodAssignEventHandler) AddToHandle(handle framework.Handle) {
 	handle.SharedInformerFactory().Core().V1().Pods().Informer().AddEventHandler(
@@ -93,7 +90,6 @@
 }
 
 func (p *PodAssignEventHandler) OnAdd(obj interface{}, _ bool) {
->>>>>>> ffba3d33
 	pod := obj.(*v1.Pod)
 	p.updateCache(pod)
 }
