/*
Copyright 2021 The Kubernetes Authors.

Licensed under the Apache License, Version 2.0 (the "License");
you may not use this file except in compliance with the License.
You may obtain a copy of the License at

    http://www.apache.org/licenses/LICENSE-2.0

Unless required by applicable law or agreed to in writing, software
distributed under the License is distributed on an "AS IS" BASIS,
WITHOUT WARRANTIES OR CONDITIONS OF ANY KIND, either express or implied.
See the License for the specific language governing permissions and
limitations under the License.
*/

package loadvariationriskbalancing

import (
	"math"
	"reflect"
	"testing"

	"github.com/stretchr/testify/assert"
<<<<<<< HEAD

	v1 "k8s.io/api/core/v1"
	"k8s.io/kubernetes/pkg/scheduler/framework"
	st "k8s.io/kubernetes/pkg/scheduler/testing"
)

var (
	metrics = []watcher.Metric{
		{
			Name:     "no_name",
			Type:     watcher.CPU,
			Operator: "",
			Value:    40,
		},
		{
			Name:     "cpu_running_avg",
			Type:     watcher.CPU,
			Operator: watcher.Average,
			Value:    40,
		},
		{
			Name:     "cpu_running_std",
			Type:     watcher.CPU,
			Operator: watcher.Std,
			Value:    36,
		},
		{
			Name:     "mem_running_avg",
			Type:     watcher.Memory,
			Operator: watcher.Average,
			Value:    20,
		},
		{
			Name:     "mem_running_std",
			Type:     watcher.Memory,
			Operator: watcher.Std,
			Value:    10,
		},
	}

	nodeResources = map[v1.ResourceName]string{
		v1.ResourceCPU:    "1000m",
		v1.ResourceMemory: "1Gi",
	}

	node0 = st.MakeNode().Name("node0").Capacity(nodeResources).Obj()
=======
	"sigs.k8s.io/scheduler-plugins/pkg/trimaran"
>>>>>>> ffba3d33
)

func TestComputeScore(t *testing.T) {
	tests := []struct {
		name        string
		margin      float64
		sensitivity float64
		rs          *resourceStats
		expected    int64
	}{
		{
			name:        "valid data",
			margin:      1,
			sensitivity: 1,
			rs: &resourceStats{
				capacity:  100,
				req:       10,
				usedAvg:   40,
				usedStdev: 36,
			},
			expected: 57,
		},
		{
			name:        "zero capacity",
			margin:      1,
			sensitivity: 2,
			rs: &resourceStats{
				capacity:  0,
				req:       10,
				usedAvg:   40,
				usedStdev: 36,
			},
			expected: 0,
		},
		{
			name:        "negative usedAvg",
			margin:      1,
			sensitivity: 2,
			rs: &resourceStats{
				capacity:  100,
				req:       10,
				usedAvg:   -40,
				usedStdev: 36,
			},
			expected: 65,
		},
		{
			name:        "large usedAvg",
			margin:      1,
			sensitivity: 2,
			rs: &resourceStats{
				capacity:  100,
				req:       10,
				usedAvg:   200,
				usedStdev: 36,
			},
			expected: 20,
		},
		{
			name:        "negative usedStdev",
			margin:      1,
			sensitivity: 2,
			rs: &resourceStats{
				capacity:  100,
				req:       10,
				usedAvg:   40,
				usedStdev: -36,
			},
			expected: 75,
		},
		{
			name:        "large usedStdev",
			margin:      1,
			sensitivity: 2,
			rs: &resourceStats{
				capacity:  100,
				req:       10,
				usedAvg:   40,
				usedStdev: 120,
			},
			expected: 25,
		},
		{
			name:        "large usedAvg",
			margin:      1,
			sensitivity: 2,
			rs: &resourceStats{
				capacity:  100,
				req:       10,
				usedAvg:   200,
				usedStdev: 36,
			},
			expected: 20,
		},
		{
			name:        "negative margin",
			margin:      -1,
			sensitivity: 1,
			rs: &resourceStats{
				capacity:  100,
				req:       10,
				usedAvg:   40,
				usedStdev: 36,
			},
			expected: 75,
		},
		{
			name:        "negative sensitivity",
			margin:      1,
			sensitivity: -1,
			rs: &resourceStats{
				capacity:  100,
				req:       10,
				usedAvg:   40,
				usedStdev: 36,
			},
			expected: 57,
		},
		{
			name:        "zero sensitivity",
			margin:      1,
			sensitivity: 0,
			rs: &resourceStats{
				capacity:  100,
				req:       10,
				usedAvg:   40,
				usedStdev: 36,
			},
			expected: 75,
		},
	}

	for _, tt := range tests {
		t.Run(tt.name, func(t *testing.T) {
			response := int64(math.Round(tt.rs.computeScore(tt.margin, tt.sensitivity)))
			assert.Equal(t, tt.expected, response)
		})
	}
}

func Test_createResourceStats(t *testing.T) {
	pr := &framework.Resource{
		MilliCPU: 100,
		Memory:   1024 * 1024,
	}

	rsExpectedCPU := &resourceStats{
		capacity:  1000,
		req:       100,
		usedAvg:   400,
		usedStdev: 360,
	}

	rsExpectedMem := &resourceStats{
		capacity:  1024,
		req:       1,
		usedAvg:   204.8,
		usedStdev: 102.4,
	}

	type args struct {
		metrics      []watcher.Metric
		node         *v1.Node
		podRequest   *framework.Resource
		resourceName v1.ResourceName
		watcherType  string
	}
	tests := []struct {
		name        string
		args        args
		wantRs      *resourceStats
		wantIsValid bool
	}{
		{
			name: "test-cpu",
			args: args{
				metrics:      metrics,
				node:         node0,
				podRequest:   pr,
				resourceName: v1.ResourceCPU,
				watcherType:  watcher.CPU,
			},
			wantRs:      rsExpectedCPU,
			wantIsValid: true,
		},
		{
			name: "test-missing",
			args: args{
				metrics: []watcher.Metric{
					metrics[3],
					metrics[4],
				},
				node:         node0,
				podRequest:   pr,
				resourceName: v1.ResourceCPU,
				watcherType:  watcher.CPU,
			},
			wantRs:      nil,
			wantIsValid: false,
		},
		{
			name: "test-memory",
			args: args{
				metrics:      metrics,
				node:         node0,
				podRequest:   pr,
				resourceName: v1.ResourceMemory,
				watcherType:  watcher.Memory,
			},
			wantRs:      rsExpectedMem,
			wantIsValid: true,
		},
	}
	for _, tt := range tests {
		t.Run(tt.name, func(t *testing.T) {
			gotRs, gotIsValid := createResourceStats(tt.args.metrics, tt.args.node, tt.args.podRequest, tt.args.resourceName, tt.args.watcherType)
			if !reflect.DeepEqual(gotRs, tt.wantRs) {
				t.Errorf("createResourceStats() gotRs = %v, want %v", gotRs, tt.wantRs)
			}
			if gotIsValid != tt.wantIsValid {
				t.Errorf("createResourceStats() gotIsValid = %v, want %v", gotIsValid, tt.wantIsValid)
			}
		})
	}
}

func TestGetResourceRequested(t *testing.T) {
	var ovhd int64 = 10
	var initCPUReq int64 = 100
	var initMemReq int64 = 512
	contCPUReq := []int64{1000, 500}
	contMemReq := []int64{2048, 1024}

	pod := getPodWithContainersAndOverhead(ovhd, initCPUReq, initMemReq, contCPUReq, contMemReq)
	res := getResourceRequested(pod)
	resExpected := &framework.Resource{
		MilliCPU: 1510,
		Memory:   3072,
	}
	assert.EqualValues(t, resExpected, res)

	initCPUReq = 2000
	initMemReq = 4096
	pod = getPodWithContainersAndOverhead(ovhd, initCPUReq, initMemReq, contCPUReq, contMemReq)
	res = getResourceRequested(pod)
	resExpected = &framework.Resource{
		MilliCPU: 2010,
		Memory:   4096,
	}
	assert.EqualValues(t, resExpected, res)
}<|MERGE_RESOLUTION|>--- conflicted
+++ resolved
@@ -22,56 +22,7 @@
 	"testing"
 
 	"github.com/stretchr/testify/assert"
-<<<<<<< HEAD
-
-	v1 "k8s.io/api/core/v1"
-	"k8s.io/kubernetes/pkg/scheduler/framework"
-	st "k8s.io/kubernetes/pkg/scheduler/testing"
-)
-
-var (
-	metrics = []watcher.Metric{
-		{
-			Name:     "no_name",
-			Type:     watcher.CPU,
-			Operator: "",
-			Value:    40,
-		},
-		{
-			Name:     "cpu_running_avg",
-			Type:     watcher.CPU,
-			Operator: watcher.Average,
-			Value:    40,
-		},
-		{
-			Name:     "cpu_running_std",
-			Type:     watcher.CPU,
-			Operator: watcher.Std,
-			Value:    36,
-		},
-		{
-			Name:     "mem_running_avg",
-			Type:     watcher.Memory,
-			Operator: watcher.Average,
-			Value:    20,
-		},
-		{
-			Name:     "mem_running_std",
-			Type:     watcher.Memory,
-			Operator: watcher.Std,
-			Value:    10,
-		},
-	}
-
-	nodeResources = map[v1.ResourceName]string{
-		v1.ResourceCPU:    "1000m",
-		v1.ResourceMemory: "1Gi",
-	}
-
-	node0 = st.MakeNode().Name("node0").Capacity(nodeResources).Obj()
-=======
 	"sigs.k8s.io/scheduler-plugins/pkg/trimaran"
->>>>>>> ffba3d33
 )
 
 func TestComputeScore(t *testing.T) {
